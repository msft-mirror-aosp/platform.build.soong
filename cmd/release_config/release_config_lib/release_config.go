--- conflicted
+++ resolved
@@ -315,9 +315,6 @@
 	return nil
 }
 
-<<<<<<< HEAD
-func (config *ReleaseConfig) WritePartitionBuildFlags(outDir, product, targetRelease string) error {
-=======
 // Write the makefile for this targetRelease.
 func (config *ReleaseConfig) WriteMakefile(outFile, targetRelease string, configs *ReleaseConfigs) error {
 	makeVars := make(map[string]string)
@@ -387,13 +384,14 @@
 }
 
 func (config *ReleaseConfig) WritePartitionBuildFlags(outDir string) error {
->>>>>>> 90aff193
 	var err error
 	for partition, flags := range config.PartitionBuildFlags {
 		slices.SortFunc(flags.Flags, func(a, b *rc_proto.FlagArtifact) int {
 			return cmp.Compare(*a.FlagDeclaration.Name, *b.FlagDeclaration.Name)
 		})
-		if err = WriteMessage(filepath.Join(outDir, fmt.Sprintf("build_flags_%s-%s-%s.json", partition, config.Name, product)), flags); err != nil {
+		// The json file name must not be modified as this is read from
+		// build_flags_json module
+		if err = WriteMessage(filepath.Join(outDir, fmt.Sprintf("build_flags_%s.json", partition)), flags); err != nil {
 			return err
 		}
 	}
