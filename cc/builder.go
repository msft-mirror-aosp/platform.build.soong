--- conflicted
+++ resolved
@@ -21,6 +21,7 @@
 import (
 	"path/filepath"
 	"runtime"
+	"strconv"
 	"strings"
 
 	"github.com/google/blueprint"
@@ -164,6 +165,12 @@
 		}
 	}()
 
+	darwinLipo = pctx.AndroidStaticRule("darwinLipo",
+		blueprint.RuleParams{
+			Command:     "${config.MacLipoPath} -create -output $out $in",
+			CommandDeps: []string{"${config.MacLipoPath}"},
+		})
+
 	_ = pctx.SourcePathVariable("archiveRepackPath", "build/soong/scripts/archive_repack.sh")
 
 	// Rule to repack an archive (.a) file with a subset of object files.
@@ -196,21 +203,43 @@
 		"clangBin", "format")
 
 	// Rule for invoking clang-tidy (a clang-based linter).
-	clangTidy, clangTidyRE = pctx.RemoteStaticRules("clangTidy",
-		blueprint.RuleParams{
-			Command:     "rm -f $out && $reTemplate${config.ClangBin}/clang-tidy $tidyFlags $in -- $cFlags && touch $out",
-			CommandDeps: []string{"${config.ClangBin}/clang-tidy"},
+	clangTidyDep, clangTidyDepRE = pctx.RemoteStaticRules("clangTidyDep",
+		blueprint.RuleParams{
+			Depfile: "$out",
+			Deps:    blueprint.DepsGCC,
+			Command: "${config.CcWrapper}$ccCmd $cFlags -E -o /dev/null $in " +
+				"-MQ $tidyFile -MD -MF $out",
+			CommandDeps: []string{"$ccCmd"},
 		},
 		&remoteexec.REParams{
 			Labels:       map[string]string{"type": "lint", "tool": "clang-tidy", "lang": "cpp"},
 			ExecStrategy: "${config.REClangTidyExecStrategy}",
 			Inputs:       []string{"$in"},
-			// OutputFile here is $in for remote-execution since its possible that
-			// clang-tidy modifies the given input file itself and $out refers to the
-			// ".tidy" file generated for ninja-dependency reasons.
-			OutputFiles: []string{"$in"},
-			Platform:    map[string]string{remoteexec.PoolKey: "${config.REClangTidyPool}"},
-		}, []string{"cFlags", "tidyFlags"}, []string{})
+			Platform:     map[string]string{remoteexec.PoolKey: "${config.REClangTidyPool}"},
+		}, []string{"ccCmd", "cFlags", "tidyFile"}, []string{})
+
+	clangTidy, clangTidyRE = pctx.RemoteStaticRules("clangTidy",
+		blueprint.RuleParams{
+			Depfile: "${out}.d",
+			Deps:    blueprint.DepsGCC,
+			Command: "cp ${out}.dep ${out}.d && " +
+				"$tidyVars$reTemplate${config.ClangBin}/clang-tidy $tidyFlags $in -- $cFlags && " +
+				"touch $out",
+			CommandDeps: []string{"${config.ClangBin}/clang-tidy"},
+		},
+		&remoteexec.REParams{
+			Labels:               map[string]string{"type": "lint", "tool": "clang-tidy", "lang": "cpp"},
+			ExecStrategy:         "${config.REClangTidyExecStrategy}",
+			Inputs:               []string{"$in", "${out}.dep"},
+			EnvironmentVariables: []string{"TIDY_TIMEOUT"},
+			// Although clang-tidy has an option to "fix" source files, that feature is hardly useable
+			// under parallel compilation and RBE. So we assume no OutputFiles here.
+			// The clang-tidy fix option is best run locally in single thread.
+			// Copying source file back to local caused two problems:
+			// (1) New timestamps trigger clang and clang-tidy compilations again.
+			// (2) Changing source files caused concurrent clang or clang-tidy jobs to crash.
+			Platform: map[string]string{remoteexec.PoolKey: "${config.REClangTidyPool}"},
+		}, []string{"cFlags", "tidyFlags", "tidyVars"}, []string{})
 
 	_ = pctx.SourcePathVariable("yasmCmd", "prebuilts/misc/${config.HostPrebuiltTag}/yasm/yasm")
 
@@ -224,20 +253,12 @@
 		},
 		"asFlags")
 
-	// Rule to invoke windres, for interaction with Windows resources.
-	windres = pctx.AndroidStaticRule("windres",
-		blueprint.RuleParams{
-			Command:     "$windresCmd $flags -I$$(dirname $in) -i $in -o $out --preprocessor \"${config.ClangBin}/clang -E -xc-header -DRC_INVOKED\"",
-			CommandDeps: []string{"$windresCmd"},
-		},
-		"windresCmd", "flags")
-
 	_ = pctx.SourcePathVariable("sAbiDumper", "prebuilts/clang-tools/${config.HostPrebuiltTag}/bin/header-abi-dumper")
 
 	// -w has been added since header-abi-dumper does not need to produce any sort of diagnostic information.
 	sAbiDump, sAbiDumpRE = pctx.RemoteStaticRules("sAbiDump",
 		blueprint.RuleParams{
-			Command:     "rm -f $out && $reTemplate$sAbiDumper -o ${out} $in $exportDirs -- $cFlags -w -isystem prebuilts/clang-tools/${config.HostPrebuiltTag}/clang-headers",
+			Command:     "rm -f $out && $reTemplate$sAbiDumper --root-dir . --root-dir $$OUT_DIR:out -o ${out} $in $exportDirs -- $cFlags -w -isystem prebuilts/clang-tools/${config.HostPrebuiltTag}/clang-headers",
 			CommandDeps: []string{"$sAbiDumper"},
 		}, &remoteexec.REParams{
 			Labels:       map[string]string{"type": "abi-dump", "tool": "header-abi-dumper"},
@@ -255,7 +276,7 @@
 	// sAbi dump file.
 	sAbiLink, sAbiLinkRE = pctx.RemoteStaticRules("sAbiLink",
 		blueprint.RuleParams{
-			Command:        "$reTemplate$sAbiLinker -o ${out} $symbolFilter -arch $arch  $exportedHeaderFlags @${out}.rsp ",
+			Command:        "$reTemplate$sAbiLinker --root-dir . --root-dir $$OUT_DIR:out -o ${out} $symbolFilter -arch $arch $exportedHeaderFlags @${out}.rsp",
 			CommandDeps:    []string{"$sAbiLinker"},
 			Rspfile:        "${out}.rsp",
 			RspfileContent: "${in}",
@@ -375,17 +396,15 @@
 	toolchain     config.Toolchain
 
 	// True if these extra features are enabled.
-	tidy         bool
-	gcovCoverage bool
-	sAbiDump     bool
-	emitXrefs    bool
+	tidy          bool
+	needTidyFiles bool
+	gcovCoverage  bool
+	sAbiDump      bool
+	emitXrefs     bool
 
 	assemblerWithCpp bool // True if .s files should be processed with the c preprocessor.
 
 	systemIncludeFlags string
-
-	// True if static libraries should be grouped (using `-Wl,--start-group` and `-Wl,--end-group`).
-	groupStaticLibs bool
 
 	proto            android.ProtoFlags
 	protoC           bool // If true, compile protos as `.c` files. Otherwise, output as `.cc`.
@@ -411,6 +430,7 @@
 type Objects struct {
 	objFiles      android.Paths
 	tidyFiles     android.Paths
+	tidyDepFiles  android.Paths // link dependent .tidy files
 	coverageFiles android.Paths
 	sAbiDumpFiles android.Paths
 	kytheFiles    android.Paths
@@ -420,6 +440,7 @@
 	return Objects{
 		objFiles:      append(android.Paths{}, a.objFiles...),
 		tidyFiles:     append(android.Paths{}, a.tidyFiles...),
+		tidyDepFiles:  append(android.Paths{}, a.tidyDepFiles...),
 		coverageFiles: append(android.Paths{}, a.coverageFiles...),
 		sAbiDumpFiles: append(android.Paths{}, a.sAbiDumpFiles...),
 		kytheFiles:    append(android.Paths{}, a.kytheFiles...),
@@ -430,6 +451,7 @@
 	return Objects{
 		objFiles:      append(a.objFiles, b.objFiles...),
 		tidyFiles:     append(a.tidyFiles, b.tidyFiles...),
+		tidyDepFiles:  append(a.tidyDepFiles, b.tidyDepFiles...),
 		coverageFiles: append(a.coverageFiles, b.coverageFiles...),
 		sAbiDumpFiles: append(a.sAbiDumpFiles, b.sAbiDumpFiles...),
 		kytheFiles:    append(a.kytheFiles, b.kytheFiles...),
@@ -437,16 +459,11 @@
 }
 
 // Generate rules for compiling multiple .c, .cpp, or .S files to individual .o files
-func transformSourceToObj(ctx android.ModuleContext, subdir string, srcFiles android.Paths,
+func transformSourceToObj(ctx ModuleContext, subdir string, srcFiles, noTidySrcs android.Paths,
 	flags builderFlags, pathDeps android.Paths, cFlagsDeps android.Paths) Objects {
-
 	// Source files are one-to-one with tidy, coverage, or kythe files, if enabled.
 	objFiles := make(android.Paths, len(srcFiles))
 	var tidyFiles android.Paths
-<<<<<<< HEAD
-	if flags.tidy {
-		tidyFiles = make(android.Paths, 0, len(srcFiles))
-=======
 	noTidySrcsMap := make(map[string]bool)
 	var tidyVars string
 	if flags.tidy {
@@ -458,7 +475,6 @@
 		if len(tidyTimeout) > 0 {
 			tidyVars += "TIDY_TIMEOUT=" + tidyTimeout + " "
 		}
->>>>>>> 675695eb
 	}
 	var coverageFiles android.Paths
 	if flags.gcovCoverage {
@@ -514,10 +530,43 @@
 		sAbiDumpFiles = make(android.Paths, 0, len(srcFiles))
 	}
 
-	cflags += " ${config.NoOverrideClangGlobalCflags}"
-	toolingCflags += " ${config.NoOverrideClangGlobalCflags}"
-	cppflags += " ${config.NoOverrideClangGlobalCflags}"
-	toolingCppflags += " ${config.NoOverrideClangGlobalCflags}"
+	cflags += " ${config.NoOverrideGlobalCflags}"
+	toolingCflags += " ${config.NoOverrideGlobalCflags}"
+	cppflags += " ${config.NoOverrideGlobalCflags}"
+	toolingCppflags += " ${config.NoOverrideGlobalCflags}"
+
+	modulePath := android.PathForModuleSrc(ctx).String()
+	if android.IsThirdPartyPath(modulePath) {
+		cflags += " ${config.NoOverrideExternalGlobalCflags}"
+		toolingCflags += " ${config.NoOverrideExternalGlobalCflags}"
+		cppflags += " ${config.NoOverrideExternalGlobalCflags}"
+		toolingCppflags += " ${config.NoOverrideExternalGlobalCflags}"
+	}
+
+	// Multiple source files have build rules usually share the same cFlags or tidyFlags.
+	// Define only one version in this module and share it in multiple build rules.
+	// To simplify the code, the shared variables are all named as $flags<nnn>.
+	shared := ctx.getSharedFlags()
+
+	// Share flags only when there are multiple files or tidy rules.
+	var hasMultipleRules = len(srcFiles) > 1 || flags.tidy
+
+	var shareFlags = func(kind string, flags string) string {
+		if !hasMultipleRules || len(flags) < 60 {
+			// Modules have long names and so do the module variables.
+			// It does not save space by replacing a short name with a long one.
+			return flags
+		}
+		mapKey := kind + flags
+		n, ok := shared.flagsMap[mapKey]
+		if !ok {
+			shared.numSharedFlags += 1
+			n = strconv.Itoa(shared.numSharedFlags)
+			shared.flagsMap[mapKey] = n
+			ctx.Variable(pctx, kind+n, flags)
+		}
+		return "$" + kind + n
+	}
 
 	for i, srcFile := range srcFiles {
 		objFile := android.ObjPathWithExt(ctx, subdir, srcFile, "o")
@@ -535,21 +584,7 @@
 				Implicits:   cFlagsDeps,
 				OrderOnly:   pathDeps,
 				Args: map[string]string{
-					"asFlags": flags.globalYasmFlags + " " + flags.localYasmFlags,
-				},
-			})
-			continue
-		case ".rc":
-			ctx.Build(pctx, android.BuildParams{
-				Rule:        windres,
-				Description: "windres " + srcFile.Rel(),
-				Output:      objFile,
-				Input:       srcFile,
-				Implicits:   cFlagsDeps,
-				OrderOnly:   pathDeps,
-				Args: map[string]string{
-					"windresCmd": gccCmd(flags.toolchain, "windres"),
-					"flags":      flags.toolchain.WindresFlags(),
+					"asFlags": shareFlags("asFlags", flags.globalYasmFlags+" "+flags.localYasmFlags),
 				},
 			})
 			continue
@@ -617,8 +652,8 @@
 			Implicits:       cFlagsDeps,
 			OrderOnly:       pathDeps,
 			Args: map[string]string{
-				"cFlags": moduleFlags,
-				"ccCmd":  ccCmd,
+				"cFlags": shareFlags("cFlags", moduleFlags),
+				"ccCmd":  ccCmd, // short and not shared
 			},
 		})
 
@@ -633,39 +668,54 @@
 				Implicits:   cFlagsDeps,
 				OrderOnly:   pathDeps,
 				Args: map[string]string{
-					"cFlags": moduleFlags,
+					"cFlags": shareFlags("cFlags", moduleFlags),
 				},
 			})
 			kytheFiles = append(kytheFiles, kytheFile)
 		}
 
-<<<<<<< HEAD
-		if tidy {
-=======
 		//  Even with tidy, some src file could be skipped by noTidySrcsMap.
 		if tidy && !noTidySrcsMap[srcFile.String()] {
->>>>>>> 675695eb
 			tidyFile := android.ObjPathWithExt(ctx, subdir, srcFile, "tidy")
+			tidyDepFile := android.ObjPathWithExt(ctx, subdir, srcFile, "tidy.dep")
 			tidyFiles = append(tidyFiles, tidyFile)
 
+			ruleDep := clangTidyDep
 			rule := clangTidy
 			if ctx.Config().UseRBE() && ctx.Config().IsEnvTrue("RBE_CLANG_TIDY") {
+				ruleDep = clangTidyDepRE
 				rule = clangTidyRE
 			}
 
+			sharedCFlags := shareFlags("cFlags", moduleFlags)
+			srcRelPath := srcFile.Rel()
+
+			// Add the .tidy.d rule
+			ctx.Build(pctx, android.BuildParams{
+				Rule:        ruleDep,
+				Description: "clang-tidy-dep " + srcRelPath,
+				Output:      tidyDepFile,
+				Input:       srcFile,
+				Implicits:   cFlagsDeps,
+				OrderOnly:   pathDeps,
+				Args: map[string]string{
+					"ccCmd":    ccCmd,
+					"cFlags":   sharedCFlags,
+					"tidyFile": tidyFile.String(),
+				},
+			})
+			// Add the .tidy rule with order only dependency on the .tidy.d file
 			ctx.Build(pctx, android.BuildParams{
 				Rule:        rule,
-				Description: "clang-tidy " + srcFile.Rel(),
+				Description: "clang-tidy " + srcRelPath,
 				Output:      tidyFile,
 				Input:       srcFile,
-				// We must depend on objFile, since clang-tidy doesn't
-				// support exporting dependencies.
-				Implicit:  objFile,
-				Implicits: cFlagsDeps,
-				OrderOnly: pathDeps,
+				Implicits:   cFlagsDeps,
+				OrderOnly:   append(android.Paths{}, tidyDepFile),
 				Args: map[string]string{
-					"cFlags":    moduleToolingFlags,
-					"tidyFlags": flags.tidyFlags,
+					"cFlags":    sharedCFlags,
+					"tidyFlags": shareFlags("tidyFlags", config.TidyFlagsForSrcFile(srcFile, flags.tidyFlags)),
+					"tidyVars":  tidyVars, // short and not shared
 				},
 			})
 		}
@@ -687,17 +737,22 @@
 				Implicits:   cFlagsDeps,
 				OrderOnly:   pathDeps,
 				Args: map[string]string{
-					"cFlags":     moduleToolingFlags,
-					"exportDirs": flags.sAbiFlags,
+					"cFlags":     shareFlags("cFlags", moduleToolingFlags),
+					"exportDirs": shareFlags("exportDirs", flags.sAbiFlags),
 				},
 			})
 		}
 
 	}
 
+	var tidyDepFiles android.Paths
+	if flags.needTidyFiles {
+		tidyDepFiles = tidyFiles
+	}
 	return Objects{
 		objFiles:      objFiles,
 		tidyFiles:     tidyFiles,
+		tidyDepFiles:  tidyDepFiles,
 		coverageFiles: coverageFiles,
 		sAbiDumpFiles: sAbiDumpFiles,
 		kytheFiles:    kytheFiles,
@@ -707,12 +762,12 @@
 // Generate a rule for compiling multiple .o files to a static library (.a)
 func transformObjToStaticLib(ctx android.ModuleContext,
 	objFiles android.Paths, wholeStaticLibs android.Paths,
-	flags builderFlags, outputFile android.ModuleOutPath, deps android.Paths) {
+	flags builderFlags, outputFile android.ModuleOutPath, deps android.Paths, validations android.Paths) {
 
 	arCmd := "${config.ClangBin}/llvm-ar"
 	arFlags := ""
 	if !ctx.Darwin() {
-		arFlags += " -format=gnu"
+		arFlags += " --format=gnu"
 	}
 
 	if len(wholeStaticLibs) == 0 {
@@ -722,6 +777,7 @@
 			Output:      outputFile,
 			Inputs:      objFiles,
 			Implicits:   deps,
+			Validations: validations,
 			Args: map[string]string{
 				"arFlags": "crsPD" + arFlags,
 				"arCmd":   arCmd,
@@ -749,8 +805,9 @@
 // Generate a rule for compiling multiple .o files, plus static libraries, whole static libraries,
 // and shared libraries, to a shared library (.so) or dynamic executable
 func transformObjToDynamicBinary(ctx android.ModuleContext,
-	objFiles, sharedLibs, staticLibs, lateStaticLibs, wholeStaticLibs, deps android.Paths,
-	crtBegin, crtEnd android.OptionalPath, groupLate bool, flags builderFlags, outputFile android.WritablePath, implicitOutputs android.WritablePaths) {
+	objFiles, sharedLibs, staticLibs, lateStaticLibs, wholeStaticLibs, deps, crtBegin, crtEnd android.Paths,
+	groupLate bool, flags builderFlags, outputFile android.WritablePath,
+	implicitOutputs android.WritablePaths, validations android.Paths) {
 
 	ldCmd := "${config.ClangBin}/clang++"
 
@@ -770,13 +827,7 @@
 		}
 	}
 
-	if flags.groupStaticLibs && !ctx.Darwin() && len(staticLibs) > 0 {
-		libFlagsList = append(libFlagsList, "-Wl,--start-group")
-	}
 	libFlagsList = append(libFlagsList, staticLibs.Strings()...)
-	if flags.groupStaticLibs && !ctx.Darwin() && len(staticLibs) > 0 {
-		libFlagsList = append(libFlagsList, "-Wl,--end-group")
-	}
 
 	if groupLate && !ctx.Darwin() && len(lateStaticLibs) > 0 {
 		libFlagsList = append(libFlagsList, "-Wl,--start-group")
@@ -797,18 +848,17 @@
 	deps = append(deps, staticLibs...)
 	deps = append(deps, lateStaticLibs...)
 	deps = append(deps, wholeStaticLibs...)
-	if crtBegin.Valid() {
-		deps = append(deps, crtBegin.Path(), crtEnd.Path())
-	}
+	deps = append(deps, crtBegin...)
+	deps = append(deps, crtEnd...)
 
 	rule := ld
 	args := map[string]string{
 		"ldCmd":         ldCmd,
-		"crtBegin":      crtBegin.String(),
+		"crtBegin":      strings.Join(crtBegin.Strings(), " "),
 		"libFlags":      strings.Join(libFlagsList, " "),
 		"extraLibFlags": flags.extraLibFlags,
 		"ldFlags":       flags.globalLdFlags + " " + flags.localLdFlags,
-		"crtEnd":        crtEnd.String(),
+		"crtEnd":        strings.Join(crtEnd.Strings(), " "),
 	}
 	if ctx.Config().UseRBE() && ctx.Config().IsEnvTrue("RBE_CXX_LINKS") {
 		rule = ldRE
@@ -824,6 +874,7 @@
 		Inputs:          objFiles,
 		Implicits:       deps,
 		OrderOnly:       sharedLibs,
+		Validations:     validations,
 		Args:            args,
 	})
 }
@@ -941,8 +992,7 @@
 }
 
 // Generate a rule for extracting a table of contents from a shared library (.so)
-func transformSharedObjectToToc(ctx android.ModuleContext, inputFile android.Path,
-	outputFile android.WritablePath, flags builderFlags) {
+func TransformSharedObjectToToc(ctx android.ModuleContext, inputFile android.Path, outputFile android.WritablePath) {
 
 	var format string
 	if ctx.Darwin() {
@@ -1053,6 +1103,15 @@
 	})
 }
 
+func transformDarwinUniversalBinary(ctx android.ModuleContext, outputFile android.WritablePath, inputFiles ...android.Path) {
+	ctx.Build(pctx, android.BuildParams{
+		Rule:        darwinLipo,
+		Description: "lipo " + outputFile.Base(),
+		Output:      outputFile,
+		Inputs:      inputFiles,
+	})
+}
+
 // Registers build statement to zip one or more coverage files.
 func transformCoverageFilesToZip(ctx android.ModuleContext,
 	inputs Objects, baseName string) android.OptionalPath {
@@ -1088,6 +1147,6 @@
 	})
 }
 
-func gccCmd(toolchain config.Toolchain, cmd string) string {
+func mingwCmd(toolchain config.Toolchain, cmd string) string {
 	return filepath.Join(toolchain.GccRoot(), "bin", toolchain.GccTriple()+"-"+cmd)
 }