// Copyright 2017 Google Inc. All rights reserved.
//
// Licensed under the Apache License, Version 2.0 (the "License");
// you may not use this file except in compliance with the License.
// You may obtain a copy of the License at
//
//     http://www.apache.org/licenses/LICENSE-2.0
//
// Unless required by applicable law or agreed to in writing, software
// distributed under the License is distributed on an "AS IS" BASIS,
// WITHOUT WARRANTIES OR CONDITIONS OF ANY KIND, either express or implied.
// See the License for the specific language governing permissions and
// limitations under the License.

package cc

import (
	"strings"

	"android/soong/android"
<<<<<<< HEAD
	"android/soong/cc/config"
	"android/soong/etc"

	"github.com/google/blueprint"
	"github.com/google/blueprint/proptools"
=======
>>>>>>> 5d2a884f
)

const (
	llndkLibrariesTxt       = "llndk.libraries.txt"
	vndkCoreLibrariesTxt    = "vndkcore.libraries.txt"
	vndkSpLibrariesTxt      = "vndksp.libraries.txt"
	vndkPrivateLibrariesTxt = "vndkprivate.libraries.txt"
	vndkProductLibrariesTxt = "vndkproduct.libraries.txt"
)

func VndkLibrariesTxtModules(vndkVersion string, ctx android.BaseModuleContext) []string {
	// Snapshot vndks have their own *.libraries.VER.txt files.
	// Note that snapshots don't have "vndkcorevariant.libraries.VER.txt"
	result := []string{
		insertVndkVersion(vndkCoreLibrariesTxt, vndkVersion),
		insertVndkVersion(vndkSpLibrariesTxt, vndkVersion),
		insertVndkVersion(vndkPrivateLibrariesTxt, vndkVersion),
		insertVndkVersion(vndkProductLibrariesTxt, vndkVersion),
		insertVndkVersion(llndkLibrariesTxt, vndkVersion),
	}

	return result
}

type VndkProperties struct {
	Vndk struct {
		// declared as a VNDK or VNDK-SP module. The vendor variant
		// will be installed in /system instead of /vendor partition.
		//
		// `vendor_available` and `product_available` must be explicitly
		// set to either true or false together with `vndk: {enabled: true}`.
		Enabled *bool

		// declared as a VNDK-SP module, which is a subset of VNDK.
		//
		// `vndk: { enabled: true }` must set together.
		//
		// All these modules are allowed to link to VNDK-SP or LL-NDK
		// modules only. Other dependency will cause link-type errors.
		//
		// If `support_system_process` is not set or set to false,
		// the module is VNDK-core and can link to other VNDK-core,
		// VNDK-SP or LL-NDK modules only.
		Support_system_process *bool

		// declared as a VNDK-private module.
		// This module still creates the vendor and product variants refering
		// to the `vendor_available: true` and `product_available: true`
		// properties. However, it is only available to the other VNDK modules
		// but not to the non-VNDK vendor or product modules.
		Private *bool

		// Extending another module
		Extends *string
	}
}

<<<<<<< HEAD
type vndkdep struct {
	Properties VndkProperties
}

func (vndk *vndkdep) props() []interface{} {
	return []interface{}{&vndk.Properties}
}

func (vndk *vndkdep) isVndk() bool {
	return Bool(vndk.Properties.Vndk.Enabled)
}

func (vndk *vndkdep) isVndkSp() bool {
	return Bool(vndk.Properties.Vndk.Support_system_process)
}

func (vndk *vndkdep) isVndkExt() bool {
	return vndk.Properties.Vndk.Extends != nil
}

func (vndk *vndkdep) getVndkExtendsModuleName() string {
	return String(vndk.Properties.Vndk.Extends)
}

func (vndk *vndkdep) typeName() string {
	if !vndk.isVndk() {
		return "native:vendor"
	}
	if !vndk.isVndkExt() {
		if !vndk.isVndkSp() {
			return "native:vendor:vndk"
		}
		return "native:vendor:vndksp"
	}
	if !vndk.isVndkSp() {
		return "native:vendor:vndkext"
	}
	return "native:vendor:vndkspext"
}

// VNDK link type check from a module with UseVndk() == true.
func (vndk *vndkdep) vndkCheckLinkType(ctx android.BaseModuleContext, to *Module, tag blueprint.DependencyTag) {
	if to.linker == nil {
		return
	}
	if !vndk.isVndk() {
		// Non-VNDK modules those installed to /vendor, /system/vendor,
		// /product or /system/product cannot depend on VNDK-private modules
		// that include VNDK-core-private, VNDK-SP-private and LLNDK-private.
		if to.IsVndkPrivate() {
			ctx.ModuleErrorf("non-VNDK module should not link to %q which has `private: true`", to.Name())
		}
	}
	if lib, ok := to.linker.(*libraryDecorator); !ok || !lib.shared() {
		// Check only shared libraries.
		// Other (static) libraries are allowed to link.
		return
	}

	if to.IsLlndk() {
		// LL-NDK libraries are allowed to link
		return
	}

	if !to.UseVndk() {
		ctx.ModuleErrorf("(%s) should not link to %q which is not a vendor-available library",
			vndk.typeName(), to.Name())
		return
	}
	if tag == vndkExtDepTag {
		// Ensure `extends: "name"` property refers a vndk module that has vendor_available
		// and has identical vndk properties.
		if to.vndkdep == nil || !to.vndkdep.isVndk() {
			ctx.ModuleErrorf("`extends` refers a non-vndk module %q", to.Name())
			return
		}
		if vndk.isVndkSp() != to.vndkdep.isVndkSp() {
			ctx.ModuleErrorf(
				"`extends` refers a module %q with mismatched support_system_process",
				to.Name())
			return
		}
		if to.IsVndkPrivate() {
			ctx.ModuleErrorf(
				"`extends` refers module %q which has `private: true`",
				to.Name())
			return
		}
	}
	if to.vndkdep == nil {
		return
	}

	// Check the dependencies of VNDK shared libraries.
	if err := vndkIsVndkDepAllowed(vndk, to.vndkdep); err != nil {
		ctx.ModuleErrorf("(%s) should not link to %q (%s): %v",
			vndk.typeName(), to.Name(), to.vndkdep.typeName(), err)
		return
	}
}

func vndkIsVndkDepAllowed(from *vndkdep, to *vndkdep) error {
	// Check the dependencies of VNDK, VNDK-Ext, VNDK-SP, VNDK-SP-Ext and vendor modules.
	if from.isVndkExt() {
		if from.isVndkSp() {
			if to.isVndk() && !to.isVndkSp() {
				return errors.New("VNDK-SP extensions must not depend on VNDK or VNDK extensions")
			}
			return nil
		}
		// VNDK-Ext may depend on VNDK, VNDK-Ext, VNDK-SP, VNDK-SP-Ext, or vendor libs.
		return nil
	}
	if from.isVndk() {
		if to.isVndkExt() {
			return errors.New("VNDK-core and VNDK-SP must not depend on VNDK extensions")
		}
		if from.isVndkSp() {
			if !to.isVndkSp() {
				return errors.New("VNDK-SP must only depend on VNDK-SP")
			}
			return nil
		}
		if !to.isVndk() {
			return errors.New("VNDK-core must only depend on VNDK-core or VNDK-SP")
		}
		return nil
	}
	// Vendor modules may depend on VNDK, VNDK-Ext, VNDK-SP, VNDK-SP-Ext, or vendor libs.
	return nil
}

type moduleListerFunc func(ctx android.SingletonContext) (moduleNames, fileNames []string)

var (
	vndkSPLibraries               = vndkModuleLister(func(m *Module) bool { return m.VendorProperties.IsVNDKSP })
	vndkCoreLibraries             = vndkModuleLister(func(m *Module) bool { return m.VendorProperties.IsVNDKCore })
	vndkPrivateLibraries          = vndkModuleLister(func(m *Module) bool { return m.VendorProperties.IsVNDKPrivate })
	vndkProductLibraries          = vndkModuleLister(func(m *Module) bool { return m.VendorProperties.IsVNDKProduct })
	vndkUsingCoreVariantLibraries = vndkModuleLister(func(m *Module) bool { return m.VendorProperties.IsVNDKUsingCoreVariant })
)

// vndkModuleLister takes a predicate that operates on a Module and returns a moduleListerFunc
// that produces a list of module names and output file names for which the predicate returns true.
func vndkModuleLister(predicate func(*Module) bool) moduleListerFunc {
	return func(ctx android.SingletonContext) (moduleNames, fileNames []string) {
		ctx.VisitAllModules(func(m android.Module) {
			if c, ok := m.(*Module); ok && predicate(c) && !c.IsVndkPrebuiltLibrary() {
				filename, err := getVndkFileName(c)
				if err != nil {
					ctx.ModuleErrorf(m, "%s", err)
				}
				moduleNames = append(moduleNames, ctx.ModuleName(m))
				fileNames = append(fileNames, filename)
			}
		})
		moduleNames = android.SortedUniqueStrings(moduleNames)
		fileNames = android.SortedUniqueStrings(fileNames)
		return
	}
}

// vndkModuleListRemover takes a moduleListerFunc and a prefix and returns a moduleListerFunc
// that returns the same lists as the input moduleListerFunc, but with  modules with the
// given prefix removed.
func vndkModuleListRemover(lister moduleListerFunc, prefix string) moduleListerFunc {
	return func(ctx android.SingletonContext) (moduleNames, fileNames []string) {
		moduleNames, fileNames = lister(ctx)
		filter := func(in []string) []string {
			out := make([]string, 0, len(in))
			for _, lib := range in {
				if strings.HasPrefix(lib, prefix) {
					continue
				}
				out = append(out, lib)
			}
			return out
		}
		return filter(moduleNames), filter(fileNames)
	}
}

var vndkMustUseVendorVariantListKey = android.NewOnceKey("vndkMustUseVendorVariantListKey")

func vndkMustUseVendorVariantList(cfg android.Config) []string {
	return cfg.Once(vndkMustUseVendorVariantListKey, func() interface{} {
		return config.VndkMustUseVendorVariantList
	}).([]string)
}

// test may call this to override global configuration(config.VndkMustUseVendorVariantList)
// when it is called, it must be before the first call to vndkMustUseVendorVariantList()
func setVndkMustUseVendorVariantListForTest(config android.Config, mustUseVendorVariantList []string) {
	config.Once(vndkMustUseVendorVariantListKey, func() interface{} {
		return mustUseVendorVariantList
	})
}

func processVndkLibrary(mctx android.BottomUpMutatorContext, m *Module) {
	if m.InProduct() {
		// We may skip the steps for the product variants because they
		// are already covered by the vendor variants.
		return
	}

	name := m.BaseModuleName()

	if lib := m.library; lib != nil && lib.hasStubsVariants() && name != "libz" {
		// b/155456180 libz is the ONLY exception here. We don't want to make
		// libz an LLNDK library because we in general can't guarantee that
		// libz will behave consistently especially about the compression.
		// i.e. the compressed output might be different across releases.
		// As the library is an external one, it's risky to keep the compatibility
		// promise if it becomes an LLNDK.
		mctx.PropertyErrorf("vndk.enabled", "This library provides stubs. Shouldn't be VNDK. Consider making it as LLNDK")
	}

	if inList(name, vndkMustUseVendorVariantList(mctx.Config())) {
		m.Properties.MustUseVendorVariant = true
	}
	if mctx.DeviceConfig().VndkUseCoreVariant() && !m.Properties.MustUseVendorVariant {
		m.VendorProperties.IsVNDKUsingCoreVariant = true
	}

	if m.vndkdep.isVndkSp() {
		m.VendorProperties.IsVNDKSP = true
	} else {
		m.VendorProperties.IsVNDKCore = true
	}
	if m.IsVndkPrivate() {
		m.VendorProperties.IsVNDKPrivate = true
	}
	if Bool(m.VendorProperties.Product_available) {
		m.VendorProperties.IsVNDKProduct = true
	}
}

// Check for modules that mustn't be VNDK
func shouldSkipVndkMutator(ctx android.ConfigAndErrorContext, m *Module) bool {
	if !m.Enabled(ctx) {
		return true
	}
	if !m.Device() {
		// Skip non-device modules
		return true
	}
	if m.Target().NativeBridge == android.NativeBridgeEnabled {
		// Skip native_bridge modules
		return true
	}
	return false
}

func IsForVndkApex(mctx android.BottomUpMutatorContext, m *Module) bool {
	if shouldSkipVndkMutator(mctx, m) {
		return false
	}

	// TODO(b/142675459): Use enabled: to select target device in vndk_prebuilt_shared
	// When b/142675459 is landed, remove following check
	if p, ok := m.linker.(*vndkPrebuiltLibraryDecorator); ok {
		// prebuilt vndk modules should match with device
		if !p.MatchesWithDevice(mctx.DeviceConfig()) {
			return false
		}
	}

	if lib, ok := m.linker.(libraryInterface); ok {
		// VNDK APEX doesn't need stub variants
		if lib.buildStubs() {
			return false
		}
		useCoreVariant := mctx.DeviceConfig().VndkUseCoreVariant() && !m.MustUseVendorVariant()
		return lib.shared() && m.InVendor() && m.IsVndk() && !m.IsVndkExt() && !useCoreVariant
	}
	return false
}

// gather list of vndk-core, vndk-sp, and ll-ndk libs
func VndkMutator(mctx android.BottomUpMutatorContext) {
	m, ok := mctx.Module().(*Module)
	if !ok {
		return
	}

	if shouldSkipVndkMutator(mctx, m) {
		return
	}

	lib, isLib := m.linker.(*libraryDecorator)
	prebuiltLib, isPrebuiltLib := m.linker.(*prebuiltLibraryLinker)

	if m.InVendorOrProduct() && isLib && lib.hasLLNDKStubs() {
		m.VendorProperties.IsVNDKPrivate = Bool(lib.Properties.Llndk.Private)
	}
	if m.InVendorOrProduct() && isPrebuiltLib && prebuiltLib.hasLLNDKStubs() {
		m.VendorProperties.IsVNDKPrivate = Bool(prebuiltLib.Properties.Llndk.Private)
	}

	if (isLib && lib.buildShared()) || (isPrebuiltLib && prebuiltLib.buildShared()) {
		if m.vndkdep != nil && m.vndkdep.isVndk() && !m.vndkdep.isVndkExt() {
			processVndkLibrary(mctx, m)
			return
		}
	}
}

func init() {
	RegisterVndkLibraryTxtTypes(android.InitRegistrationContext)
}

func RegisterVndkLibraryTxtTypes(ctx android.RegistrationContext) {
	ctx.RegisterParallelSingletonModuleType("vndksp_libraries_txt", vndkSPLibrariesTxtFactory)
	ctx.RegisterParallelSingletonModuleType("vndkcore_libraries_txt", vndkCoreLibrariesTxtFactory)
	ctx.RegisterParallelSingletonModuleType("vndkprivate_libraries_txt", vndkPrivateLibrariesTxtFactory)
	ctx.RegisterParallelSingletonModuleType("vndkproduct_libraries_txt", vndkProductLibrariesTxtFactory)
	ctx.RegisterParallelSingletonModuleType("vndkcorevariant_libraries_txt", vndkUsingCoreVariantLibrariesTxtFactory)
}

type vndkLibrariesTxt struct {
	android.SingletonModuleBase

	lister               moduleListerFunc
	makeVarName          string
	filterOutFromMakeVar string

	properties VndkLibrariesTxtProperties

	outputFile  android.OutputPath
	moduleNames []string
	fileNames   []string
}

type VndkLibrariesTxtProperties struct {
	Insert_vndk_version *bool
	Stem                *string
}

var _ etc.PrebuiltEtcModule = &vndkLibrariesTxt{}
var _ android.OutputFileProducer = &vndkLibrariesTxt{}

// vndksp_libraries_txt is a singleton module whose content is a list of VNDKSP libraries
// generated by Soong but can be referenced by other modules.
// For example, apex_vndk can depend on these files as prebuilt.
func vndkSPLibrariesTxtFactory() android.SingletonModule {
	return newVndkLibrariesTxt(vndkSPLibraries, "VNDK_SAMEPROCESS_LIBRARIES")
}

// vndkcore_libraries_txt is a singleton module whose content is a list of VNDK core libraries
// generated by Soong but can be referenced by other modules.
// For example, apex_vndk can depend on these files as prebuilt.
func vndkCoreLibrariesTxtFactory() android.SingletonModule {
	return newVndkLibrariesTxt(vndkCoreLibraries, "VNDK_CORE_LIBRARIES")
}

// vndkprivate_libraries_txt is a singleton module whose content is a list of VNDK private libraries
// generated by Soong but can be referenced by other modules.
// For example, apex_vndk can depend on these files as prebuilt.
func vndkPrivateLibrariesTxtFactory() android.SingletonModule {
	return newVndkLibrariesTxt(vndkPrivateLibraries, "VNDK_PRIVATE_LIBRARIES")
}

// vndkproduct_libraries_txt is a singleton module whose content is a list of VNDK product libraries
// generated by Soong but can be referenced by other modules.
// For example, apex_vndk can depend on these files as prebuilt.
func vndkProductLibrariesTxtFactory() android.SingletonModule {
	return newVndkLibrariesTxt(vndkProductLibraries, "VNDK_PRODUCT_LIBRARIES")
}

// vndkcorevariant_libraries_txt is a singleton module whose content is a list of VNDK libraries
// that are using the core variant, generated by Soong but can be referenced by other modules.
// For example, apex_vndk can depend on these files as prebuilt.
func vndkUsingCoreVariantLibrariesTxtFactory() android.SingletonModule {
	return newVndkLibrariesTxt(vndkUsingCoreVariantLibraries, "VNDK_USING_CORE_VARIANT_LIBRARIES")
}

func newVndkLibrariesWithMakeVarFilter(lister moduleListerFunc, makeVarName string, filter string) android.SingletonModule {
	m := &vndkLibrariesTxt{
		lister:               lister,
		makeVarName:          makeVarName,
		filterOutFromMakeVar: filter,
	}
	m.AddProperties(&m.properties)
	android.InitAndroidArchModule(m, android.DeviceSupported, android.MultilibCommon)
	return m
}

func newVndkLibrariesTxt(lister moduleListerFunc, makeVarName string) android.SingletonModule {
	return newVndkLibrariesWithMakeVarFilter(lister, makeVarName, "")
}

=======
>>>>>>> 5d2a884f
func insertVndkVersion(filename string, vndkVersion string) string {
	if index := strings.LastIndex(filename, "."); index != -1 {
		return filename[:index] + "." + vndkVersion + filename[index:]
	}
	return filename
}<|MERGE_RESOLUTION|>--- conflicted
+++ resolved
@@ -18,14 +18,6 @@
 	"strings"
 
 	"android/soong/android"
-<<<<<<< HEAD
-	"android/soong/cc/config"
-	"android/soong/etc"
-
-	"github.com/google/blueprint"
-	"github.com/google/blueprint/proptools"
-=======
->>>>>>> 5d2a884f
 )
 
 const (
@@ -83,400 +75,6 @@
 	}
 }
 
-<<<<<<< HEAD
-type vndkdep struct {
-	Properties VndkProperties
-}
-
-func (vndk *vndkdep) props() []interface{} {
-	return []interface{}{&vndk.Properties}
-}
-
-func (vndk *vndkdep) isVndk() bool {
-	return Bool(vndk.Properties.Vndk.Enabled)
-}
-
-func (vndk *vndkdep) isVndkSp() bool {
-	return Bool(vndk.Properties.Vndk.Support_system_process)
-}
-
-func (vndk *vndkdep) isVndkExt() bool {
-	return vndk.Properties.Vndk.Extends != nil
-}
-
-func (vndk *vndkdep) getVndkExtendsModuleName() string {
-	return String(vndk.Properties.Vndk.Extends)
-}
-
-func (vndk *vndkdep) typeName() string {
-	if !vndk.isVndk() {
-		return "native:vendor"
-	}
-	if !vndk.isVndkExt() {
-		if !vndk.isVndkSp() {
-			return "native:vendor:vndk"
-		}
-		return "native:vendor:vndksp"
-	}
-	if !vndk.isVndkSp() {
-		return "native:vendor:vndkext"
-	}
-	return "native:vendor:vndkspext"
-}
-
-// VNDK link type check from a module with UseVndk() == true.
-func (vndk *vndkdep) vndkCheckLinkType(ctx android.BaseModuleContext, to *Module, tag blueprint.DependencyTag) {
-	if to.linker == nil {
-		return
-	}
-	if !vndk.isVndk() {
-		// Non-VNDK modules those installed to /vendor, /system/vendor,
-		// /product or /system/product cannot depend on VNDK-private modules
-		// that include VNDK-core-private, VNDK-SP-private and LLNDK-private.
-		if to.IsVndkPrivate() {
-			ctx.ModuleErrorf("non-VNDK module should not link to %q which has `private: true`", to.Name())
-		}
-	}
-	if lib, ok := to.linker.(*libraryDecorator); !ok || !lib.shared() {
-		// Check only shared libraries.
-		// Other (static) libraries are allowed to link.
-		return
-	}
-
-	if to.IsLlndk() {
-		// LL-NDK libraries are allowed to link
-		return
-	}
-
-	if !to.UseVndk() {
-		ctx.ModuleErrorf("(%s) should not link to %q which is not a vendor-available library",
-			vndk.typeName(), to.Name())
-		return
-	}
-	if tag == vndkExtDepTag {
-		// Ensure `extends: "name"` property refers a vndk module that has vendor_available
-		// and has identical vndk properties.
-		if to.vndkdep == nil || !to.vndkdep.isVndk() {
-			ctx.ModuleErrorf("`extends` refers a non-vndk module %q", to.Name())
-			return
-		}
-		if vndk.isVndkSp() != to.vndkdep.isVndkSp() {
-			ctx.ModuleErrorf(
-				"`extends` refers a module %q with mismatched support_system_process",
-				to.Name())
-			return
-		}
-		if to.IsVndkPrivate() {
-			ctx.ModuleErrorf(
-				"`extends` refers module %q which has `private: true`",
-				to.Name())
-			return
-		}
-	}
-	if to.vndkdep == nil {
-		return
-	}
-
-	// Check the dependencies of VNDK shared libraries.
-	if err := vndkIsVndkDepAllowed(vndk, to.vndkdep); err != nil {
-		ctx.ModuleErrorf("(%s) should not link to %q (%s): %v",
-			vndk.typeName(), to.Name(), to.vndkdep.typeName(), err)
-		return
-	}
-}
-
-func vndkIsVndkDepAllowed(from *vndkdep, to *vndkdep) error {
-	// Check the dependencies of VNDK, VNDK-Ext, VNDK-SP, VNDK-SP-Ext and vendor modules.
-	if from.isVndkExt() {
-		if from.isVndkSp() {
-			if to.isVndk() && !to.isVndkSp() {
-				return errors.New("VNDK-SP extensions must not depend on VNDK or VNDK extensions")
-			}
-			return nil
-		}
-		// VNDK-Ext may depend on VNDK, VNDK-Ext, VNDK-SP, VNDK-SP-Ext, or vendor libs.
-		return nil
-	}
-	if from.isVndk() {
-		if to.isVndkExt() {
-			return errors.New("VNDK-core and VNDK-SP must not depend on VNDK extensions")
-		}
-		if from.isVndkSp() {
-			if !to.isVndkSp() {
-				return errors.New("VNDK-SP must only depend on VNDK-SP")
-			}
-			return nil
-		}
-		if !to.isVndk() {
-			return errors.New("VNDK-core must only depend on VNDK-core or VNDK-SP")
-		}
-		return nil
-	}
-	// Vendor modules may depend on VNDK, VNDK-Ext, VNDK-SP, VNDK-SP-Ext, or vendor libs.
-	return nil
-}
-
-type moduleListerFunc func(ctx android.SingletonContext) (moduleNames, fileNames []string)
-
-var (
-	vndkSPLibraries               = vndkModuleLister(func(m *Module) bool { return m.VendorProperties.IsVNDKSP })
-	vndkCoreLibraries             = vndkModuleLister(func(m *Module) bool { return m.VendorProperties.IsVNDKCore })
-	vndkPrivateLibraries          = vndkModuleLister(func(m *Module) bool { return m.VendorProperties.IsVNDKPrivate })
-	vndkProductLibraries          = vndkModuleLister(func(m *Module) bool { return m.VendorProperties.IsVNDKProduct })
-	vndkUsingCoreVariantLibraries = vndkModuleLister(func(m *Module) bool { return m.VendorProperties.IsVNDKUsingCoreVariant })
-)
-
-// vndkModuleLister takes a predicate that operates on a Module and returns a moduleListerFunc
-// that produces a list of module names and output file names for which the predicate returns true.
-func vndkModuleLister(predicate func(*Module) bool) moduleListerFunc {
-	return func(ctx android.SingletonContext) (moduleNames, fileNames []string) {
-		ctx.VisitAllModules(func(m android.Module) {
-			if c, ok := m.(*Module); ok && predicate(c) && !c.IsVndkPrebuiltLibrary() {
-				filename, err := getVndkFileName(c)
-				if err != nil {
-					ctx.ModuleErrorf(m, "%s", err)
-				}
-				moduleNames = append(moduleNames, ctx.ModuleName(m))
-				fileNames = append(fileNames, filename)
-			}
-		})
-		moduleNames = android.SortedUniqueStrings(moduleNames)
-		fileNames = android.SortedUniqueStrings(fileNames)
-		return
-	}
-}
-
-// vndkModuleListRemover takes a moduleListerFunc and a prefix and returns a moduleListerFunc
-// that returns the same lists as the input moduleListerFunc, but with  modules with the
-// given prefix removed.
-func vndkModuleListRemover(lister moduleListerFunc, prefix string) moduleListerFunc {
-	return func(ctx android.SingletonContext) (moduleNames, fileNames []string) {
-		moduleNames, fileNames = lister(ctx)
-		filter := func(in []string) []string {
-			out := make([]string, 0, len(in))
-			for _, lib := range in {
-				if strings.HasPrefix(lib, prefix) {
-					continue
-				}
-				out = append(out, lib)
-			}
-			return out
-		}
-		return filter(moduleNames), filter(fileNames)
-	}
-}
-
-var vndkMustUseVendorVariantListKey = android.NewOnceKey("vndkMustUseVendorVariantListKey")
-
-func vndkMustUseVendorVariantList(cfg android.Config) []string {
-	return cfg.Once(vndkMustUseVendorVariantListKey, func() interface{} {
-		return config.VndkMustUseVendorVariantList
-	}).([]string)
-}
-
-// test may call this to override global configuration(config.VndkMustUseVendorVariantList)
-// when it is called, it must be before the first call to vndkMustUseVendorVariantList()
-func setVndkMustUseVendorVariantListForTest(config android.Config, mustUseVendorVariantList []string) {
-	config.Once(vndkMustUseVendorVariantListKey, func() interface{} {
-		return mustUseVendorVariantList
-	})
-}
-
-func processVndkLibrary(mctx android.BottomUpMutatorContext, m *Module) {
-	if m.InProduct() {
-		// We may skip the steps for the product variants because they
-		// are already covered by the vendor variants.
-		return
-	}
-
-	name := m.BaseModuleName()
-
-	if lib := m.library; lib != nil && lib.hasStubsVariants() && name != "libz" {
-		// b/155456180 libz is the ONLY exception here. We don't want to make
-		// libz an LLNDK library because we in general can't guarantee that
-		// libz will behave consistently especially about the compression.
-		// i.e. the compressed output might be different across releases.
-		// As the library is an external one, it's risky to keep the compatibility
-		// promise if it becomes an LLNDK.
-		mctx.PropertyErrorf("vndk.enabled", "This library provides stubs. Shouldn't be VNDK. Consider making it as LLNDK")
-	}
-
-	if inList(name, vndkMustUseVendorVariantList(mctx.Config())) {
-		m.Properties.MustUseVendorVariant = true
-	}
-	if mctx.DeviceConfig().VndkUseCoreVariant() && !m.Properties.MustUseVendorVariant {
-		m.VendorProperties.IsVNDKUsingCoreVariant = true
-	}
-
-	if m.vndkdep.isVndkSp() {
-		m.VendorProperties.IsVNDKSP = true
-	} else {
-		m.VendorProperties.IsVNDKCore = true
-	}
-	if m.IsVndkPrivate() {
-		m.VendorProperties.IsVNDKPrivate = true
-	}
-	if Bool(m.VendorProperties.Product_available) {
-		m.VendorProperties.IsVNDKProduct = true
-	}
-}
-
-// Check for modules that mustn't be VNDK
-func shouldSkipVndkMutator(ctx android.ConfigAndErrorContext, m *Module) bool {
-	if !m.Enabled(ctx) {
-		return true
-	}
-	if !m.Device() {
-		// Skip non-device modules
-		return true
-	}
-	if m.Target().NativeBridge == android.NativeBridgeEnabled {
-		// Skip native_bridge modules
-		return true
-	}
-	return false
-}
-
-func IsForVndkApex(mctx android.BottomUpMutatorContext, m *Module) bool {
-	if shouldSkipVndkMutator(mctx, m) {
-		return false
-	}
-
-	// TODO(b/142675459): Use enabled: to select target device in vndk_prebuilt_shared
-	// When b/142675459 is landed, remove following check
-	if p, ok := m.linker.(*vndkPrebuiltLibraryDecorator); ok {
-		// prebuilt vndk modules should match with device
-		if !p.MatchesWithDevice(mctx.DeviceConfig()) {
-			return false
-		}
-	}
-
-	if lib, ok := m.linker.(libraryInterface); ok {
-		// VNDK APEX doesn't need stub variants
-		if lib.buildStubs() {
-			return false
-		}
-		useCoreVariant := mctx.DeviceConfig().VndkUseCoreVariant() && !m.MustUseVendorVariant()
-		return lib.shared() && m.InVendor() && m.IsVndk() && !m.IsVndkExt() && !useCoreVariant
-	}
-	return false
-}
-
-// gather list of vndk-core, vndk-sp, and ll-ndk libs
-func VndkMutator(mctx android.BottomUpMutatorContext) {
-	m, ok := mctx.Module().(*Module)
-	if !ok {
-		return
-	}
-
-	if shouldSkipVndkMutator(mctx, m) {
-		return
-	}
-
-	lib, isLib := m.linker.(*libraryDecorator)
-	prebuiltLib, isPrebuiltLib := m.linker.(*prebuiltLibraryLinker)
-
-	if m.InVendorOrProduct() && isLib && lib.hasLLNDKStubs() {
-		m.VendorProperties.IsVNDKPrivate = Bool(lib.Properties.Llndk.Private)
-	}
-	if m.InVendorOrProduct() && isPrebuiltLib && prebuiltLib.hasLLNDKStubs() {
-		m.VendorProperties.IsVNDKPrivate = Bool(prebuiltLib.Properties.Llndk.Private)
-	}
-
-	if (isLib && lib.buildShared()) || (isPrebuiltLib && prebuiltLib.buildShared()) {
-		if m.vndkdep != nil && m.vndkdep.isVndk() && !m.vndkdep.isVndkExt() {
-			processVndkLibrary(mctx, m)
-			return
-		}
-	}
-}
-
-func init() {
-	RegisterVndkLibraryTxtTypes(android.InitRegistrationContext)
-}
-
-func RegisterVndkLibraryTxtTypes(ctx android.RegistrationContext) {
-	ctx.RegisterParallelSingletonModuleType("vndksp_libraries_txt", vndkSPLibrariesTxtFactory)
-	ctx.RegisterParallelSingletonModuleType("vndkcore_libraries_txt", vndkCoreLibrariesTxtFactory)
-	ctx.RegisterParallelSingletonModuleType("vndkprivate_libraries_txt", vndkPrivateLibrariesTxtFactory)
-	ctx.RegisterParallelSingletonModuleType("vndkproduct_libraries_txt", vndkProductLibrariesTxtFactory)
-	ctx.RegisterParallelSingletonModuleType("vndkcorevariant_libraries_txt", vndkUsingCoreVariantLibrariesTxtFactory)
-}
-
-type vndkLibrariesTxt struct {
-	android.SingletonModuleBase
-
-	lister               moduleListerFunc
-	makeVarName          string
-	filterOutFromMakeVar string
-
-	properties VndkLibrariesTxtProperties
-
-	outputFile  android.OutputPath
-	moduleNames []string
-	fileNames   []string
-}
-
-type VndkLibrariesTxtProperties struct {
-	Insert_vndk_version *bool
-	Stem                *string
-}
-
-var _ etc.PrebuiltEtcModule = &vndkLibrariesTxt{}
-var _ android.OutputFileProducer = &vndkLibrariesTxt{}
-
-// vndksp_libraries_txt is a singleton module whose content is a list of VNDKSP libraries
-// generated by Soong but can be referenced by other modules.
-// For example, apex_vndk can depend on these files as prebuilt.
-func vndkSPLibrariesTxtFactory() android.SingletonModule {
-	return newVndkLibrariesTxt(vndkSPLibraries, "VNDK_SAMEPROCESS_LIBRARIES")
-}
-
-// vndkcore_libraries_txt is a singleton module whose content is a list of VNDK core libraries
-// generated by Soong but can be referenced by other modules.
-// For example, apex_vndk can depend on these files as prebuilt.
-func vndkCoreLibrariesTxtFactory() android.SingletonModule {
-	return newVndkLibrariesTxt(vndkCoreLibraries, "VNDK_CORE_LIBRARIES")
-}
-
-// vndkprivate_libraries_txt is a singleton module whose content is a list of VNDK private libraries
-// generated by Soong but can be referenced by other modules.
-// For example, apex_vndk can depend on these files as prebuilt.
-func vndkPrivateLibrariesTxtFactory() android.SingletonModule {
-	return newVndkLibrariesTxt(vndkPrivateLibraries, "VNDK_PRIVATE_LIBRARIES")
-}
-
-// vndkproduct_libraries_txt is a singleton module whose content is a list of VNDK product libraries
-// generated by Soong but can be referenced by other modules.
-// For example, apex_vndk can depend on these files as prebuilt.
-func vndkProductLibrariesTxtFactory() android.SingletonModule {
-	return newVndkLibrariesTxt(vndkProductLibraries, "VNDK_PRODUCT_LIBRARIES")
-}
-
-// vndkcorevariant_libraries_txt is a singleton module whose content is a list of VNDK libraries
-// that are using the core variant, generated by Soong but can be referenced by other modules.
-// For example, apex_vndk can depend on these files as prebuilt.
-func vndkUsingCoreVariantLibrariesTxtFactory() android.SingletonModule {
-	return newVndkLibrariesTxt(vndkUsingCoreVariantLibraries, "VNDK_USING_CORE_VARIANT_LIBRARIES")
-}
-
-func newVndkLibrariesWithMakeVarFilter(lister moduleListerFunc, makeVarName string, filter string) android.SingletonModule {
-	m := &vndkLibrariesTxt{
-		lister:               lister,
-		makeVarName:          makeVarName,
-		filterOutFromMakeVar: filter,
-	}
-	m.AddProperties(&m.properties)
-	android.InitAndroidArchModule(m, android.DeviceSupported, android.MultilibCommon)
-	return m
-}
-
-func newVndkLibrariesTxt(lister moduleListerFunc, makeVarName string) android.SingletonModule {
-	return newVndkLibrariesWithMakeVarFilter(lister, makeVarName, "")
-}
-
-=======
->>>>>>> 5d2a884f
 func insertVndkVersion(filename string, vndkVersion string) string {
 	if index := strings.LastIndex(filename, "."); index != -1 {
 		return filename[:index] + "." + vndkVersion + filename[index:]
