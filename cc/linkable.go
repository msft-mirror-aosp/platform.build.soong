package cc

import (
	"android/soong/android"
	"android/soong/fuzz"

	"github.com/google/blueprint"
)

// PlatformSanitizeable is an interface for sanitizing platform modules.
type PlatformSanitizeable interface {
	LinkableInterface

	// SanitizePropDefined returns whether the Sanitizer properties struct for this module is defined.
	SanitizePropDefined() bool

	// IsSanitizerEnabled returns whether a sanitizer is enabled.
	IsSanitizerEnabled(t SanitizerType) bool

	// IsSanitizerExplicitlyDisabled returns whether a sanitizer has been explicitly disabled (set to false) rather
	// than left undefined.
	IsSanitizerExplicitlyDisabled(t SanitizerType) bool

	// SetSanitizer enables or disables the specified sanitizer type if it's supported, otherwise this should panic.
	SetSanitizer(t SanitizerType, b bool)

	// StaticallyLinked returns true if the module is statically linked.
	StaticallyLinked() bool

	// SetInSanitizerDir sets the module installation to the sanitizer directory.
	SetInSanitizerDir()

	// SanitizeNever returns true if this module should never be sanitized.
	SanitizeNever() bool

	// SanitizerSupported returns true if a sanitizer type is supported by this modules compiler.
	SanitizerSupported(t SanitizerType) bool

	// MinimalRuntimeDep returns true if this module needs to link the minimal UBSan runtime,
	// either because it requires it or because a dependent module which requires it to be linked in this module.
	MinimalRuntimeDep() bool

	// UbsanRuntimeDep returns true if this module needs to link the full UBSan runtime,
	// either because it requires it or because a dependent module which requires it to be linked in this module.
	UbsanRuntimeDep() bool

	// UbsanRuntimeNeeded returns true if the full UBSan runtime is required by this module.
	UbsanRuntimeNeeded() bool

	// MinimalRuntimeNeeded returns true if the minimal UBSan runtime is required by this module
	MinimalRuntimeNeeded() bool

	// SanitizableDepTagChecker returns a SantizableDependencyTagChecker function type.
	SanitizableDepTagChecker() SantizableDependencyTagChecker
}

// SantizableDependencyTagChecker functions check whether or not a dependency
// tag can be sanitized. These functions should return true if the tag can be
// sanitized, otherwise they should return false. These functions should also
// handle all possible dependency tags in the dependency tree. For example,
// Rust modules can depend on both Rust and CC libraries, so the Rust module
// implementation should handle tags from both.
type SantizableDependencyTagChecker func(tag blueprint.DependencyTag) bool

// LinkableInterface is an interface for a type of module that is linkable in a C++ library.
type LinkableInterface interface {
	android.Module

	Module() android.Module
	CcLibrary() bool
	CcLibraryInterface() bool

	// RustLibraryInterface returns true if this is a Rust library module
	RustLibraryInterface() bool

	// CrateName returns the crateName for a Rust library, panics if not a Rust library.
	CrateName() string

	// DepFlags returns a slice of Rustc string flags, panics if not a Rust library
	ExportedCrateLinkDirs() []string

	// BaseModuleName returns the android.ModuleBase.BaseModuleName() value for this module.
	BaseModuleName() string

	OutputFile() android.OptionalPath
	UnstrippedOutputFile() android.Path
	CoverageFiles() android.Paths

	// CoverageOutputFile returns the output archive of gcno coverage information files.
	CoverageOutputFile() android.OptionalPath

	NonCcVariants() bool

	SelectedStl() string

	BuildStaticVariant() bool
	BuildSharedVariant() bool
	SetStatic()
	SetShared()
	IsPrebuilt() bool
	Toc() android.OptionalPath

	// IsFuzzModule returns true if this a *_fuzz module.
	IsFuzzModule() bool

	// FuzzPackagedModule returns the fuzz.FuzzPackagedModule for this module.
	// Expects that IsFuzzModule returns true.
	FuzzPackagedModule() fuzz.FuzzPackagedModule

	// FuzzSharedLibraries returns the shared library dependencies for this module.
	// Expects that IsFuzzModule returns true.
	FuzzSharedLibraries() android.RuleBuilderInstalls

	Device() bool
	Host() bool

	InRamdisk() bool
	OnlyInRamdisk() bool

	InVendorRamdisk() bool
	OnlyInVendorRamdisk() bool

	InRecovery() bool
	OnlyInRecovery() bool

	InVendor() bool

	UseSdk() bool

	// IsNdk returns true if the library is in the configs known NDK list.
	IsNdk(config android.Config) bool

	// IsStubs returns true if the this is a stubs library.
	IsStubs() bool

	// IsLlndk returns true for both LLNDK (public) and LLNDK-private libs.
	IsLlndk() bool

	// HasLlndkStubs returns true if this library has a variant that will build LLNDK stubs.
	HasLlndkStubs() bool

	// NeedsLlndkVariants returns true if this module has LLNDK stubs or provides LLNDK headers.
	NeedsLlndkVariants() bool

	// NeedsVendorPublicLibraryVariants returns true if this module has vendor public library stubs.
	NeedsVendorPublicLibraryVariants() bool

	//StubsVersion returns the stubs version for this module.
	StubsVersion() string

	// UseVndk returns true if the module is using VNDK libraries instead of the libraries in /system/lib or /system/lib64.
	// "product" and "vendor" variant modules return true for this function.
	// When BOARD_VNDK_VERSION is set, vendor variants of "vendor_available: true", "vendor: true",
	// "soc_specific: true" and more vendor installed modules are included here.
	// When PRODUCT_PRODUCT_VNDK_VERSION is set, product variants of "vendor_available: true" or
	// "product_specific: true" modules are included here.
	UseVndk() bool

	// Bootstrap tests if this module is allowed to use non-APEX version of libraries.
	Bootstrap() bool

<<<<<<< HEAD
	// IsVndkSp returns true if this is a VNDK-SP module.
	IsVndkSp() bool

	MustUseVendorVariant() bool
	IsVndk() bool
	IsVndkExt() bool
	IsVndkPrivate() bool
=======
>>>>>>> 90aff193
	IsVendorPublicLibrary() bool
	IsVndkPrebuiltLibrary() bool
	HasVendorVariant() bool
	HasProductVariant() bool
	HasNonSystemVariants() bool
	ProductSpecific() bool
	InProduct() bool
	SdkAndPlatformVariantVisibleToMake() bool
	InVendorOrProduct() bool

	// SubName returns the modules SubName, used for image and NDK/SDK variations.
	SubName() string

	SdkVersion() string
	MinSdkVersion() string
	AlwaysSdk() bool
	IsSdkVariant() bool

	SplitPerApiLevel() bool

	// SetPreventInstall sets the PreventInstall property to 'true' for this module.
	SetPreventInstall()
	// SetHideFromMake sets the HideFromMake property to 'true' for this module.
	SetHideFromMake()

	// KernelHeadersDecorator returns true if this is a kernel headers decorator module.
	// This is specific to cc and should always return false for all other packages.
	KernelHeadersDecorator() bool

	// HiddenFromMake returns true if this module is hidden from Make.
	HiddenFromMake() bool

	// RelativeInstallPath returns the relative install path for this module.
	RelativeInstallPath() string

	// Binary returns true if this is a binary module.
	Binary() bool

	// Object returns true if this is an object module.
	Object() bool

	// Rlib returns true if this is an rlib module.
	Rlib() bool

	// Dylib returns true if this is an dylib module.
	Dylib() bool

	// RlibStd returns true if this is an rlib which links against an rlib libstd.
	RlibStd() bool

	// Static returns true if this is a static library module.
	Static() bool

	// Shared returns true if this is a shared library module.
	Shared() bool

	// Header returns true if this is a library headers module.
	Header() bool

	// StaticExecutable returns true if this is a binary module with "static_executable: true".
	StaticExecutable() bool

	// EverInstallable returns true if the module is ever installable
	EverInstallable() bool

	// PreventInstall returns true if this module is prevented from installation.
	PreventInstall() bool

	// InstallInData returns true if this module is installed in data.
	InstallInData() bool

	// Installable returns a bool pointer to the module installable property.
	Installable() *bool

	// Symlinks returns a list of symlinks that should be created for this module.
	Symlinks() []string

	// VndkVersion returns the VNDK version string for this module.
	VndkVersion() string

	// Partition returns the partition string for this module.
	Partition() string

	// FuzzModule returns the fuzz.FuzzModule associated with the module.
	FuzzModuleStruct() fuzz.FuzzModule
}

var (
	// Dependency tag for crtbegin, an object file responsible for initialization.
	CrtBeginDepTag = dependencyTag{name: "crtbegin"}
	// Dependency tag for crtend, an object file responsible for program termination.
	CrtEndDepTag = dependencyTag{name: "crtend"}
	// Dependency tag for coverage library.
	CoverageDepTag = dependencyTag{name: "coverage"}
)

// GetImageVariantType returns the ImageVariantType string value for the given module
// (these are defined in cc/image.go).
func GetImageVariantType(c LinkableInterface) ImageVariantType {
	if c.Host() {
		return hostImageVariant
	} else if c.InVendor() {
		return vendorImageVariant
	} else if c.InProduct() {
		return productImageVariant
	} else if c.InRamdisk() {
		return ramdiskImageVariant
	} else if c.InVendorRamdisk() {
		return vendorRamdiskImageVariant
	} else if c.InRecovery() {
		return recoveryImageVariant
	} else {
		return coreImageVariant
	}
}

// DepTagMakeSuffix returns the makeSuffix value of a particular library dependency tag.
// Returns an empty string if not a library dependency tag.
func DepTagMakeSuffix(depTag blueprint.DependencyTag) string {
	if libDepTag, ok := depTag.(libraryDependencyTag); ok {
		return libDepTag.makeSuffix
	}
	return ""
}

// SharedDepTag returns the dependency tag for any C++ shared libraries.
func SharedDepTag() blueprint.DependencyTag {
	return libraryDependencyTag{Kind: sharedLibraryDependency}
}

// StaticDepTag returns the dependency tag for any C++ static libraries.
func StaticDepTag(wholeStatic bool) blueprint.DependencyTag {
	return libraryDependencyTag{Kind: staticLibraryDependency, wholeStatic: wholeStatic}
}

// IsWholeStaticLib whether a dependency tag is a whole static library dependency.
func IsWholeStaticLib(depTag blueprint.DependencyTag) bool {
	if tag, ok := depTag.(libraryDependencyTag); ok {
		return tag.wholeStatic
	}
	return false
}

// HeaderDepTag returns the dependency tag for any C++ "header-only" libraries.
func HeaderDepTag() blueprint.DependencyTag {
	return libraryDependencyTag{Kind: headerLibraryDependency}
}

// SharedLibraryInfo is a provider to propagate information about a shared C++ library.
type SharedLibraryInfo struct {
	SharedLibrary android.Path
	Target        android.Target

	TableOfContents android.OptionalPath

	// should be obtained from static analogue
	TransitiveStaticLibrariesForOrdering *android.DepSet[android.Path]
}

var SharedLibraryInfoProvider = blueprint.NewProvider[SharedLibraryInfo]()

// SharedStubLibrary is a struct containing information about a stub shared library.
// Stub libraries are used for cross-APEX dependencies; when a library is to depend on a shared
// library in another APEX, it must depend on the stub version of that library.
type SharedStubLibrary struct {
	// The version of the stub (corresponding to the stable version of the shared library being
	// stubbed).
	Version           string
	SharedLibraryInfo SharedLibraryInfo
	FlagExporterInfo  FlagExporterInfo
}

// SharedLibraryStubsInfo is a provider to propagate information about all shared library stubs
// which are dependencies of a library.
// Stub libraries are used for cross-APEX dependencies; when a library is to depend on a shared
// library in another APEX, it must depend on the stub version of that library.
type SharedLibraryStubsInfo struct {
	SharedStubLibraries []SharedStubLibrary

	IsLLNDK bool
}

var SharedLibraryStubsProvider = blueprint.NewProvider[SharedLibraryStubsInfo]()

// StaticLibraryInfo is a provider to propagate information about a static C++ library.
type StaticLibraryInfo struct {
	StaticLibrary android.Path
	Objects       Objects
	ReuseObjects  Objects

	// A static library may contain prebuilt static libraries included with whole_static_libs
	// that won't appear in Objects.  They are transitively available in
	// WholeStaticLibsFromPrebuilts.
	WholeStaticLibsFromPrebuilts android.Paths

	// This isn't the actual transitive DepSet, shared library dependencies have been
	// converted into static library analogues.  It is only used to order the static
	// library dependencies that were specified for the current module.
	TransitiveStaticLibrariesForOrdering *android.DepSet[android.Path]
}

var StaticLibraryInfoProvider = blueprint.NewProvider[StaticLibraryInfo]()

// HeaderLibraryInfo is a marker provider that identifies a module as a header library.
type HeaderLibraryInfo struct {
}

// HeaderLibraryInfoProvider is a marker provider that identifies a module as a header library.
var HeaderLibraryInfoProvider = blueprint.NewProvider[HeaderLibraryInfo]()

// FlagExporterInfo is a provider to propagate transitive library information
// pertaining to exported include paths and flags.
type FlagExporterInfo struct {
	IncludeDirs       android.Paths // Include directories to be included with -I
	SystemIncludeDirs android.Paths // System include directories to be included with -isystem
	Flags             []string      // Exported raw flags.
	Deps              android.Paths
	RustRlibDeps      []RustRlibDep
	GeneratedHeaders  android.Paths
}

var FlagExporterInfoProvider = blueprint.NewProvider[FlagExporterInfo]()<|MERGE_RESOLUTION|>--- conflicted
+++ resolved
@@ -159,16 +159,6 @@
 	// Bootstrap tests if this module is allowed to use non-APEX version of libraries.
 	Bootstrap() bool
 
-<<<<<<< HEAD
-	// IsVndkSp returns true if this is a VNDK-SP module.
-	IsVndkSp() bool
-
-	MustUseVendorVariant() bool
-	IsVndk() bool
-	IsVndkExt() bool
-	IsVndkPrivate() bool
-=======
->>>>>>> 90aff193
 	IsVendorPublicLibrary() bool
 	IsVndkPrebuiltLibrary() bool
 	HasVendorVariant() bool
