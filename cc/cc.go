// Copyright 2015 Google Inc. All rights reserved.
//
// Licensed under the Apache License, Version 2.0 (the "License");
// you may not use this file except in compliance with the License.
// You may obtain a copy of the License at
//
//     http://www.apache.org/licenses/LICENSE-2.0
//
// Unless required by applicable law or agreed to in writing, software
// distributed under the License is distributed on an "AS IS" BASIS,
// WITHOUT WARRANTIES OR CONDITIONS OF ANY KIND, either express or implied.
// See the License for the specific language governing permissions and
// limitations under the License.

package cc

// This file contains the module types for compiling C/C++ for Android, and converts the properties
// into the flags and filenames necessary to pass to the compiler.  The final creation of the rules
// is handled in builder.go

import (
	"fmt"
	"io"
	"strconv"
	"strings"

	"android/soong/testing"

	"github.com/google/blueprint"
	"github.com/google/blueprint/proptools"

	"android/soong/aidl_library"
	"android/soong/android"
	"android/soong/cc/config"
	"android/soong/fuzz"
	"android/soong/genrule"
	"android/soong/multitree"
)

func init() {
	RegisterCCBuildComponents(android.InitRegistrationContext)

	pctx.Import("android/soong/android")
	pctx.Import("android/soong/cc/config")
}

func RegisterCCBuildComponents(ctx android.RegistrationContext) {
	ctx.RegisterModuleType("cc_defaults", defaultsFactory)

	ctx.PreDepsMutators(func(ctx android.RegisterMutatorsContext) {
		ctx.BottomUp("sdk", sdkMutator).Parallel()
		ctx.BottomUp("llndk", llndkMutator).Parallel()
		ctx.BottomUp("link", LinkageMutator).Parallel()
		ctx.BottomUp("test_per_src", TestPerSrcMutator).Parallel()
		ctx.BottomUp("version", versionMutator).Parallel()
		ctx.BottomUp("begin", BeginMutator).Parallel()
	})

	ctx.PostDepsMutators(func(ctx android.RegisterMutatorsContext) {
		for _, san := range Sanitizers {
			san.registerMutators(ctx)
		}

		ctx.TopDown("sanitize_runtime_deps", sanitizerRuntimeDepsMutator).Parallel()
		ctx.BottomUp("sanitize_runtime", sanitizerRuntimeMutator).Parallel()

		ctx.TopDown("fuzz_deps", fuzzMutatorDeps)

		ctx.Transition("coverage", &coverageTransitionMutator{})

		ctx.Transition("afdo", &afdoTransitionMutator{})

		ctx.Transition("orderfile", &orderfileTransitionMutator{})

		ctx.Transition("lto", &ltoTransitionMutator{})

		ctx.BottomUp("check_linktype", checkLinkTypeMutator).Parallel()
		ctx.TopDown("double_loadable", checkDoubleLoadableLibraries).Parallel()
	})

	ctx.FinalDepsMutators(func(ctx android.RegisterMutatorsContext) {
		// sabi mutator needs to be run after apex mutator finishes.
		ctx.TopDown("sabi_deps", sabiDepsMutator)
	})

	ctx.RegisterParallelSingletonType("kythe_extract_all", kytheExtractAllFactory)
}

// Deps is a struct containing module names of dependencies, separated by the kind of dependency.
// Mutators should use `AddVariationDependencies` or its sibling methods to add actual dependency
// edges to these modules.
// This object is constructed in DepsMutator, by calling to various module delegates to set
// relevant fields. For example, `module.compiler.compilerDeps()` may append type-specific
// dependencies.
// This is then consumed by the same DepsMutator, which will call `ctx.AddVariationDependencies()`
// (or its sibling methods) to set real dependencies on the given modules.
type Deps struct {
	SharedLibs, LateSharedLibs                  []string
	StaticLibs, LateStaticLibs, WholeStaticLibs []string
	HeaderLibs                                  []string
	RuntimeLibs                                 []string
	Rlibs                                       []string

	// UnexportedStaticLibs are static libraries that are also passed to -Wl,--exclude-libs= to
	// prevent automatically exporting symbols.
	UnexportedStaticLibs []string

	// Used for data dependencies adjacent to tests
	DataLibs []string
	DataBins []string

	// Used by DepsMutator to pass system_shared_libs information to check_elf_file.py.
	SystemSharedLibs []string

	// Used by DepMutator to pass aidl_library modules to aidl compiler
	AidlLibs []string

	// If true, statically link the unwinder into native libraries/binaries.
	StaticUnwinderIfLegacy bool

	ReexportSharedLibHeaders, ReexportStaticLibHeaders, ReexportHeaderLibHeaders []string

	ObjFiles []string

	GeneratedSources []string
	GeneratedHeaders []string
	GeneratedDeps    []string

	ReexportGeneratedHeaders []string

	CrtBegin, CrtEnd []string

	// Used for host bionic
	DynamicLinker string

	// List of libs that need to be excluded for APEX variant
	ExcludeLibsForApex []string
	// List of libs that need to be excluded for non-APEX variant
	ExcludeLibsForNonApex []string

	// LLNDK headers for the ABI checker to check LLNDK implementation library.
	// An LLNDK implementation is the core variant. LLNDK header libs are reexported by the vendor variant.
	// The core variant cannot depend on the vendor variant because of the order of CreateVariations.
	// Instead, the LLNDK implementation depends on the LLNDK header libs.
	LlndkHeaderLibs []string
}

// A struct which to collect flags for rlib dependencies
type RustRlibDep struct {
	LibPath   android.Path // path to the rlib
	LinkDirs  []string     // flags required for dependency (e.g. -L flags)
	CrateName string       // crateNames associated with rlibDeps
}

func EqRustRlibDeps(a RustRlibDep, b RustRlibDep) bool {
	return a.LibPath == b.LibPath
}

// PathDeps is a struct containing file paths to dependencies of a module.
// It's constructed in depsToPath() by traversing the direct dependencies of the current module.
// It's used to construct flags for various build statements (such as for compiling and linking).
// It is then passed to module decorator functions responsible for registering build statements
// (such as `module.compiler.compile()`).`
type PathDeps struct {
	// Paths to .so files
	SharedLibs, EarlySharedLibs, LateSharedLibs android.Paths
	// Paths to the dependencies to use for .so files (.so.toc files)
	SharedLibsDeps, EarlySharedLibsDeps, LateSharedLibsDeps android.Paths
	// Paths to .a files
	StaticLibs, LateStaticLibs, WholeStaticLibs android.Paths
	// Paths and crateNames for RustStaticLib dependencies
	RustRlibDeps []RustRlibDep

	// Transitive static library dependencies of static libraries for use in ordering.
	TranstiveStaticLibrariesForOrdering *android.DepSet[android.Path]

	// Paths to .o files
	Objs Objects
	// Paths to .o files in dependencies that provide them. Note that these lists
	// aren't complete since prebuilt modules don't provide the .o files.
	StaticLibObjs      Objects
	WholeStaticLibObjs Objects

	// Paths to .a files in prebuilts. Complements WholeStaticLibObjs to contain
	// the libs from all whole_static_lib dependencies.
	WholeStaticLibsFromPrebuilts android.Paths

	// Paths to generated source files
	GeneratedSources android.Paths
	GeneratedDeps    android.Paths

	Flags                      []string
	LdFlags                    []string
	IncludeDirs                android.Paths
	SystemIncludeDirs          android.Paths
	ReexportedDirs             android.Paths
	ReexportedSystemDirs       android.Paths
	ReexportedFlags            []string
	ReexportedGeneratedHeaders android.Paths
	ReexportedDeps             android.Paths
	ReexportedRustRlibDeps     []RustRlibDep

	// Paths to crt*.o files
	CrtBegin, CrtEnd android.Paths

	// Path to the dynamic linker binary
	DynamicLinker android.OptionalPath

	// For Darwin builds, the path to the second architecture's output that should
	// be combined with this architectures's output into a FAT MachO file.
	DarwinSecondArchOutput android.OptionalPath

	// Paths to direct srcs and transitive include dirs from direct aidl_library deps
	AidlLibraryInfos []aidl_library.AidlLibraryInfo

	// LLNDK headers for the ABI checker to check LLNDK implementation library.
	LlndkIncludeDirs       android.Paths
	LlndkSystemIncludeDirs android.Paths
}

// LocalOrGlobalFlags contains flags that need to have values set globally by the build system or locally by the module
// tracked separately, in order to maintain the required ordering (most of the global flags need to go first on the
// command line so they can be overridden by the local module flags).
type LocalOrGlobalFlags struct {
	CommonFlags     []string // Flags that apply to C, C++, and assembly source files
	AsFlags         []string // Flags that apply to assembly source files
	YasmFlags       []string // Flags that apply to yasm assembly source files
	CFlags          []string // Flags that apply to C and C++ source files
	ToolingCFlags   []string // Flags that apply to C and C++ source files parsed by clang LibTooling tools
	ConlyFlags      []string // Flags that apply to C source files
	CppFlags        []string // Flags that apply to C++ source files
	ToolingCppFlags []string // Flags that apply to C++ source files parsed by clang LibTooling tools
	LdFlags         []string // Flags that apply to linker command lines
}

// Flags contains various types of command line flags (and settings) for use in building build
// statements related to C++.
type Flags struct {
	// Local flags (which individual modules are responsible for). These may override global flags.
	Local LocalOrGlobalFlags
	// Global flags (which build system or toolchain is responsible for).
	Global          LocalOrGlobalFlags
	NoOverrideFlags []string // Flags applied to the end of list of flags so they are not overridden

	aidlFlags     []string // Flags that apply to aidl source files
	rsFlags       []string // Flags that apply to renderscript source files
	libFlags      []string // Flags to add libraries early to the link order
	extraLibFlags []string // Flags to add libraries late in the link order after LdFlags
	TidyFlags     []string // Flags that apply to clang-tidy
	SAbiFlags     []string // Flags that apply to header-abi-dumper

	// Global include flags that apply to C, C++, and assembly source files
	// These must be after any module include flags, which will be in CommonFlags.
	SystemIncludeFlags []string

	Toolchain     config.Toolchain
	Tidy          bool // True if ninja .tidy rules should be generated.
	NeedTidyFiles bool // True if module link should depend on .tidy files
	GcovCoverage  bool // True if coverage files should be generated.
	SAbiDump      bool // True if header abi dumps should be generated.
	EmitXrefs     bool // If true, generate Ninja rules to generate emitXrefs input files for Kythe
	ClangVerify   bool // If true, append cflags "-Xclang -verify" and append "&& touch $out" to the clang command line.

	// The instruction set required for clang ("arm" or "thumb").
	RequiredInstructionSet string
	// The target-device system path to the dynamic linker.
	DynamicLinker string

	CFlagsDeps  android.Paths // Files depended on by compiler flags
	LdFlagsDeps android.Paths // Files depended on by linker flags

	// True if .s files should be processed with the c preprocessor.
	AssemblerWithCpp bool

	proto            android.ProtoFlags
	protoC           bool // Whether to use C instead of C++
	protoOptionsFile bool // Whether to look for a .options file next to the .proto

	Yacc *YaccProperties
	Lex  *LexProperties
}

// Properties used to compile all C or C++ modules
type BaseProperties struct {
	// Deprecated. true is the default, false is invalid.
	Clang *bool `android:"arch_variant"`

	// Aggresively trade performance for smaller binary size.
	// This should only be used for on-device binaries that are rarely executed and not
	// performance critical.
	Optimize_for_size *bool `android:"arch_variant"`

	// The API level that this module is built against. The APIs of this API level will be
	// visible at build time, but use of any APIs newer than min_sdk_version will render the
	// module unloadable on older devices.  In the future it will be possible to weakly-link new
	// APIs, making the behavior match Java: such modules will load on older devices, but
	// calling new APIs on devices that do not support them will result in a crash.
	//
	// This property has the same behavior as sdk_version does for Java modules. For those
	// familiar with Android Gradle, the property behaves similarly to how compileSdkVersion
	// does for Java code.
	//
	// In addition, setting this property causes two variants to be built, one for the platform
	// and one for apps.
	Sdk_version *string

	// Minimum OS API level supported by this C or C++ module. This property becomes the value
	// of the __ANDROID_API__ macro. When the C or C++ module is included in an APEX or an APK,
	// this property is also used to ensure that the min_sdk_version of the containing module is
	// not older (i.e. less) than this module's min_sdk_version. When not set, this property
	// defaults to the value of sdk_version.  When this is set to "apex_inherit", this tracks
	// min_sdk_version of the containing APEX. When the module
	// is not built for an APEX, "apex_inherit" defaults to sdk_version.
	Min_sdk_version *string

	// If true, always create an sdk variant and don't create a platform variant.
	Sdk_variant_only *bool

	AndroidMkSharedLibs       []string `blueprint:"mutated"`
	AndroidMkStaticLibs       []string `blueprint:"mutated"`
	AndroidMkRlibs            []string `blueprint:"mutated"`
	AndroidMkRuntimeLibs      []string `blueprint:"mutated"`
	AndroidMkWholeStaticLibs  []string `blueprint:"mutated"`
	AndroidMkHeaderLibs       []string `blueprint:"mutated"`
	HideFromMake              bool     `blueprint:"mutated"`
	PreventInstall            bool     `blueprint:"mutated"`
	ApexesProvidingSharedLibs []string `blueprint:"mutated"`

	// Set by DepsMutator.
	AndroidMkSystemSharedLibs []string `blueprint:"mutated"`

	// The name of the image this module is built for
	ImageVariation string `blueprint:"mutated"`

	// The VNDK version this module is built against. If empty, the module is not
	// build against the VNDK.
	VndkVersion string `blueprint:"mutated"`

	// Suffix for the name of Android.mk entries generated by this module
	SubName string `blueprint:"mutated"`

	// *.logtags files, to combine together in order to generate the /system/etc/event-log-tags
	// file
	Logtags []string `android:"path"`

	// Make this module available when building for ramdisk.
	// On device without a dedicated recovery partition, the module is only
	// available after switching root into
	// /first_stage_ramdisk. To expose the module before switching root, install
	// the recovery variant instead.
	Ramdisk_available *bool

	// Make this module available when building for vendor ramdisk.
	// On device without a dedicated recovery partition, the module is only
	// available after switching root into
	// /first_stage_ramdisk. To expose the module before switching root, install
	// the recovery variant instead.
	Vendor_ramdisk_available *bool

	// Make this module available when building for recovery
	Recovery_available *bool

	// Used by imageMutator, set by ImageMutatorBegin()
	CoreVariantNeeded          bool `blueprint:"mutated"`
	RamdiskVariantNeeded       bool `blueprint:"mutated"`
	VendorRamdiskVariantNeeded bool `blueprint:"mutated"`
	RecoveryVariantNeeded      bool `blueprint:"mutated"`

	// A list of variations for the "image" mutator of the form
	//<image name> '.' <version char>, for example, 'vendor.S'
	ExtraVersionedImageVariations []string `blueprint:"mutated"`

	// Allows this module to use non-APEX version of libraries. Useful
	// for building binaries that are started before APEXes are activated.
	Bootstrap *bool

	// Allows this module to be included in CMake release snapshots to be built outside of Android
	// build system and source tree.
	Cmake_snapshot_supported *bool

	// Even if DeviceConfig().VndkUseCoreVariant() is set, this module must use vendor variant.
	// see soong/cc/config/vndk.go
	MustUseVendorVariant bool `blueprint:"mutated"`

	Installable *bool `android:"arch_variant"`

	// Set by factories of module types that can only be referenced from variants compiled against
	// the SDK.
	AlwaysSdk bool `blueprint:"mutated"`

	// Variant is an SDK variant created by sdkMutator
	IsSdkVariant bool `blueprint:"mutated"`
	// Set when both SDK and platform variants are exported to Make to trigger renaming the SDK
	// variant to have a ".sdk" suffix.
	SdkAndPlatformVariantVisibleToMake bool `blueprint:"mutated"`

	// List of APEXes that this module has private access to for testing purpose. The module
	// can depend on libraries that are not exported by the APEXes and use private symbols
	// from the exported libraries.
	Test_for []string `android:"arch_variant"`

	Target struct {
		Platform struct {
			// List of modules required by the core variant.
			Required []string `android:"arch_variant"`

			// List of modules not required by the core variant.
			Exclude_required []string `android:"arch_variant"`
		} `android:"arch_variant"`

		Recovery struct {
			// List of modules required by the recovery variant.
			Required []string `android:"arch_variant"`

			// List of modules not required by the recovery variant.
			Exclude_required []string `android:"arch_variant"`
		} `android:"arch_variant"`
	} `android:"arch_variant"`
}

type VendorProperties struct {
	// whether this module should be allowed to be directly depended by other
	// modules with `vendor: true`, `proprietary: true`, or `vendor_available:true`.
	// If set to true, two variants will be built separately, one like
	// normal, and the other limited to the set of libraries and headers
	// that are exposed to /vendor modules.
	//
	// The vendor variant may be used with a different (newer) /system,
	// so it shouldn't have any unversioned runtime dependencies, or
	// make assumptions about the system that may not be true in the
	// future.
	//
	// If set to false, this module becomes inaccessible from /vendor modules.
	//
	// The modules with vndk: {enabled: true} must define 'vendor_available'
	// to 'true'.
	//
	// Nothing happens if BOARD_VNDK_VERSION isn't set in the BoardConfig.mk
	Vendor_available *bool

	// This is the same as the "vendor_available" except that the install path
	// of the vendor variant is /odm or /vendor/odm.
	// By replacing "vendor_available: true" with "odm_available: true", the
	// module will install its vendor variant to the /odm partition or /vendor/odm.
	// As the modules with "odm_available: true" still create the vendor variants,
	// they can link to the other vendor modules as the vendor_available modules do.
	// Also, the vendor modules can link to odm_available modules.
	//
	// It may not be used for VNDK modules.
	Odm_available *bool

	// whether this module should be allowed to be directly depended by other
	// modules with `product_specific: true` or `product_available: true`.
	// If set to true, an additional product variant will be built separately
	// that is limited to the set of libraries and headers that are exposed to
	// /product modules.
	//
	// The product variant may be used with a different (newer) /system,
	// so it shouldn't have any unversioned runtime dependencies, or
	// make assumptions about the system that may not be true in the
	// future.
	//
	// If set to false, this module becomes inaccessible from /product modules.
	//
	// Different from the 'vendor_available' property, the modules with
	// vndk: {enabled: true} don't have to define 'product_available'. The VNDK
	// library without 'product_available' may not be depended on by any other
	// modules that has product variants including the product available VNDKs.
	//
	// Nothing happens if BOARD_VNDK_VERSION isn't set in the BoardConfig.mk
	// and PRODUCT_PRODUCT_VNDK_VERSION isn't set.
	Product_available *bool

	// whether this module is capable of being loaded with other instance
	// (possibly an older version) of the same module in the same process.
	// Currently, a shared library that is a member of VNDK (vndk: {enabled: true})
	// can be double loaded in a vendor process if the library is also a
	// (direct and indirect) dependency of an LLNDK library. Such libraries must be
	// explicitly marked as `double_loadable: true` by the owner, or the dependency
	// from the LLNDK lib should be cut if the lib is not designed to be double loaded.
	Double_loadable *bool

	// IsLLNDK is set to true for the vendor variant of a cc_library module that has LLNDK stubs.
	IsLLNDK bool `blueprint:"mutated"`

<<<<<<< HEAD
	// IsVNDKUsingCoreVariant is true for VNDK modules if the global VndkUseCoreVariant option is
	// set and the module is not listed in VndkMustUseVendorVariantList.
	IsVNDKUsingCoreVariant bool `blueprint:"mutated"`

	// IsVNDKCore is set if a VNDK module does not set the vndk.support_system_process property.
	IsVNDKCore bool `blueprint:"mutated"`

	// IsVNDKSP is set if a VNDK module sets the vndk.support_system_process property.
	IsVNDKSP bool `blueprint:"mutated"`

	// IsVNDKPrivate is set if a VNDK module sets the vndk.private property or an LLNDK
	// module sets the llndk.private property.
	IsVNDKPrivate bool `blueprint:"mutated"`

	// IsVNDKProduct is set if a VNDK module sets the product_available property.
	IsVNDKProduct bool `blueprint:"mutated"`

=======
>>>>>>> 5d2a884f
	// IsVendorPublicLibrary is set for the core and product variants of a library that has
	// vendor_public_library stubs.
	IsVendorPublicLibrary bool `blueprint:"mutated"`
}

// ModuleContextIntf is an interface (on a module context helper) consisting of functions related
// to understanding  details about the type of the current module.
// For example, one might call these functions to determine whether the current module is a static
// library and/or is installed in vendor directories.
type ModuleContextIntf interface {
	static() bool
	staticBinary() bool
	testBinary() bool
	testLibrary() bool
	header() bool
	binary() bool
	object() bool
	toolchain() config.Toolchain
	canUseSdk() bool
	useSdk() bool
	sdkVersion() string
	minSdkVersion() string
	isSdkVariant() bool
	useVndk() bool
	isNdk(config android.Config) bool
	IsLlndk() bool
	isImplementationForLLNDKPublic() bool
	IsVendorPublicLibrary() bool
	inProduct() bool
	inVendor() bool
	inRamdisk() bool
	inVendorRamdisk() bool
	inRecovery() bool
	InVendorOrProduct() bool
	selectedStl() string
	baseModuleName() string
	isAfdoCompile(ctx ModuleContext) bool
	isOrderfileCompile() bool
	isCfi() bool
	isFuzzer() bool
	isNDKStubLibrary() bool
	useClangLld(actx ModuleContext) bool
	isForPlatform() bool
	apexVariationName() string
	apexSdkVersion() android.ApiLevel
	bootstrap() bool
	mustUseVendorVariant() bool
	nativeCoverage() bool
	directlyInAnyApex() bool
	isPreventInstall() bool
	isCfiAssemblySupportEnabled() bool
	getSharedFlags() *SharedFlags
	notInPlatform() bool
	optimizeForSize() bool
}

type SharedFlags struct {
	numSharedFlags int
	flagsMap       map[string]string
}

type ModuleContext interface {
	android.ModuleContext
	ModuleContextIntf
}

type BaseModuleContext interface {
	android.BaseModuleContext
	ModuleContextIntf
}

type DepsContext interface {
	android.BottomUpMutatorContext
	ModuleContextIntf
}

// feature represents additional (optional) steps to building cc-related modules, such as invocation
// of clang-tidy.
type feature interface {
	flags(ctx ModuleContext, flags Flags) Flags
	props() []interface{}
}

// Information returned from Generator about the source code it's generating
type GeneratedSource struct {
	IncludeDirs    android.Paths
	Sources        android.Paths
	Headers        android.Paths
	ReexportedDirs android.Paths
}

// generator allows injection of generated code
type Generator interface {
	GeneratorProps() []interface{}
	GeneratorInit(ctx BaseModuleContext)
	GeneratorDeps(ctx DepsContext, deps Deps) Deps
	GeneratorFlags(ctx ModuleContext, flags Flags, deps PathDeps) Flags
	GeneratorSources(ctx ModuleContext) GeneratedSource
	GeneratorBuildActions(ctx ModuleContext, flags Flags, deps PathDeps)
}

// compiler is the interface for a compiler helper object. Different module decorators may implement
// this helper differently.
type compiler interface {
	compilerInit(ctx BaseModuleContext)
	compilerDeps(ctx DepsContext, deps Deps) Deps
	compilerFlags(ctx ModuleContext, flags Flags, deps PathDeps) Flags
	compilerProps() []interface{}
	baseCompilerProps() BaseCompilerProperties

	appendCflags([]string)
	appendAsflags([]string)
	compile(ctx ModuleContext, flags Flags, deps PathDeps) Objects
}

// linker is the interface for a linker decorator object. Individual module types can provide
// their own implementation for this decorator, and thus specify custom logic regarding build
// statements pertaining to linking.
type linker interface {
	linkerInit(ctx BaseModuleContext)
	linkerDeps(ctx DepsContext, deps Deps) Deps
	linkerFlags(ctx ModuleContext, flags Flags) Flags
	linkerProps() []interface{}
	baseLinkerProps() BaseLinkerProperties
	useClangLld(actx ModuleContext) bool

	link(ctx ModuleContext, flags Flags, deps PathDeps, objs Objects) android.Path
	appendLdflags([]string)
	unstrippedOutputFilePath() android.Path
	strippedAllOutputFilePath() android.Path

	nativeCoverage() bool
	coverageOutputFilePath() android.OptionalPath

	// Get the deps that have been explicitly specified in the properties.
	linkerSpecifiedDeps(specifiedDeps specifiedDeps) specifiedDeps

	moduleInfoJSON(ctx ModuleContext, moduleInfoJSON *android.ModuleInfoJSON)
}

// specifiedDeps is a tuple struct representing dependencies of a linked binary owned by the linker.
type specifiedDeps struct {
	sharedLibs []string
	// Note nil and [] are semantically distinct. [] prevents linking against the defaults (usually
	// libc, libm, etc.)
	systemSharedLibs []string
}

// installer is the interface for an installer helper object. This helper is responsible for
// copying build outputs to the appropriate locations so that they may be installed on device.
type installer interface {
	installerProps() []interface{}
	install(ctx ModuleContext, path android.Path)
	everInstallable() bool
	inData() bool
	inSanitizerDir() bool
	hostToolPath() android.OptionalPath
	relativeInstallPath() string
	makeUninstallable(mod *Module)
	installInRoot() bool
}

type xref interface {
	XrefCcFiles() android.Paths
}

type overridable interface {
	overriddenModules() []string
}

type libraryDependencyKind int

const (
	headerLibraryDependency = iota
	sharedLibraryDependency
	staticLibraryDependency
	rlibLibraryDependency
)

func (k libraryDependencyKind) String() string {
	switch k {
	case headerLibraryDependency:
		return "headerLibraryDependency"
	case sharedLibraryDependency:
		return "sharedLibraryDependency"
	case staticLibraryDependency:
		return "staticLibraryDependency"
	case rlibLibraryDependency:
		return "rlibLibraryDependency"
	default:
		panic(fmt.Errorf("unknown libraryDependencyKind %d", k))
	}
}

type libraryDependencyOrder int

const (
	earlyLibraryDependency  = -1
	normalLibraryDependency = 0
	lateLibraryDependency   = 1
)

func (o libraryDependencyOrder) String() string {
	switch o {
	case earlyLibraryDependency:
		return "earlyLibraryDependency"
	case normalLibraryDependency:
		return "normalLibraryDependency"
	case lateLibraryDependency:
		return "lateLibraryDependency"
	default:
		panic(fmt.Errorf("unknown libraryDependencyOrder %d", o))
	}
}

// libraryDependencyTag is used to tag dependencies on libraries.  Unlike many dependency
// tags that have a set of predefined tag objects that are reused for each dependency, a
// libraryDependencyTag is designed to contain extra metadata and is constructed as needed.
// That means that comparing a libraryDependencyTag for equality will only be equal if all
// of the metadata is equal.  Most usages will want to type assert to libraryDependencyTag and
// then check individual metadata fields instead.
type libraryDependencyTag struct {
	blueprint.BaseDependencyTag

	// These are exported so that fmt.Printf("%#v") can call their String methods.
	Kind  libraryDependencyKind
	Order libraryDependencyOrder

	wholeStatic bool

	reexportFlags       bool
	explicitlyVersioned bool
	dataLib             bool
	ndk                 bool

	staticUnwinder bool

	makeSuffix string

	// Whether or not this dependency should skip the apex dependency check
	skipApexAllowedDependenciesCheck bool

	// Whether or not this dependency has to be followed for the apex variants
	excludeInApex bool
	// Whether or not this dependency has to be followed for the non-apex variants
	excludeInNonApex bool

	// If true, don't automatically export symbols from the static library into a shared library.
	unexportedSymbols bool
}

// header returns true if the libraryDependencyTag is tagging a header lib dependency.
func (d libraryDependencyTag) header() bool {
	return d.Kind == headerLibraryDependency
}

// shared returns true if the libraryDependencyTag is tagging a shared lib dependency.
func (d libraryDependencyTag) shared() bool {
	return d.Kind == sharedLibraryDependency
}

// shared returns true if the libraryDependencyTag is tagging a static lib dependency.
func (d libraryDependencyTag) static() bool {
	return d.Kind == staticLibraryDependency
}

// rlib returns true if the libraryDependencyTag is tagging an rlib dependency.
func (d libraryDependencyTag) rlib() bool {
	return d.Kind == rlibLibraryDependency
}

func (d libraryDependencyTag) LicenseAnnotations() []android.LicenseAnnotation {
	if d.shared() {
		return []android.LicenseAnnotation{android.LicenseAnnotationSharedDependency}
	}
	return nil
}

var _ android.LicenseAnnotationsDependencyTag = libraryDependencyTag{}

// InstallDepNeeded returns true for shared libraries so that shared library dependencies of
// binaries or other shared libraries are installed as dependencies.
func (d libraryDependencyTag) InstallDepNeeded() bool {
	return d.shared()
}

var _ android.InstallNeededDependencyTag = libraryDependencyTag{}

func (d libraryDependencyTag) PropagateAconfigValidation() bool {
	return d.static()
}

var _ android.PropagateAconfigValidationDependencyTag = libraryDependencyTag{}

// dependencyTag is used for tagging miscellaneous dependency types that don't fit into
// libraryDependencyTag.  Each tag object is created globally and reused for multiple
// dependencies (although since the object contains no references, assigning a tag to a
// variable and modifying it will not modify the original).  Users can compare the tag
// returned by ctx.OtherModuleDependencyTag against the global original
type dependencyTag struct {
	blueprint.BaseDependencyTag
	name string
}

// installDependencyTag is used for tagging miscellaneous dependency types that don't fit into
// libraryDependencyTag, but where the dependency needs to be installed when the parent is
// installed.
type installDependencyTag struct {
	blueprint.BaseDependencyTag
	android.InstallAlwaysNeededDependencyTag
	name string
}

var (
	genSourceDepTag       = dependencyTag{name: "gen source"}
	genHeaderDepTag       = dependencyTag{name: "gen header"}
	genHeaderExportDepTag = dependencyTag{name: "gen header export"}
	objDepTag             = dependencyTag{name: "obj"}
	dynamicLinkerDepTag   = installDependencyTag{name: "dynamic linker"}
	reuseObjTag           = dependencyTag{name: "reuse objects"}
	staticVariantTag      = dependencyTag{name: "static variant"}
	vndkExtDepTag         = dependencyTag{name: "vndk extends"}
	dataLibDepTag         = dependencyTag{name: "data lib"}
	dataBinDepTag         = dependencyTag{name: "data bin"}
	runtimeDepTag         = installDependencyTag{name: "runtime lib"}
	testPerSrcDepTag      = dependencyTag{name: "test_per_src"}
	stubImplDepTag        = dependencyTag{name: "stub_impl"}
	JniFuzzLibTag         = dependencyTag{name: "jni_fuzz_lib_tag"}
	FdoProfileTag         = dependencyTag{name: "fdo_profile"}
	aidlLibraryTag        = dependencyTag{name: "aidl_library"}
	llndkHeaderLibTag     = dependencyTag{name: "llndk_header_lib"}
)

func IsSharedDepTag(depTag blueprint.DependencyTag) bool {
	ccLibDepTag, ok := depTag.(libraryDependencyTag)
	return ok && ccLibDepTag.shared()
}

func IsStaticDepTag(depTag blueprint.DependencyTag) bool {
	ccLibDepTag, ok := depTag.(libraryDependencyTag)
	return ok && ccLibDepTag.static()
}

func IsHeaderDepTag(depTag blueprint.DependencyTag) bool {
	ccLibDepTag, ok := depTag.(libraryDependencyTag)
	return ok && ccLibDepTag.header()
}

func IsRuntimeDepTag(depTag blueprint.DependencyTag) bool {
	return depTag == runtimeDepTag
}

func IsTestPerSrcDepTag(depTag blueprint.DependencyTag) bool {
	ccDepTag, ok := depTag.(dependencyTag)
	return ok && ccDepTag == testPerSrcDepTag
}

// Module contains the properties and members used by all C/C++ module types, and implements
// the blueprint.Module interface.  It delegates to compiler, linker, and installer interfaces
// to construct the output file.  Behavior can be customized with a Customizer, or "decorator",
// interface.
//
// To define a C/C++ related module, construct a new Module object and point its delegates to
// type-specific structs. These delegates will be invoked to register module-specific build
// statements which may be unique to the module type. For example, module.compiler.compile() should
// be defined so as to register build statements which are responsible for compiling the module.
//
// Another example: to construct a cc_binary module, one can create a `cc.binaryDecorator` struct
// which implements the `linker` and `installer` interfaces, and points the `linker` and `installer`
// members of the cc.Module to this decorator. Thus, a cc_binary module has custom linker and
// installer logic.
type Module struct {
	fuzz.FuzzModule

	VendorProperties VendorProperties
	Properties       BaseProperties
	sourceProperties android.SourceProperties

	// initialize before calling Init
	hod        android.HostOrDeviceSupported
	multilib   android.Multilib
	testModule bool

	// Allowable SdkMemberTypes of this module type.
	sdkMemberTypes []android.SdkMemberType

	// decorator delegates, initialize before calling Init
	// these may contain module-specific implementations, and effectively allow for custom
	// type-specific logic. These members may reference different objects or the same object.
	// Functions of these decorators will be invoked to initialize and register type-specific
	// build statements.
	generators []Generator
	compiler   compiler
	linker     linker
	installer  installer

	features  []feature
	stl       *stl
	sanitize  *sanitize
	coverage  *coverage
	fuzzer    *fuzzer
	sabi      *sabi
	lto       *lto
	afdo      *afdo
	orderfile *orderfile

	library libraryInterface

	outputFile android.OptionalPath

	cachedToolchain config.Toolchain

	subAndroidMkOnce map[subAndroidMkProvider]bool

	// Flags used to compile this module
	flags Flags

	// Shared flags among build rules of this module
	sharedFlags SharedFlags

	// only non-nil when this is a shared library that reuses the objects of a static library
	staticAnalogue *StaticLibraryInfo

	makeLinkType string
	// Kythe (source file indexer) paths for this compilation module
	kytheFiles android.Paths
	// Object .o file output paths for this compilation module
	objFiles android.Paths
	// Tidy .tidy file output paths for this compilation module
	tidyFiles android.Paths

	// For apex variants, this is set as apex.min_sdk_version
	apexSdkVersion android.ApiLevel

	hideApexVariantFromMake bool

	logtagsPaths android.Paths
}

func (c *Module) AddJSONData(d *map[string]interface{}) {
	var hasAidl, hasLex, hasProto, hasRenderscript, hasSysprop, hasWinMsg, hasYacc bool
	if b, ok := c.compiler.(*baseCompiler); ok {
		hasAidl = b.hasSrcExt(".aidl")
		hasLex = b.hasSrcExt(".l") || b.hasSrcExt(".ll")
		hasProto = b.hasSrcExt(".proto")
		hasRenderscript = b.hasSrcExt(".rscript") || b.hasSrcExt(".fs")
		hasSysprop = b.hasSrcExt(".sysprop")
		hasWinMsg = b.hasSrcExt(".mc")
		hasYacc = b.hasSrcExt(".y") || b.hasSrcExt(".yy")
	}
	c.AndroidModuleBase().AddJSONData(d)
	(*d)["Cc"] = map[string]interface{}{
		"SdkVersion":             c.SdkVersion(),
		"MinSdkVersion":          c.MinSdkVersion(),
		"VndkVersion":            c.VndkVersion(),
		"ProductSpecific":        c.ProductSpecific(),
		"SocSpecific":            c.SocSpecific(),
		"DeviceSpecific":         c.DeviceSpecific(),
		"InProduct":              c.InProduct(),
		"InVendor":               c.InVendor(),
		"InRamdisk":              c.InRamdisk(),
		"InVendorRamdisk":        c.InVendorRamdisk(),
		"InRecovery":             c.InRecovery(),
		"VendorAvailable":        c.VendorAvailable(),
		"ProductAvailable":       c.ProductAvailable(),
		"RamdiskAvailable":       c.RamdiskAvailable(),
		"VendorRamdiskAvailable": c.VendorRamdiskAvailable(),
		"RecoveryAvailable":      c.RecoveryAvailable(),
		"OdmAvailable":           c.OdmAvailable(),
		"InstallInData":          c.InstallInData(),
		"InstallInRamdisk":       c.InstallInRamdisk(),
		"InstallInSanitizerDir":  c.InstallInSanitizerDir(),
		"InstallInVendorRamdisk": c.InstallInVendorRamdisk(),
		"InstallInRecovery":      c.InstallInRecovery(),
		"InstallInRoot":          c.InstallInRoot(),
		"IsLlndk":                c.IsLlndk(),
		"IsVendorPublicLibrary":  c.IsVendorPublicLibrary(),
		"ApexSdkVersion":         c.apexSdkVersion,
		"TestFor":                c.TestFor(),
		"AidlSrcs":               hasAidl,
		"LexSrcs":                hasLex,
		"ProtoSrcs":              hasProto,
		"RenderscriptSrcs":       hasRenderscript,
		"SyspropSrcs":            hasSysprop,
		"WinMsgSrcs":             hasWinMsg,
		"YaccSrsc":               hasYacc,
		"OnlyCSrcs":              !(hasAidl || hasLex || hasProto || hasRenderscript || hasSysprop || hasWinMsg || hasYacc),
		"OptimizeForSize":        c.OptimizeForSize(),
	}
}

func (c *Module) SetPreventInstall() {
	c.Properties.PreventInstall = true
}

func (c *Module) SetHideFromMake() {
	c.Properties.HideFromMake = true
}

func (c *Module) HiddenFromMake() bool {
	return c.Properties.HideFromMake
}

func (c *Module) RequiredModuleNames() []string {
	required := android.CopyOf(c.ModuleBase.RequiredModuleNames())
	if c.ImageVariation().Variation == android.CoreVariation {
		required = append(required, c.Properties.Target.Platform.Required...)
		required = removeListFromList(required, c.Properties.Target.Platform.Exclude_required)
	} else if c.InRecovery() {
		required = append(required, c.Properties.Target.Recovery.Required...)
		required = removeListFromList(required, c.Properties.Target.Recovery.Exclude_required)
	}
	return android.FirstUniqueStrings(required)
}

func (c *Module) Toc() android.OptionalPath {
	if c.linker != nil {
		if library, ok := c.linker.(libraryInterface); ok {
			return library.toc()
		}
	}
	panic(fmt.Errorf("Toc() called on non-library module: %q", c.BaseModuleName()))
}

func (c *Module) ApiLevel() string {
	if c.linker != nil {
		if stub, ok := c.linker.(*stubDecorator); ok {
			return stub.apiLevel.String()
		}
	}
	panic(fmt.Errorf("ApiLevel() called on non-stub library module: %q", c.BaseModuleName()))
}

func (c *Module) Static() bool {
	if c.linker != nil {
		if library, ok := c.linker.(libraryInterface); ok {
			return library.static()
		}
	}
	panic(fmt.Errorf("Static() called on non-library module: %q", c.BaseModuleName()))
}

func (c *Module) Shared() bool {
	if c.linker != nil {
		if library, ok := c.linker.(libraryInterface); ok {
			return library.shared()
		}
	}

	panic(fmt.Errorf("Shared() called on non-library module: %q", c.BaseModuleName()))
}

func (c *Module) SelectedStl() string {
	if c.stl != nil {
		return c.stl.Properties.SelectedStl
	}
	return ""
}

func (c *Module) NdkPrebuiltStl() bool {
	if _, ok := c.linker.(*ndkPrebuiltStlLinker); ok {
		return true
	}
	return false
}

func (c *Module) StubDecorator() bool {
	if _, ok := c.linker.(*stubDecorator); ok {
		return true
	}
	return false
}

func (c *Module) OptimizeForSize() bool {
	return Bool(c.Properties.Optimize_for_size)
}

func (c *Module) SdkVersion() string {
	return String(c.Properties.Sdk_version)
}

func (c *Module) MinSdkVersion() string {
	return String(c.Properties.Min_sdk_version)
}

func (c *Module) isCrt() bool {
	if linker, ok := c.linker.(*objectLinker); ok {
		return linker.isCrt()
	}
	return false
}

func (c *Module) SplitPerApiLevel() bool {
	return c.canUseSdk() && c.isCrt()
}

func (c *Module) AlwaysSdk() bool {
	return c.Properties.AlwaysSdk || Bool(c.Properties.Sdk_variant_only)
}

func (c *Module) CcLibrary() bool {
	if c.linker != nil {
		if _, ok := c.linker.(*libraryDecorator); ok {
			return true
		}
		if _, ok := c.linker.(*prebuiltLibraryLinker); ok {
			return true
		}
	}
	return false
}

func (c *Module) CcLibraryInterface() bool {
	if _, ok := c.linker.(libraryInterface); ok {
		return true
	}
	return false
}

func (c *Module) IsNdkPrebuiltStl() bool {
	if c.linker == nil {
		return false
	}
	if _, ok := c.linker.(*ndkPrebuiltStlLinker); ok {
		return true
	}
	return false
}

func (c *Module) RlibStd() bool {
	panic(fmt.Errorf("RlibStd called on non-Rust module: %q", c.BaseModuleName()))
}

func (c *Module) RustLibraryInterface() bool {
	return false
}

func (c *Module) CrateName() string {
	panic(fmt.Errorf("CrateName called on non-Rust module: %q", c.BaseModuleName()))
}

func (c *Module) ExportedCrateLinkDirs() []string {
	panic(fmt.Errorf("ExportedCrateLinkDirs called on non-Rust module: %q", c.BaseModuleName()))
}

func (c *Module) IsFuzzModule() bool {
	if _, ok := c.compiler.(*fuzzBinary); ok {
		return true
	}
	return false
}

func (c *Module) FuzzModuleStruct() fuzz.FuzzModule {
	return c.FuzzModule
}

func (c *Module) FuzzPackagedModule() fuzz.FuzzPackagedModule {
	if fuzzer, ok := c.compiler.(*fuzzBinary); ok {
		return fuzzer.fuzzPackagedModule
	}
	panic(fmt.Errorf("FuzzPackagedModule called on non-fuzz module: %q", c.BaseModuleName()))
}

func (c *Module) FuzzSharedLibraries() android.RuleBuilderInstalls {
	if fuzzer, ok := c.compiler.(*fuzzBinary); ok {
		return fuzzer.sharedLibraries
	}
	panic(fmt.Errorf("FuzzSharedLibraries called on non-fuzz module: %q", c.BaseModuleName()))
}

func (c *Module) NonCcVariants() bool {
	return false
}

func (c *Module) SetStatic() {
	if c.linker != nil {
		if library, ok := c.linker.(libraryInterface); ok {
			library.setStatic()
			return
		}
	}
	panic(fmt.Errorf("SetStatic called on non-library module: %q", c.BaseModuleName()))
}

func (c *Module) SetShared() {
	if c.linker != nil {
		if library, ok := c.linker.(libraryInterface); ok {
			library.setShared()
			return
		}
	}
	panic(fmt.Errorf("SetShared called on non-library module: %q", c.BaseModuleName()))
}

func (c *Module) BuildStaticVariant() bool {
	if c.linker != nil {
		if library, ok := c.linker.(libraryInterface); ok {
			return library.buildStatic()
		}
	}
	panic(fmt.Errorf("BuildStaticVariant called on non-library module: %q", c.BaseModuleName()))
}

func (c *Module) BuildSharedVariant() bool {
	if c.linker != nil {
		if library, ok := c.linker.(libraryInterface); ok {
			return library.buildShared()
		}
	}
	panic(fmt.Errorf("BuildSharedVariant called on non-library module: %q", c.BaseModuleName()))
}

func (c *Module) Module() android.Module {
	return c
}

func (c *Module) OutputFile() android.OptionalPath {
	return c.outputFile
}

func (c *Module) CoverageFiles() android.Paths {
	if c.linker != nil {
		if library, ok := c.linker.(libraryInterface); ok {
			return library.objs().coverageFiles
		}
	}
	panic(fmt.Errorf("CoverageFiles called on non-library module: %q", c.BaseModuleName()))
}

var _ LinkableInterface = (*Module)(nil)

func (c *Module) UnstrippedOutputFile() android.Path {
	if c.linker != nil {
		return c.linker.unstrippedOutputFilePath()
	}
	return nil
}

func (c *Module) CoverageOutputFile() android.OptionalPath {
	if c.linker != nil {
		return c.linker.coverageOutputFilePath()
	}
	return android.OptionalPath{}
}

func (c *Module) RelativeInstallPath() string {
	if c.installer != nil {
		return c.installer.relativeInstallPath()
	}
	return ""
}

func (c *Module) VndkVersion() string {
	return c.Properties.VndkVersion
}

func (c *Module) Init() android.Module {
	c.AddProperties(&c.Properties, &c.VendorProperties)
	for _, generator := range c.generators {
		c.AddProperties(generator.GeneratorProps()...)
	}
	if c.compiler != nil {
		c.AddProperties(c.compiler.compilerProps()...)
	}
	if c.linker != nil {
		c.AddProperties(c.linker.linkerProps()...)
	}
	if c.installer != nil {
		c.AddProperties(c.installer.installerProps()...)
	}
	if c.stl != nil {
		c.AddProperties(c.stl.props()...)
	}
	if c.sanitize != nil {
		c.AddProperties(c.sanitize.props()...)
	}
	if c.coverage != nil {
		c.AddProperties(c.coverage.props()...)
	}
	if c.fuzzer != nil {
		c.AddProperties(c.fuzzer.props()...)
	}
	if c.sabi != nil {
		c.AddProperties(c.sabi.props()...)
	}
	if c.lto != nil {
		c.AddProperties(c.lto.props()...)
	}
	if c.afdo != nil {
		c.AddProperties(c.afdo.props()...)
	}
	if c.orderfile != nil {
		c.AddProperties(c.orderfile.props()...)
	}
	for _, feature := range c.features {
		c.AddProperties(feature.props()...)
	}
	// Allow test-only on libraries that are not cc_test_library
	if c.library != nil && !c.testLibrary() {
		c.AddProperties(&c.sourceProperties)
	}

	android.InitAndroidArchModule(c, c.hod, c.multilib)
	android.InitApexModule(c)
	android.InitDefaultableModule(c)

	return c
}

// UseVndk() returns true if this module is built against VNDK.
// This means the vendor and product variants of a module.
func (c *Module) UseVndk() bool {
	return c.Properties.VndkVersion != ""
}

func (c *Module) canUseSdk() bool {
	return c.Os() == android.Android && c.Target().NativeBridge == android.NativeBridgeDisabled &&
		!c.InVendorOrProduct() && !c.InRamdisk() && !c.InRecovery() && !c.InVendorRamdisk()
}

func (c *Module) UseSdk() bool {
	if c.canUseSdk() {
		return String(c.Properties.Sdk_version) != ""
	}
	return false
}

func (c *Module) isCoverageVariant() bool {
	return c.coverage.Properties.IsCoverageVariant
}

func (c *Module) IsNdk(config android.Config) bool {
	return inList(c.BaseModuleName(), *getNDKKnownLibs(config))
}

func (c *Module) IsLlndk() bool {
	return c.VendorProperties.IsLLNDK
}

func (m *Module) NeedsLlndkVariants() bool {
	lib := moduleLibraryInterface(m)
	return lib != nil && (lib.hasLLNDKStubs() || lib.hasLLNDKHeaders())
}

func (m *Module) NeedsVendorPublicLibraryVariants() bool {
	lib := moduleLibraryInterface(m)
	return lib != nil && (lib.hasVendorPublicLibrary())
}

// IsVendorPublicLibrary returns true for vendor public libraries.
func (c *Module) IsVendorPublicLibrary() bool {
	return c.VendorProperties.IsVendorPublicLibrary
}

func (c *Module) IsVndkPrebuiltLibrary() bool {
	if _, ok := c.linker.(*vndkPrebuiltLibraryDecorator); ok {
		return true
	}
	return false
}

func (c *Module) SdkAndPlatformVariantVisibleToMake() bool {
	return c.Properties.SdkAndPlatformVariantVisibleToMake
}

func (c *Module) HasLlndkStubs() bool {
	lib := moduleLibraryInterface(c)
	return lib != nil && lib.hasLLNDKStubs()
}

func (c *Module) StubsVersion() string {
	if lib, ok := c.linker.(versionedInterface); ok {
		return lib.stubsVersion()
	}
	panic(fmt.Errorf("StubsVersion called on non-versioned module: %q", c.BaseModuleName()))
}

// isImplementationForLLNDKPublic returns true for any variant of a cc_library that has LLNDK stubs
// and does not set llndk.vendor_available: false.
func (c *Module) isImplementationForLLNDKPublic() bool {
	library, _ := c.library.(*libraryDecorator)
	return library != nil && library.hasLLNDKStubs() &&
		!Bool(library.Properties.Llndk.Private)
}

func (c *Module) isAfdoCompile(ctx ModuleContext) bool {
	if afdo := c.afdo; afdo != nil {
		return afdo.isAfdoCompile(ctx)
	}
	return false
}

func (c *Module) isOrderfileCompile() bool {
	if orderfile := c.orderfile; orderfile != nil {
		return orderfile.Properties.OrderfileLoad
	}
	return false
}

func (c *Module) isCfi() bool {
	if sanitize := c.sanitize; sanitize != nil {
		return Bool(sanitize.Properties.SanitizeMutated.Cfi)
	}
	return false
}

func (c *Module) isFuzzer() bool {
	if sanitize := c.sanitize; sanitize != nil {
		return Bool(sanitize.Properties.SanitizeMutated.Fuzzer)
	}
	return false
}

func (c *Module) isNDKStubLibrary() bool {
	if _, ok := c.compiler.(*stubDecorator); ok {
		return true
	}
	return false
}

func (c *Module) SubName() string {
	return c.Properties.SubName
}

<<<<<<< HEAD
func (c *Module) MustUseVendorVariant() bool {
	return c.IsVndkSp() || c.Properties.MustUseVendorVariant
}

func (c *Module) getVndkExtendsModuleName() string {
	if vndkdep := c.vndkdep; vndkdep != nil {
		return vndkdep.getVndkExtendsModuleName()
	}
	return ""
}

=======
>>>>>>> 5d2a884f
func (c *Module) IsStubs() bool {
	if lib := c.library; lib != nil {
		return lib.buildStubs()
	}
	return false
}

func (c *Module) HasStubsVariants() bool {
	if lib := c.library; lib != nil {
		return lib.hasStubsVariants()
	}
	return false
}

func (c *Module) IsStubsImplementationRequired() bool {
	if lib := c.library; lib != nil {
		return lib.isStubsImplementationRequired()
	}
	return false
}

// If this is a stubs library, ImplementationModuleName returns the name of the module that contains
// the implementation.  If it is an implementation library it returns its own name.
func (c *Module) ImplementationModuleName(ctx android.BaseModuleContext) string {
	name := ctx.OtherModuleName(c)
	if versioned, ok := c.linker.(versionedInterface); ok {
		name = versioned.implementationModuleName(name)
	}
	return name
}

// Similar to ImplementationModuleName, but uses the Make variant of the module
// name as base name, for use in AndroidMk output. E.g. for a prebuilt module
// where the Soong name is prebuilt_foo, this returns foo (which works in Make
// under the premise that the prebuilt module overrides its source counterpart
// if it is exposed to Make).
func (c *Module) ImplementationModuleNameForMake(ctx android.BaseModuleContext) string {
	name := c.BaseModuleName()
	if versioned, ok := c.linker.(versionedInterface); ok {
		name = versioned.implementationModuleName(name)
	}
	return name
}

func (c *Module) Bootstrap() bool {
	return Bool(c.Properties.Bootstrap)
}

func (c *Module) nativeCoverage() bool {
	// Bug: http://b/137883967 - native-bridge modules do not currently work with coverage
	if c.Target().NativeBridge == android.NativeBridgeEnabled {
		return false
	}
	return c.linker != nil && c.linker.nativeCoverage()
}

func (c *Module) IsSnapshotPrebuilt() bool {
	if p, ok := c.linker.(SnapshotInterface); ok {
		return p.IsSnapshotPrebuilt()
	}
	return false
}

func isBionic(name string) bool {
	switch name {
	case "libc", "libm", "libdl", "libdl_android", "linker":
		return true
	}
	return false
}

func InstallToBootstrap(name string, config android.Config) bool {
	if name == "libclang_rt.hwasan" || name == "libc_hwasan" {
		return true
	}
	return isBionic(name)
}

func (c *Module) XrefCcFiles() android.Paths {
	return c.kytheFiles
}

func (c *Module) isCfiAssemblySupportEnabled() bool {
	return c.sanitize != nil &&
		Bool(c.sanitize.Properties.Sanitize.Config.Cfi_assembly_support)
}

func (c *Module) InstallInRoot() bool {
	return c.installer != nil && c.installer.installInRoot()
}

type baseModuleContext struct {
	android.BaseModuleContext
	moduleContextImpl
}

type depsContext struct {
	android.BottomUpMutatorContext
	moduleContextImpl
}

type moduleContext struct {
	android.ModuleContext
	moduleContextImpl
}

type moduleContextImpl struct {
	mod *Module
	ctx BaseModuleContext
}

func (ctx *moduleContextImpl) toolchain() config.Toolchain {
	return ctx.mod.toolchain(ctx.ctx)
}

func (ctx *moduleContextImpl) static() bool {
	return ctx.mod.static()
}

func (ctx *moduleContextImpl) staticBinary() bool {
	return ctx.mod.staticBinary()
}

func (ctx *moduleContextImpl) testBinary() bool {
	return ctx.mod.testBinary()
}

func (ctx *moduleContextImpl) testLibrary() bool {
	return ctx.mod.testLibrary()
}

func (ctx *moduleContextImpl) header() bool {
	return ctx.mod.Header()
}

func (ctx *moduleContextImpl) binary() bool {
	return ctx.mod.Binary()
}

func (ctx *moduleContextImpl) object() bool {
	return ctx.mod.Object()
}

func (ctx *moduleContextImpl) optimizeForSize() bool {
	return ctx.mod.OptimizeForSize()
}

func (ctx *moduleContextImpl) canUseSdk() bool {
	return ctx.mod.canUseSdk()
}

func (ctx *moduleContextImpl) useSdk() bool {
	return ctx.mod.UseSdk()
}

func (ctx *moduleContextImpl) sdkVersion() string {
	if ctx.ctx.Device() {
		return String(ctx.mod.Properties.Sdk_version)
	}
	return ""
}

func (ctx *moduleContextImpl) minSdkVersion() string {
	ver := ctx.mod.MinSdkVersion()
	if ver == "apex_inherit" && !ctx.isForPlatform() {
		ver = ctx.apexSdkVersion().String()
	}
	if ver == "apex_inherit" || ver == "" {
		ver = ctx.sdkVersion()
	}

	if ctx.ctx.Device() {
		config := ctx.ctx.Config()
		if ctx.inVendor() {
			// If building for vendor with final API, then use the latest _stable_ API as "current".
			if config.VendorApiLevelFrozen() && (ver == "" || ver == "current") {
				ver = config.PlatformSdkVersion().String()
			}
		}
	}

	// For crt objects, the meaning of min_sdk_version is very different from other types of
	// module. For them, min_sdk_version defines the oldest version that the build system will
	// create versioned variants for. For example, if min_sdk_version is 16, then sdk variant of
	// the crt object has local variants of 16, 17, ..., up to the latest version. sdk_version
	// and min_sdk_version properties of the variants are set to the corresponding version
	// numbers. However, the non-sdk variant (for apex or platform) of the crt object is left
	// untouched.  min_sdk_version: 16 doesn't actually mean that the non-sdk variant has to
	// support such an old version. The version is set to the later version in case when the
	// non-sdk variant is for the platform, or the min_sdk_version of the containing APEX if
	// it's for an APEX.
	if ctx.mod.isCrt() && !ctx.isSdkVariant() {
		if ctx.isForPlatform() {
			ver = strconv.Itoa(android.FutureApiLevelInt)
		} else { // for apex
			ver = ctx.apexSdkVersion().String()
			if ver == "" { // in case when min_sdk_version was not set by the APEX
				ver = ctx.sdkVersion()
			}
		}
	}

	// Also make sure that minSdkVersion is not greater than sdkVersion, if they are both numbers
	sdkVersionInt, err := strconv.Atoi(ctx.sdkVersion())
	minSdkVersionInt, err2 := strconv.Atoi(ver)
	if err == nil && err2 == nil {
		if sdkVersionInt < minSdkVersionInt {
			return strconv.Itoa(sdkVersionInt)
		}
	}
	return ver
}

func (ctx *moduleContextImpl) isSdkVariant() bool {
	return ctx.mod.IsSdkVariant()
}

func (ctx *moduleContextImpl) useVndk() bool {
	return ctx.mod.UseVndk()
}

func (ctx *moduleContextImpl) InVendorOrProduct() bool {
	return ctx.mod.InVendorOrProduct()
}

func (ctx *moduleContextImpl) isNdk(config android.Config) bool {
	return ctx.mod.IsNdk(config)
}

func (ctx *moduleContextImpl) IsLlndk() bool {
	return ctx.mod.IsLlndk()
}

func (ctx *moduleContextImpl) isImplementationForLLNDKPublic() bool {
	return ctx.mod.isImplementationForLLNDKPublic()
}

func (ctx *moduleContextImpl) isAfdoCompile(mctx ModuleContext) bool {
	return ctx.mod.isAfdoCompile(mctx)
}

func (ctx *moduleContextImpl) isOrderfileCompile() bool {
	return ctx.mod.isOrderfileCompile()
}

func (ctx *moduleContextImpl) isCfi() bool {
	return ctx.mod.isCfi()
}

func (ctx *moduleContextImpl) isFuzzer() bool {
	return ctx.mod.isFuzzer()
}

func (ctx *moduleContextImpl) isNDKStubLibrary() bool {
	return ctx.mod.isNDKStubLibrary()
}

func (ctx *moduleContextImpl) IsVendorPublicLibrary() bool {
	return ctx.mod.IsVendorPublicLibrary()
}

func (ctx *moduleContextImpl) mustUseVendorVariant() bool {
	return ctx.mod.MustUseVendorVariant()
}

func (ctx *moduleContextImpl) selectedStl() string {
	if stl := ctx.mod.stl; stl != nil {
		return stl.Properties.SelectedStl
	}
	return ""
}

func (ctx *moduleContextImpl) useClangLld(actx ModuleContext) bool {
	return ctx.mod.linker.useClangLld(actx)
}

func (ctx *moduleContextImpl) baseModuleName() string {
	return ctx.mod.BaseModuleName()
}

func (ctx *moduleContextImpl) isForPlatform() bool {
	apexInfo, _ := android.ModuleProvider(ctx.ctx, android.ApexInfoProvider)
	return apexInfo.IsForPlatform()
}

func (ctx *moduleContextImpl) apexVariationName() string {
	apexInfo, _ := android.ModuleProvider(ctx.ctx, android.ApexInfoProvider)
	return apexInfo.ApexVariationName
}

func (ctx *moduleContextImpl) apexSdkVersion() android.ApiLevel {
	return ctx.mod.apexSdkVersion
}

func (ctx *moduleContextImpl) bootstrap() bool {
	return ctx.mod.Bootstrap()
}

func (ctx *moduleContextImpl) nativeCoverage() bool {
	return ctx.mod.nativeCoverage()
}

func (ctx *moduleContextImpl) directlyInAnyApex() bool {
	return ctx.mod.DirectlyInAnyApex()
}

func (ctx *moduleContextImpl) isPreventInstall() bool {
	return ctx.mod.Properties.PreventInstall
}

func (ctx *moduleContextImpl) getSharedFlags() *SharedFlags {
	shared := &ctx.mod.sharedFlags
	if shared.flagsMap == nil {
		shared.numSharedFlags = 0
		shared.flagsMap = make(map[string]string)
	}
	return shared
}

func (ctx *moduleContextImpl) isCfiAssemblySupportEnabled() bool {
	return ctx.mod.isCfiAssemblySupportEnabled()
}

func (ctx *moduleContextImpl) notInPlatform() bool {
	return ctx.mod.NotInPlatform()
}

func newBaseModule(hod android.HostOrDeviceSupported, multilib android.Multilib) *Module {
	return &Module{
		hod:      hod,
		multilib: multilib,
	}
}

func newModule(hod android.HostOrDeviceSupported, multilib android.Multilib) *Module {
	module := newBaseModule(hod, multilib)
	module.features = []feature{
		&tidyFeature{},
	}
	module.stl = &stl{}
	module.sanitize = &sanitize{}
	module.coverage = &coverage{}
	module.fuzzer = &fuzzer{}
	module.sabi = &sabi{}
	module.lto = &lto{}
	module.afdo = &afdo{}
	module.orderfile = &orderfile{}
	return module
}

func (c *Module) Prebuilt() *android.Prebuilt {
	if p, ok := c.linker.(prebuiltLinkerInterface); ok {
		return p.prebuilt()
	}
	return nil
}

func (c *Module) IsPrebuilt() bool {
	return c.Prebuilt() != nil
}

func (c *Module) Name() string {
	name := c.ModuleBase.Name()
	if p, ok := c.linker.(interface {
		Name(string) string
	}); ok {
		name = p.Name(name)
	}
	return name
}

func (c *Module) Symlinks() []string {
	if p, ok := c.installer.(interface {
		symlinkList() []string
	}); ok {
		return p.symlinkList()
	}
	return nil
}

func (c *Module) IsTestPerSrcAllTestsVariation() bool {
	test, ok := c.linker.(testPerSrc)
	return ok && test.isAllTestsVariation()
}

func (c *Module) DataPaths() []android.DataPath {
	if p, ok := c.installer.(interface {
		dataPaths() []android.DataPath
	}); ok {
		return p.dataPaths()
	}
	return nil
}

func getNameSuffixWithVndkVersion(ctx android.ModuleContext, c LinkableInterface) string {
	// Returns the name suffix for product and vendor variants. If the VNDK version is not
	// "current", it will append the VNDK version to the name suffix.
	var nameSuffix string
	if c.InProduct() {
		if c.ProductSpecific() {
			// If the module is product specific with 'product_specific: true',
			// do not add a name suffix because it is a base module.
			return ""
		}
		return ProductSuffix
	} else {
		nameSuffix = VendorSuffix
	}
	if c.VndkVersion() != "" {
		// add version suffix only if the module is using different vndk version than the
		// version in product or vendor partition.
		nameSuffix += "." + c.VndkVersion()
	}
	return nameSuffix
}

func GetSubnameProperty(actx android.ModuleContext, c LinkableInterface) string {
	var subName = ""

	if c.Target().NativeBridge == android.NativeBridgeEnabled {
		subName += NativeBridgeSuffix
	}

	llndk := c.IsLlndk()
	if llndk || (c.InVendorOrProduct() && c.HasNonSystemVariants()) {
		// .vendor.{version} suffix is added for vendor variant or .product.{version} suffix is
		// added for product variant only when we have vendor and product variants with core
		// variant. The suffix is not added for vendor-only or product-only module.
		subName += getNameSuffixWithVndkVersion(actx, c)
	} else if c.IsVendorPublicLibrary() {
		subName += vendorPublicLibrarySuffix
	} else if c.IsVndkPrebuiltLibrary() {
		// .vendor suffix is added for backward compatibility with VNDK snapshot whose names with
		// such suffixes are already hard-coded in prebuilts/vndk/.../Android.bp.
		subName += VendorSuffix
	} else if c.InRamdisk() && !c.OnlyInRamdisk() {
		subName += RamdiskSuffix
	} else if c.InVendorRamdisk() && !c.OnlyInVendorRamdisk() {
		subName += VendorRamdiskSuffix
	} else if c.InRecovery() && !c.OnlyInRecovery() {
		subName += RecoverySuffix
	} else if c.IsSdkVariant() && (c.SdkAndPlatformVariantVisibleToMake() || c.SplitPerApiLevel()) {
		subName += sdkSuffix
		if c.SplitPerApiLevel() {
			subName += "." + c.SdkVersion()
		}
	} else if c.IsStubs() && c.IsSdkVariant() {
		// Public API surface (NDK)
		// Add a suffix to this stub variant to distinguish it from the module-lib stub variant.
		subName = sdkSuffix
	}

	return subName
}

func moduleContextFromAndroidModuleContext(actx android.ModuleContext, c *Module) ModuleContext {
	ctx := &moduleContext{
		ModuleContext: actx,
		moduleContextImpl: moduleContextImpl{
			mod: c,
		},
	}
	ctx.ctx = ctx
	return ctx
}

// TODO (b/277651159): Remove this allowlist
var (
	skipStubLibraryMultipleApexViolation = map[string]bool{
		"libclang_rt.asan":   true,
		"libclang_rt.hwasan": true,
		// runtime apex
		"libc":          true,
		"libc_hwasan":   true,
		"libdl_android": true,
		"libm":          true,
		"libdl":         true,
		"libz":          true,
		// art apex
		"libandroidio":    true,
		"libdexfile":      true,
		"libnativebridge": true,
		"libnativehelper": true,
		"libnativeloader": true,
		"libsigchain":     true,
	}
)

// Returns true if a stub library could be installed in multiple apexes
func (c *Module) stubLibraryMultipleApexViolation(ctx android.ModuleContext) bool {
	// If this is not an apex variant, no check necessary
	if !c.InAnyApex() {
		return false
	}
	// If this is not a stub library, no check necessary
	if !c.HasStubsVariants() {
		return false
	}
	// Skip the allowlist
	// Use BaseModuleName so that this matches prebuilts.
	if _, exists := skipStubLibraryMultipleApexViolation[c.BaseModuleName()]; exists {
		return false
	}

	_, aaWithoutTestApexes, _ := android.ListSetDifference(c.ApexAvailable(), c.TestApexes())
	// Stub libraries should not have more than one apex_available
	if len(aaWithoutTestApexes) > 1 {
		return true
	}
	// Stub libraries should not use the wildcard
	if aaWithoutTestApexes[0] == android.AvailableToAnyApex {
		return true
	}
	// Default: no violation
	return false
}

func (c *Module) GenerateAndroidBuildActions(actx android.ModuleContext) {
	ctx := moduleContextFromAndroidModuleContext(actx, c)

	c.logtagsPaths = android.PathsForModuleSrc(actx, c.Properties.Logtags)
	android.SetProvider(ctx, android.LogtagsProviderKey, &android.LogtagsInfo{
		Logtags: c.logtagsPaths,
	})

	// If Test_only is set on a module in bp file, respect the setting, otherwise
	// see if is a known test module type.
	testOnly := c.testModule || c.testLibrary()
	if c.sourceProperties.Test_only != nil {
		testOnly = Bool(c.sourceProperties.Test_only)
	}
	// Keep before any early returns.
	android.SetProvider(ctx, android.TestOnlyProviderKey, android.TestModuleInformation{
		TestOnly:       testOnly,
		TopLevelTarget: c.testModule,
	})

	// Handle the case of a test module split by `test_per_src` mutator.
	//
	// The `test_per_src` mutator adds an extra variation named "", depending on all the other
	// `test_per_src` variations of the test module. Set `outputFile` to an empty path for this
	// module and return early, as this module does not produce an output file per se.
	if c.IsTestPerSrcAllTestsVariation() {
		c.outputFile = android.OptionalPath{}
		return
	}

	c.Properties.SubName = GetSubnameProperty(actx, c)
	apexInfo, _ := android.ModuleProvider(actx, android.ApexInfoProvider)
	if !apexInfo.IsForPlatform() {
		c.hideApexVariantFromMake = true
	}

	c.makeLinkType = GetMakeLinkType(actx, c)

	deps := c.depsToPaths(ctx)
	if ctx.Failed() {
		return
	}

	for _, generator := range c.generators {
		gen := generator.GeneratorSources(ctx)
		deps.IncludeDirs = append(deps.IncludeDirs, gen.IncludeDirs...)
		deps.ReexportedDirs = append(deps.ReexportedDirs, gen.ReexportedDirs...)
		deps.GeneratedDeps = append(deps.GeneratedDeps, gen.Headers...)
		deps.ReexportedGeneratedHeaders = append(deps.ReexportedGeneratedHeaders, gen.Headers...)
		deps.ReexportedDeps = append(deps.ReexportedDeps, gen.Headers...)
		if len(deps.Objs.objFiles) == 0 {
			// If we are reusuing object files (which happens when we're a shared library and we're
			// reusing our static variant's object files), then skip adding the actual source files,
			// because we already have the object for it.
			deps.GeneratedSources = append(deps.GeneratedSources, gen.Sources...)
		}
	}

	if ctx.Failed() {
		return
	}

	if c.stubLibraryMultipleApexViolation(actx) {
		actx.PropertyErrorf("apex_available",
			"Stub libraries should have a single apex_available (test apexes excluded). Got %v", c.ApexAvailable())
	}
	if c.Properties.Clang != nil && *c.Properties.Clang == false {
		ctx.PropertyErrorf("clang", "false (GCC) is no longer supported")
	} else if c.Properties.Clang != nil && !ctx.DeviceConfig().BuildBrokenClangProperty() {
		ctx.PropertyErrorf("clang", "property is deprecated, see Changes.md file")
	}

	flags := Flags{
		Toolchain: c.toolchain(ctx),
		EmitXrefs: ctx.Config().EmitXrefRules(),
	}
	for _, generator := range c.generators {
		flags = generator.GeneratorFlags(ctx, flags, deps)
	}
	if c.compiler != nil {
		flags = c.compiler.compilerFlags(ctx, flags, deps)
	}
	if c.linker != nil {
		flags = c.linker.linkerFlags(ctx, flags)
	}
	if c.stl != nil {
		flags = c.stl.flags(ctx, flags)
	}
	if c.sanitize != nil {
		flags = c.sanitize.flags(ctx, flags)
	}
	if c.coverage != nil {
		flags, deps = c.coverage.flags(ctx, flags, deps)
	}
	if c.fuzzer != nil {
		flags = c.fuzzer.flags(ctx, flags)
	}
	if c.lto != nil {
		flags = c.lto.flags(ctx, flags)
	}
	if c.afdo != nil {
		flags = c.afdo.flags(ctx, flags)
	}
	if c.orderfile != nil {
		flags = c.orderfile.flags(ctx, flags)
	}
	for _, feature := range c.features {
		flags = feature.flags(ctx, flags)
	}
	if ctx.Failed() {
		return
	}

	flags.Local.CFlags, _ = filterList(flags.Local.CFlags, config.IllegalFlags)
	flags.Local.CppFlags, _ = filterList(flags.Local.CppFlags, config.IllegalFlags)
	flags.Local.ConlyFlags, _ = filterList(flags.Local.ConlyFlags, config.IllegalFlags)

	flags.Local.CommonFlags = append(flags.Local.CommonFlags, deps.Flags...)

	for _, dir := range deps.IncludeDirs {
		flags.Local.CommonFlags = append(flags.Local.CommonFlags, "-I"+dir.String())
	}
	for _, dir := range deps.SystemIncludeDirs {
		flags.Local.CommonFlags = append(flags.Local.CommonFlags, "-isystem "+dir.String())
	}

	flags.Local.LdFlags = append(flags.Local.LdFlags, deps.LdFlags...)

	c.flags = flags
	// We need access to all the flags seen by a source file.
	if c.sabi != nil {
		flags = c.sabi.flags(ctx, flags)
	}

	flags.AssemblerWithCpp = inList("-xassembler-with-cpp", flags.Local.AsFlags)

	for _, generator := range c.generators {
		generator.GeneratorBuildActions(ctx, flags, deps)
	}

	var objs Objects
	if c.compiler != nil {
		objs = c.compiler.compile(ctx, flags, deps)
		if ctx.Failed() {
			return
		}
		c.kytheFiles = objs.kytheFiles
		c.objFiles = objs.objFiles
		c.tidyFiles = objs.tidyFiles
	}

	if c.linker != nil {
		outputFile := c.linker.link(ctx, flags, deps, objs)
		if ctx.Failed() {
			return
		}
		c.outputFile = android.OptionalPathForPath(outputFile)

		c.maybeUnhideFromMake()
	}
	if c.testModule {
		android.SetProvider(ctx, testing.TestModuleProviderKey, testing.TestModuleProviderData{})
	}

	android.SetProvider(ctx, blueprint.SrcsFileProviderKey, blueprint.SrcsFileProviderData{SrcPaths: deps.GeneratedSources.Strings()})

	if Bool(c.Properties.Cmake_snapshot_supported) {
		android.SetProvider(ctx, cmakeSnapshotSourcesProvider, android.GlobFiles(ctx, ctx.ModuleDir()+"/**/*", nil))
	}

	c.maybeInstall(ctx, apexInfo)

	if c.linker != nil {
		moduleInfoJSON := ctx.ModuleInfoJSON()
		c.linker.moduleInfoJSON(ctx, moduleInfoJSON)
		moduleInfoJSON.SharedLibs = c.Properties.AndroidMkSharedLibs
		moduleInfoJSON.StaticLibs = c.Properties.AndroidMkStaticLibs
		moduleInfoJSON.SystemSharedLibs = c.Properties.AndroidMkSystemSharedLibs
		moduleInfoJSON.RuntimeDependencies = c.Properties.AndroidMkRuntimeLibs

		moduleInfoJSON.Dependencies = append(moduleInfoJSON.Dependencies, c.Properties.AndroidMkSharedLibs...)
		moduleInfoJSON.Dependencies = append(moduleInfoJSON.Dependencies, c.Properties.AndroidMkStaticLibs...)
		moduleInfoJSON.Dependencies = append(moduleInfoJSON.Dependencies, c.Properties.AndroidMkHeaderLibs...)
		moduleInfoJSON.Dependencies = append(moduleInfoJSON.Dependencies, c.Properties.AndroidMkWholeStaticLibs...)

		if c.sanitize != nil && len(moduleInfoJSON.Class) > 0 &&
			(moduleInfoJSON.Class[0] == "STATIC_LIBRARIES" || moduleInfoJSON.Class[0] == "HEADER_LIBRARIES") {
			if Bool(c.sanitize.Properties.SanitizeMutated.Cfi) {
				moduleInfoJSON.SubName += ".cfi"
			}
			if Bool(c.sanitize.Properties.SanitizeMutated.Hwaddress) {
				moduleInfoJSON.SubName += ".hwasan"
			}
			if Bool(c.sanitize.Properties.SanitizeMutated.Scs) {
				moduleInfoJSON.SubName += ".scs"
			}
		}
		moduleInfoJSON.SubName += c.Properties.SubName

		if c.Properties.IsSdkVariant && c.Properties.SdkAndPlatformVariantVisibleToMake {
			moduleInfoJSON.Uninstallable = true
		}

	}
}

func (c *Module) maybeUnhideFromMake() {
	// If a lib is directly included in any of the APEXes or is not available to the
	// platform (which is often the case when the stub is provided as a prebuilt),
	// unhide the stubs variant having the latest version gets visible to make. In
	// addition, the non-stubs variant is renamed to <libname>.bootstrap. This is to
	// force anything in the make world to link against the stubs library.  (unless it
	// is explicitly referenced via .bootstrap suffix or the module is marked with
	// 'bootstrap: true').
	if c.HasStubsVariants() && c.NotInPlatform() && !c.InRamdisk() &&
		!c.InRecovery() && !c.InVendorOrProduct() && !c.static() && !c.isCoverageVariant() &&
		c.IsStubs() && !c.InVendorRamdisk() {
		c.Properties.HideFromMake = false // unhide
		// Note: this is still non-installable
	}
}

// maybeInstall is called at the end of both GenerateAndroidBuildActions to run the
// install hooks for installable modules, like binaries and tests.
func (c *Module) maybeInstall(ctx ModuleContext, apexInfo android.ApexInfo) {
	if !proptools.BoolDefault(c.Installable(), true) {
		// If the module has been specifically configure to not be installed then
		// hide from make as otherwise it will break when running inside make
		// as the output path to install will not be specified. Not all uninstallable
		// modules can be hidden from make as some are needed for resolving make side
		// dependencies.
		c.HideFromMake()
	} else if !installable(c, apexInfo) {
		c.SkipInstall()
	}

	// Still call c.installer.install though, the installs will be stored as PackageSpecs
	// to allow using the outputs in a genrule.
	if c.installer != nil && c.outputFile.Valid() {
		c.installer.install(ctx, c.outputFile.Path())
		if ctx.Failed() {
			return
		}
	}
}

func (c *Module) toolchain(ctx android.BaseModuleContext) config.Toolchain {
	if c.cachedToolchain == nil {
		c.cachedToolchain = config.FindToolchainWithContext(ctx)
	}
	return c.cachedToolchain
}

func (c *Module) begin(ctx BaseModuleContext) {
	for _, generator := range c.generators {
		generator.GeneratorInit(ctx)
	}
	if c.compiler != nil {
		c.compiler.compilerInit(ctx)
	}
	if c.linker != nil {
		c.linker.linkerInit(ctx)
	}
	if c.stl != nil {
		c.stl.begin(ctx)
	}
	if c.sanitize != nil {
		c.sanitize.begin(ctx)
	}
	if c.coverage != nil {
		c.coverage.begin(ctx)
	}
	if c.afdo != nil {
		c.afdo.begin(ctx)
	}
	if c.lto != nil {
		c.lto.begin(ctx)
	}
	if c.orderfile != nil {
		c.orderfile.begin(ctx)
	}
	if ctx.useSdk() && c.IsSdkVariant() {
		version, err := nativeApiLevelFromUser(ctx, ctx.sdkVersion())
		if err != nil {
			ctx.PropertyErrorf("sdk_version", err.Error())
			c.Properties.Sdk_version = nil
		} else {
			c.Properties.Sdk_version = StringPtr(version.String())
		}
	}
}

func (c *Module) deps(ctx DepsContext) Deps {
	deps := Deps{}

	for _, generator := range c.generators {
		deps = generator.GeneratorDeps(ctx, deps)
	}
	if c.compiler != nil {
		deps = c.compiler.compilerDeps(ctx, deps)
	}
	if c.linker != nil {
		deps = c.linker.linkerDeps(ctx, deps)
	}
	if c.stl != nil {
		deps = c.stl.deps(ctx, deps)
	}
	if c.coverage != nil {
		deps = c.coverage.deps(ctx, deps)
	}

	deps.WholeStaticLibs = android.LastUniqueStrings(deps.WholeStaticLibs)
	deps.StaticLibs = android.LastUniqueStrings(deps.StaticLibs)
	deps.Rlibs = android.LastUniqueStrings(deps.Rlibs)
	deps.LateStaticLibs = android.LastUniqueStrings(deps.LateStaticLibs)
	deps.SharedLibs = android.LastUniqueStrings(deps.SharedLibs)
	deps.LateSharedLibs = android.LastUniqueStrings(deps.LateSharedLibs)
	deps.HeaderLibs = android.LastUniqueStrings(deps.HeaderLibs)
	deps.RuntimeLibs = android.LastUniqueStrings(deps.RuntimeLibs)
	deps.LlndkHeaderLibs = android.LastUniqueStrings(deps.LlndkHeaderLibs)

	for _, lib := range deps.ReexportSharedLibHeaders {
		if !inList(lib, deps.SharedLibs) {
			ctx.PropertyErrorf("export_shared_lib_headers", "Shared library not in shared_libs: '%s'", lib)
		}
	}

	for _, lib := range deps.ReexportStaticLibHeaders {
		if !inList(lib, deps.StaticLibs) && !inList(lib, deps.WholeStaticLibs) {
			ctx.PropertyErrorf("export_static_lib_headers", "Static library not in static_libs or whole_static_libs: '%s'", lib)
		}
	}

	for _, lib := range deps.ReexportHeaderLibHeaders {
		if !inList(lib, deps.HeaderLibs) {
			ctx.PropertyErrorf("export_header_lib_headers", "Header library not in header_libs: '%s'", lib)
		}
	}

	for _, gen := range deps.ReexportGeneratedHeaders {
		if !inList(gen, deps.GeneratedHeaders) {
			ctx.PropertyErrorf("export_generated_headers", "Generated header module not in generated_headers: '%s'", gen)
		}
	}

	return deps
}

func (c *Module) beginMutator(actx android.BottomUpMutatorContext) {
	ctx := &baseModuleContext{
		BaseModuleContext: actx,
		moduleContextImpl: moduleContextImpl{
			mod: c,
		},
	}
	ctx.ctx = ctx

	c.begin(ctx)
}

// Split name#version into name and version
func StubsLibNameAndVersion(name string) (string, string) {
	if sharp := strings.LastIndex(name, "#"); sharp != -1 && sharp != len(name)-1 {
		version := name[sharp+1:]
		libname := name[:sharp]
		return libname, version
	}
	return name, ""
}

func GetCrtVariations(ctx android.BottomUpMutatorContext,
	m LinkableInterface) []blueprint.Variation {
	if ctx.Os() != android.Android {
		return nil
	}
	if m.UseSdk() {
		// Choose the CRT that best satisfies the min_sdk_version requirement of this module
		minSdkVersion := m.MinSdkVersion()
		if minSdkVersion == "" || minSdkVersion == "apex_inherit" {
			minSdkVersion = m.SdkVersion()
		}
		apiLevel, err := android.ApiLevelFromUser(ctx, minSdkVersion)
		if err != nil {
			ctx.PropertyErrorf("min_sdk_version", err.Error())
		}

		// Raise the minSdkVersion to the minimum supported for the architecture.
		minApiForArch := MinApiForArch(ctx, m.Target().Arch.ArchType)
		if apiLevel.LessThan(minApiForArch) {
			apiLevel = minApiForArch
		}

		return []blueprint.Variation{
			{Mutator: "sdk", Variation: "sdk"},
			{Mutator: "version", Variation: apiLevel.String()},
		}
	}
	return []blueprint.Variation{
		{Mutator: "sdk", Variation: ""},
	}
}

func AddSharedLibDependenciesWithVersions(ctx android.BottomUpMutatorContext, mod LinkableInterface,
	variations []blueprint.Variation, depTag blueprint.DependencyTag, name, version string, far bool) {

	variations = append([]blueprint.Variation(nil), variations...)

	if version != "" && canBeOrLinkAgainstVersionVariants(mod) {
		// Version is explicitly specified. i.e. libFoo#30
		variations = append(variations, blueprint.Variation{Mutator: "version", Variation: version})
		if tag, ok := depTag.(libraryDependencyTag); ok {
			tag.explicitlyVersioned = true
		} else {
			panic(fmt.Errorf("Unexpected dependency tag: %T", depTag))
		}
	}

	if far {
		ctx.AddFarVariationDependencies(variations, depTag, name)
	} else {
		ctx.AddVariationDependencies(variations, depTag, name)
	}
}

func GetApiImports(c LinkableInterface, actx android.BottomUpMutatorContext) multitree.ApiImportInfo {
	apiImportInfo := multitree.ApiImportInfo{}

	if c.Device() {
		var apiImportModule []blueprint.Module
		if actx.OtherModuleExists("api_imports") {
			apiImportModule = actx.AddDependency(c, nil, "api_imports")
			if len(apiImportModule) > 0 && apiImportModule[0] != nil {
				apiInfo, _ := android.OtherModuleProvider(actx, apiImportModule[0], multitree.ApiImportsProvider)
				apiImportInfo = apiInfo
				android.SetProvider(actx, multitree.ApiImportsProvider, apiInfo)
			}
		}
	}

	return apiImportInfo
}

func GetReplaceModuleName(lib string, replaceMap map[string]string) string {
	if snapshot, ok := replaceMap[lib]; ok {
		return snapshot
	}

	return lib
}

// FilterNdkLibs takes a list of names of shared libraries and scans it for two types
// of names:
//
// 1. Name of an NDK library that refers to an ndk_library module.
//
//	For each of these, it adds the name of the ndk_library module to the list of
//	variant libs.
//
// 2. Anything else (so anything that isn't an NDK library).
//
//	It adds these to the nonvariantLibs list.
//
// The caller can then know to add the variantLibs dependencies differently from the
// nonvariantLibs
func FilterNdkLibs(c LinkableInterface, config android.Config, list []string) (nonvariantLibs []string, variantLibs []string) {
	variantLibs = []string{}

	nonvariantLibs = []string{}
	for _, entry := range list {
		// strip #version suffix out
		name, _ := StubsLibNameAndVersion(entry)
		if c.UseSdk() && inList(name, *getNDKKnownLibs(config)) {
			variantLibs = append(variantLibs, name+ndkLibrarySuffix)
		} else {
			nonvariantLibs = append(nonvariantLibs, entry)
		}
	}
	return nonvariantLibs, variantLibs

}

func rewriteLibsForApiImports(c LinkableInterface, libs []string, replaceList map[string]string, config android.Config) ([]string, []string) {
	nonVariantLibs := []string{}
	variantLibs := []string{}

	for _, lib := range libs {
		replaceLibName := GetReplaceModuleName(lib, replaceList)
		if replaceLibName == lib {
			// Do not handle any libs which are not in API imports
			nonVariantLibs = append(nonVariantLibs, replaceLibName)
		} else if c.UseSdk() && inList(replaceLibName, *getNDKKnownLibs(config)) {
			variantLibs = append(variantLibs, replaceLibName)
		} else {
			nonVariantLibs = append(nonVariantLibs, replaceLibName)
		}
	}

	return nonVariantLibs, variantLibs
}

func (c *Module) shouldUseApiSurface() bool {
	if c.Os() == android.Android && c.Target().NativeBridge != android.NativeBridgeEnabled {
		if GetImageVariantType(c) == vendorImageVariant || GetImageVariantType(c) == productImageVariant {
			// LLNDK Variant
			return true
		}

		if c.Properties.IsSdkVariant {
			// NDK Variant
			return true
		}

		if c.isImportedApiLibrary() {
			// API Library should depend on API headers
			return true
		}
	}

	return false
}

func (c *Module) DepsMutator(actx android.BottomUpMutatorContext) {
	if !c.Enabled(actx) {
		return
	}

	ctx := &depsContext{
		BottomUpMutatorContext: actx,
		moduleContextImpl: moduleContextImpl{
			mod: c,
		},
	}
	ctx.ctx = ctx

	deps := c.deps(ctx)
	apiImportInfo := GetApiImports(c, actx)

	apiNdkLibs := []string{}
	apiLateNdkLibs := []string{}

	if c.shouldUseApiSurface() {
		deps.SharedLibs, apiNdkLibs = rewriteLibsForApiImports(c, deps.SharedLibs, apiImportInfo.SharedLibs, ctx.Config())
		deps.LateSharedLibs, apiLateNdkLibs = rewriteLibsForApiImports(c, deps.LateSharedLibs, apiImportInfo.SharedLibs, ctx.Config())
		deps.SystemSharedLibs, _ = rewriteLibsForApiImports(c, deps.SystemSharedLibs, apiImportInfo.SharedLibs, ctx.Config())
		deps.ReexportHeaderLibHeaders, _ = rewriteLibsForApiImports(c, deps.ReexportHeaderLibHeaders, apiImportInfo.SharedLibs, ctx.Config())
		deps.ReexportSharedLibHeaders, _ = rewriteLibsForApiImports(c, deps.ReexportSharedLibHeaders, apiImportInfo.SharedLibs, ctx.Config())
	}

	c.Properties.AndroidMkSystemSharedLibs = deps.SystemSharedLibs

	variantNdkLibs := []string{}
	variantLateNdkLibs := []string{}
	if ctx.Os() == android.Android {
		deps.SharedLibs, variantNdkLibs = FilterNdkLibs(c, ctx.Config(), deps.SharedLibs)
		deps.LateSharedLibs, variantLateNdkLibs = FilterNdkLibs(c, ctx.Config(), deps.LateSharedLibs)
		deps.ReexportSharedLibHeaders, _ = FilterNdkLibs(c, ctx.Config(), deps.ReexportSharedLibHeaders)
	}

	for _, lib := range deps.HeaderLibs {
		depTag := libraryDependencyTag{Kind: headerLibraryDependency}
		if inList(lib, deps.ReexportHeaderLibHeaders) {
			depTag.reexportFlags = true
		}

		// Check header lib replacement from API surface first, and then check again with VSDK
		if c.shouldUseApiSurface() {
			lib = GetReplaceModuleName(lib, apiImportInfo.HeaderLibs)
		}

		if c.isNDKStubLibrary() {
			// ndk_headers do not have any variations
			actx.AddFarVariationDependencies([]blueprint.Variation{}, depTag, lib)
		} else if c.IsStubs() && !c.isImportedApiLibrary() {
			actx.AddFarVariationDependencies(append(ctx.Target().Variations(), c.ImageVariation()),
				depTag, lib)
		} else {
			actx.AddVariationDependencies(nil, depTag, lib)
		}
	}

	if c.isNDKStubLibrary() {
		// NDK stubs depend on their implementation because the ABI dumps are
		// generated from the implementation library.

		actx.AddFarVariationDependencies(append(ctx.Target().Variations(),
			c.ImageVariation(),
			blueprint.Variation{Mutator: "link", Variation: "shared"},
		), stubImplementation, c.BaseModuleName())
	}

	// If this module is an LLNDK implementation library, let it depend on LlndkHeaderLibs.
	if c.ImageVariation().Variation == android.CoreVariation && c.Device() &&
		c.Target().NativeBridge == android.NativeBridgeDisabled {
		actx.AddVariationDependencies(
			[]blueprint.Variation{{Mutator: "image", Variation: VendorVariation}},
			llndkHeaderLibTag,
			deps.LlndkHeaderLibs...)
	}

	for _, lib := range deps.WholeStaticLibs {
		depTag := libraryDependencyTag{Kind: staticLibraryDependency, wholeStatic: true, reexportFlags: true}

		actx.AddVariationDependencies([]blueprint.Variation{
			{Mutator: "link", Variation: "static"},
		}, depTag, lib)
	}

	for _, lib := range deps.StaticLibs {
		depTag := libraryDependencyTag{Kind: staticLibraryDependency}
		if inList(lib, deps.ReexportStaticLibHeaders) {
			depTag.reexportFlags = true
		}
		if inList(lib, deps.ExcludeLibsForApex) {
			depTag.excludeInApex = true
		}

		actx.AddVariationDependencies([]blueprint.Variation{
			{Mutator: "link", Variation: "static"},
		}, depTag, lib)
	}

	for _, lib := range deps.Rlibs {
		depTag := libraryDependencyTag{Kind: rlibLibraryDependency}
		actx.AddVariationDependencies([]blueprint.Variation{
			{Mutator: "link", Variation: ""},
			{Mutator: "rust_libraries", Variation: "rlib"},
			{Mutator: "rust_stdlinkage", Variation: "rlib-std"},
		}, depTag, lib)
	}

	// staticUnwinderDep is treated as staticDep for Q apexes
	// so that native libraries/binaries are linked with static unwinder
	// because Q libc doesn't have unwinder APIs
	if deps.StaticUnwinderIfLegacy {
		depTag := libraryDependencyTag{Kind: staticLibraryDependency, staticUnwinder: true}
		actx.AddVariationDependencies([]blueprint.Variation{
			{Mutator: "link", Variation: "static"},
		}, depTag, staticUnwinder(actx))
	}

	// shared lib names without the #version suffix
	var sharedLibNames []string

	for _, lib := range deps.SharedLibs {
		depTag := libraryDependencyTag{Kind: sharedLibraryDependency}
		if inList(lib, deps.ReexportSharedLibHeaders) {
			depTag.reexportFlags = true
		}
		if inList(lib, deps.ExcludeLibsForApex) {
			depTag.excludeInApex = true
		}
		if inList(lib, deps.ExcludeLibsForNonApex) {
			depTag.excludeInNonApex = true
		}

		name, version := StubsLibNameAndVersion(lib)
		if apiLibraryName, ok := apiImportInfo.SharedLibs[name]; ok && !ctx.OtherModuleExists(name) {
			name = apiLibraryName
		}
		sharedLibNames = append(sharedLibNames, name)

		variations := []blueprint.Variation{
			{Mutator: "link", Variation: "shared"},
		}

		if _, ok := apiImportInfo.ApexSharedLibs[name]; !ok || ctx.OtherModuleExists(name) {
			AddSharedLibDependenciesWithVersions(ctx, c, variations, depTag, name, version, false)
		}

		if apiLibraryName, ok := apiImportInfo.ApexSharedLibs[name]; ok {
			AddSharedLibDependenciesWithVersions(ctx, c, variations, depTag, apiLibraryName, version, false)
		}
	}

	for _, lib := range deps.LateStaticLibs {
		depTag := libraryDependencyTag{Kind: staticLibraryDependency, Order: lateLibraryDependency}
		actx.AddVariationDependencies([]blueprint.Variation{
			{Mutator: "link", Variation: "static"},
		}, depTag, lib)
	}

	for _, lib := range deps.UnexportedStaticLibs {
		depTag := libraryDependencyTag{Kind: staticLibraryDependency, Order: lateLibraryDependency, unexportedSymbols: true}
		actx.AddVariationDependencies([]blueprint.Variation{
			{Mutator: "link", Variation: "static"},
		}, depTag, lib)
	}

	for _, lib := range deps.LateSharedLibs {
		if inList(lib, sharedLibNames) {
			// This is to handle the case that some of the late shared libs (libc, libdl, libm, ...)
			// are added also to SharedLibs with version (e.g., libc#10). If not skipped, we will be
			// linking against both the stubs lib and the non-stubs lib at the same time.
			continue
		}
		depTag := libraryDependencyTag{Kind: sharedLibraryDependency, Order: lateLibraryDependency}
		variations := []blueprint.Variation{
			{Mutator: "link", Variation: "shared"},
		}
		AddSharedLibDependenciesWithVersions(ctx, c, variations, depTag, lib, "", false)
	}

	actx.AddVariationDependencies([]blueprint.Variation{
		{Mutator: "link", Variation: "shared"},
	}, dataLibDepTag, deps.DataLibs...)

	actx.AddVariationDependencies(nil, dataBinDepTag, deps.DataBins...)

	actx.AddVariationDependencies([]blueprint.Variation{
		{Mutator: "link", Variation: "shared"},
	}, runtimeDepTag, deps.RuntimeLibs...)

	actx.AddDependency(c, genSourceDepTag, deps.GeneratedSources...)

	for _, gen := range deps.GeneratedHeaders {
		depTag := genHeaderDepTag
		if inList(gen, deps.ReexportGeneratedHeaders) {
			depTag = genHeaderExportDepTag
		}
		actx.AddDependency(c, depTag, gen)
	}

	crtVariations := GetCrtVariations(ctx, c)
	actx.AddVariationDependencies(crtVariations, objDepTag, deps.ObjFiles...)
	for _, crt := range deps.CrtBegin {
		actx.AddVariationDependencies(crtVariations, CrtBeginDepTag,
			crt)
	}
	for _, crt := range deps.CrtEnd {
		actx.AddVariationDependencies(crtVariations, CrtEndDepTag,
			crt)
	}
	if deps.DynamicLinker != "" {
		actx.AddDependency(c, dynamicLinkerDepTag, deps.DynamicLinker)
	}

	version := ctx.sdkVersion()

	ndkStubDepTag := libraryDependencyTag{Kind: sharedLibraryDependency, ndk: true, makeSuffix: "." + version}
	actx.AddVariationDependencies([]blueprint.Variation{
		{Mutator: "version", Variation: version},
		{Mutator: "link", Variation: "shared"},
	}, ndkStubDepTag, variantNdkLibs...)
	actx.AddVariationDependencies([]blueprint.Variation{
		{Mutator: "version", Variation: version},
		{Mutator: "link", Variation: "shared"},
	}, ndkStubDepTag, apiNdkLibs...)

	ndkLateStubDepTag := libraryDependencyTag{Kind: sharedLibraryDependency, Order: lateLibraryDependency, ndk: true, makeSuffix: "." + version}
	actx.AddVariationDependencies([]blueprint.Variation{
		{Mutator: "version", Variation: version},
		{Mutator: "link", Variation: "shared"},
	}, ndkLateStubDepTag, variantLateNdkLibs...)
	actx.AddVariationDependencies([]blueprint.Variation{
		{Mutator: "version", Variation: version},
		{Mutator: "link", Variation: "shared"},
	}, ndkLateStubDepTag, apiLateNdkLibs...)

	if len(deps.AidlLibs) > 0 {
		actx.AddDependency(
			c,
			aidlLibraryTag,
			deps.AidlLibs...,
		)
	}

	updateImportedLibraryDependency(ctx)
}

func BeginMutator(ctx android.BottomUpMutatorContext) {
	if c, ok := ctx.Module().(*Module); ok && c.Enabled(ctx) {
		c.beginMutator(ctx)
	}
}

// Whether a module can link to another module, taking into
// account NDK linking.
func checkLinkType(ctx android.BaseModuleContext, from LinkableInterface, to LinkableInterface,
	tag blueprint.DependencyTag) {

	switch t := tag.(type) {
	case dependencyTag:
		if t != vndkExtDepTag {
			return
		}
	case libraryDependencyTag:
	default:
		return
	}

	if from.Target().Os != android.Android {
		// Host code is not restricted
		return
	}

	// TODO(b/244244438) : Remove this once all variants are implemented
	if ccFrom, ok := from.(*Module); ok && ccFrom.isImportedApiLibrary() {
		return
	}
	if from.SdkVersion() == "" {
		// Platform code can link to anything
		return
	}
	if from.InRamdisk() {
		// Ramdisk code is not NDK
		return
	}
	if from.InVendorRamdisk() {
		// Vendor ramdisk code is not NDK
		return
	}
	if from.InRecovery() {
		// Recovery code is not NDK
		return
	}
	if c, ok := to.(*Module); ok {
		if c.NdkPrebuiltStl() {
			// These are allowed, but they don't set sdk_version
			return
		}
		if c.StubDecorator() {
			// These aren't real libraries, but are the stub shared libraries that are included in
			// the NDK.
			return
		}
		if c.isImportedApiLibrary() {
			// Imported library from the API surface is a stub library built against interface definition.
			return
		}
	}

	if strings.HasPrefix(ctx.ModuleName(), "libclang_rt.") && to.Module().Name() == "libc++" {
		// Bug: http://b/121358700 - Allow libclang_rt.* shared libraries (with sdk_version)
		// to link to libc++ (non-NDK and without sdk_version).
		return
	}

	if to.SdkVersion() == "" {
		// NDK code linking to platform code is never okay.
		ctx.ModuleErrorf("depends on non-NDK-built library %q",
			ctx.OtherModuleName(to.Module()))
		return
	}

	// At this point we know we have two NDK libraries, but we need to
	// check that we're not linking against anything built against a higher
	// API level, as it is only valid to link against older or equivalent
	// APIs.

	// Current can link against anything.
	if from.SdkVersion() != "current" {
		// Otherwise we need to check.
		if to.SdkVersion() == "current" {
			// Current can't be linked against by anything else.
			ctx.ModuleErrorf("links %q built against newer API version %q",
				ctx.OtherModuleName(to.Module()), "current")
		} else {
			fromApi, err := android.ApiLevelFromUserWithConfig(ctx.Config(), from.SdkVersion())
			if err != nil {
				ctx.PropertyErrorf("sdk_version",
					"Invalid sdk_version value (must be int, preview or current): %q",
					from.SdkVersion())
			}
			toApi, err := android.ApiLevelFromUserWithConfig(ctx.Config(), to.SdkVersion())
			if err != nil {
				ctx.PropertyErrorf("sdk_version",
					"Invalid sdk_version value (must be int, preview or current): %q",
					to.SdkVersion())
			}

			if toApi.GreaterThan(fromApi) {
				ctx.ModuleErrorf("links %q built against newer API version %q",
					ctx.OtherModuleName(to.Module()), to.SdkVersion())
			}
		}
	}

	// Also check that the two STL choices are compatible.
	fromStl := from.SelectedStl()
	toStl := to.SelectedStl()
	if fromStl == "" || toStl == "" {
		// Libraries that don't use the STL are unrestricted.
	} else if fromStl == "ndk_system" || toStl == "ndk_system" {
		// We can be permissive with the system "STL" since it is only the C++
		// ABI layer, but in the future we should make sure that everyone is
		// using either libc++ or nothing.
	} else if getNdkStlFamily(from) != getNdkStlFamily(to) {
		ctx.ModuleErrorf("uses %q and depends on %q which uses incompatible %q",
			from.SelectedStl(), ctx.OtherModuleName(to.Module()),
			to.SelectedStl())
	}
}

func checkLinkTypeMutator(ctx android.BottomUpMutatorContext) {
	if c, ok := ctx.Module().(*Module); ok {
		ctx.VisitDirectDeps(func(dep android.Module) {
			depTag := ctx.OtherModuleDependencyTag(dep)
			ccDep, ok := dep.(LinkableInterface)
			if ok {
				checkLinkType(ctx, c, ccDep, depTag)
			}
		})
	}
}

// Tests whether the dependent library is okay to be double loaded inside a single process.
// If a library has a vendor variant and is a (transitive) dependency of an LLNDK library,
// it is subject to be double loaded. Such lib should be explicitly marked as double_loadable: true
// or as vndk-sp (vndk: { enabled: true, support_system_process: true}).
func checkDoubleLoadableLibraries(ctx android.TopDownMutatorContext) {
	check := func(child, parent android.Module) bool {
		to, ok := child.(*Module)
		if !ok {
			return false
		}

		if lib, ok := to.linker.(*libraryDecorator); !ok || !lib.shared() {
			return false
		}

		// These dependencies are not excercised at runtime. Tracking these will give us
		// false negative, so skip.
		depTag := ctx.OtherModuleDependencyTag(child)
		if IsHeaderDepTag(depTag) {
			return false
		}
		if depTag == staticVariantTag {
			return false
		}
		if depTag == stubImplDepTag {
			return false
		}
		if depTag == android.RequiredDepTag {
			return false
		}

		// Even if target lib has no vendor variant, keep checking dependency
		// graph in case it depends on vendor_available or product_available
		// but not double_loadable transtively.
		if !to.HasNonSystemVariants() {
			return true
		}

		// The happy path. Keep tracking dependencies until we hit a non double-loadable
		// one.
		if Bool(to.VendorProperties.Double_loadable) {
			return true
		}

		if to.IsLlndk() {
			return false
		}

		ctx.ModuleErrorf("links a library %q which is not LL-NDK, "+
			"VNDK-SP, or explicitly marked as 'double_loadable:true'. "+
			"Dependency list: %s", ctx.OtherModuleName(to), ctx.GetPathString(false))
		return false
	}
	if module, ok := ctx.Module().(*Module); ok {
		if lib, ok := module.linker.(*libraryDecorator); ok && lib.shared() {
			if lib.hasLLNDKStubs() {
				ctx.WalkDeps(check)
			}
		}
	}
}

func findApexSdkVersion(ctx android.BaseModuleContext, apexInfo android.ApexInfo) android.ApiLevel {
	// For the dependency from platform to apex, use the latest stubs
	apexSdkVersion := android.FutureApiLevel
	if !apexInfo.IsForPlatform() {
		apexSdkVersion = apexInfo.MinSdkVersion
	}

	if android.InList("hwaddress", ctx.Config().SanitizeDevice()) {
		// In hwasan build, we override apexSdkVersion to the FutureApiLevel(10000)
		// so that even Q(29/Android10) apexes could use the dynamic unwinder by linking the newer stubs(e.g libc(R+)).
		// (b/144430859)
		apexSdkVersion = android.FutureApiLevel
	}

	return apexSdkVersion
}

// Convert dependencies to paths.  Returns a PathDeps containing paths
func (c *Module) depsToPaths(ctx android.ModuleContext) PathDeps {
	var depPaths PathDeps

	var directStaticDeps []StaticLibraryInfo
	var directSharedDeps []SharedLibraryInfo

	reexportExporter := func(exporter FlagExporterInfo) {
		depPaths.ReexportedDirs = append(depPaths.ReexportedDirs, exporter.IncludeDirs...)
		depPaths.ReexportedSystemDirs = append(depPaths.ReexportedSystemDirs, exporter.SystemIncludeDirs...)
		depPaths.ReexportedFlags = append(depPaths.ReexportedFlags, exporter.Flags...)
		depPaths.ReexportedDeps = append(depPaths.ReexportedDeps, exporter.Deps...)
		depPaths.ReexportedGeneratedHeaders = append(depPaths.ReexportedGeneratedHeaders, exporter.GeneratedHeaders...)
	}

	apexInfo, _ := android.ModuleProvider(ctx, android.ApexInfoProvider)
	c.apexSdkVersion = findApexSdkVersion(ctx, apexInfo)

	skipModuleList := map[string]bool{}

	var apiImportInfo multitree.ApiImportInfo
	hasApiImportInfo := false

	ctx.VisitDirectDeps(func(dep android.Module) {
		if dep.Name() == "api_imports" {
			apiImportInfo, _ = android.OtherModuleProvider(ctx, dep, multitree.ApiImportsProvider)
			hasApiImportInfo = true
		}
	})

	if hasApiImportInfo {
		targetStubModuleList := map[string]string{}
		targetOrigModuleList := map[string]string{}

		// Search for dependency which both original module and API imported library with APEX stub exists
		ctx.VisitDirectDeps(func(dep android.Module) {
			depName := ctx.OtherModuleName(dep)
			if apiLibrary, ok := apiImportInfo.ApexSharedLibs[depName]; ok {
				targetStubModuleList[apiLibrary] = depName
			}
		})
		ctx.VisitDirectDeps(func(dep android.Module) {
			depName := ctx.OtherModuleName(dep)
			if origLibrary, ok := targetStubModuleList[depName]; ok {
				targetOrigModuleList[origLibrary] = depName
			}
		})

		// Decide which library should be used between original and API imported library
		ctx.VisitDirectDeps(func(dep android.Module) {
			depName := ctx.OtherModuleName(dep)
			if apiLibrary, ok := targetOrigModuleList[depName]; ok {
				if ShouldUseStubForApex(ctx, dep) {
					skipModuleList[depName] = true
				} else {
					skipModuleList[apiLibrary] = true
				}
			}
		})
	}

	ctx.VisitDirectDeps(func(dep android.Module) {
		depName := ctx.OtherModuleName(dep)
		depTag := ctx.OtherModuleDependencyTag(dep)

		if _, ok := skipModuleList[depName]; ok {
			// skip this module because original module or API imported module matching with this should be used instead.
			return
		}

		if depTag == android.DarwinUniversalVariantTag {
			depPaths.DarwinSecondArchOutput = dep.(*Module).OutputFile()
			return
		}

		if depTag == aidlLibraryTag {
			if aidlLibraryInfo, ok := android.OtherModuleProvider(ctx, dep, aidl_library.AidlLibraryProvider); ok {
				depPaths.AidlLibraryInfos = append(
					depPaths.AidlLibraryInfos,
					aidlLibraryInfo,
				)
			}
		}

		ccDep, ok := dep.(LinkableInterface)
		if !ok {

			// handling for a few module types that aren't cc Module but that are also supported
			switch depTag {
			case genSourceDepTag:
				if genRule, ok := dep.(genrule.SourceFileGenerator); ok {
					depPaths.GeneratedSources = append(depPaths.GeneratedSources,
						genRule.GeneratedSourceFiles()...)
				} else {
					ctx.ModuleErrorf("module %q is not a gensrcs or genrule", depName)
				}
				// Support exported headers from a generated_sources dependency
				fallthrough
			case genHeaderDepTag, genHeaderExportDepTag:
				if genRule, ok := dep.(genrule.SourceFileGenerator); ok {
					depPaths.GeneratedDeps = append(depPaths.GeneratedDeps,
						genRule.GeneratedDeps()...)
					dirs := genRule.GeneratedHeaderDirs()
					depPaths.IncludeDirs = append(depPaths.IncludeDirs, dirs...)
					if depTag == genHeaderExportDepTag {
						depPaths.ReexportedDirs = append(depPaths.ReexportedDirs, dirs...)
						depPaths.ReexportedGeneratedHeaders = append(depPaths.ReexportedGeneratedHeaders,
							genRule.GeneratedSourceFiles()...)
						depPaths.ReexportedDeps = append(depPaths.ReexportedDeps, genRule.GeneratedDeps()...)
						// Add these re-exported flags to help header-abi-dumper to infer the abi exported by a library.
						c.sabi.Properties.ReexportedIncludes = append(c.sabi.Properties.ReexportedIncludes, dirs.Strings()...)

					}
				} else {
					ctx.ModuleErrorf("module %q is not a genrule", depName)
				}
			case CrtBeginDepTag:
				depPaths.CrtBegin = append(depPaths.CrtBegin, android.OutputFileForModule(ctx, dep, ""))
			case CrtEndDepTag:
				depPaths.CrtEnd = append(depPaths.CrtEnd, android.OutputFileForModule(ctx, dep, ""))
			}
			return
		}

		if depTag == android.ProtoPluginDepTag {
			return
		}

		if depTag == android.RequiredDepTag {
			return
		}

		if dep.Target().Os != ctx.Os() {
			ctx.ModuleErrorf("OS mismatch between %q and %q", ctx.ModuleName(), depName)
			return
		}
		if dep.Target().Arch.ArchType != ctx.Arch().ArchType {
			ctx.ModuleErrorf("Arch mismatch between %q(%v) and %q(%v)",
				ctx.ModuleName(), ctx.Arch().ArchType, depName, dep.Target().Arch.ArchType)
			return
		}

		if depTag == reuseObjTag {
			// Skip reused objects for stub libraries, they use their own stub object file instead.
			// The reuseObjTag dependency still exists because the LinkageMutator runs before the
			// version mutator, so the stubs variant is created from the shared variant that
			// already has the reuseObjTag dependency on the static variant.
			if !c.library.buildStubs() {
				staticAnalogue, _ := android.OtherModuleProvider(ctx, dep, StaticLibraryInfoProvider)
				objs := staticAnalogue.ReuseObjects
				depPaths.Objs = depPaths.Objs.Append(objs)
				depExporterInfo, _ := android.OtherModuleProvider(ctx, dep, FlagExporterInfoProvider)
				reexportExporter(depExporterInfo)
			}
			return
		}

		if depTag == llndkHeaderLibTag {
			depExporterInfo, _ := android.OtherModuleProvider(ctx, dep, FlagExporterInfoProvider)
			depPaths.LlndkIncludeDirs = append(depPaths.LlndkIncludeDirs, depExporterInfo.IncludeDirs...)
			depPaths.LlndkSystemIncludeDirs = append(depPaths.LlndkSystemIncludeDirs, depExporterInfo.SystemIncludeDirs...)
		}

		linkFile := ccDep.OutputFile()

		if libDepTag, ok := depTag.(libraryDependencyTag); ok {
			// Only use static unwinder for legacy (min_sdk_version = 29) apexes (b/144430859)
			if libDepTag.staticUnwinder && c.apexSdkVersion.GreaterThan(android.SdkVersion_Android10) {
				return
			}

			if !apexInfo.IsForPlatform() && libDepTag.excludeInApex {
				return
			}
			if apexInfo.IsForPlatform() && libDepTag.excludeInNonApex {
				return
			}

			depExporterInfo, _ := android.OtherModuleProvider(ctx, dep, FlagExporterInfoProvider)

			var ptr *android.Paths
			var depPtr *android.Paths

			depFile := android.OptionalPath{}

			switch {
			case libDepTag.header():
				if _, isHeaderLib := android.OtherModuleProvider(ctx, dep, HeaderLibraryInfoProvider); !isHeaderLib {
					if !ctx.Config().AllowMissingDependencies() {
						ctx.ModuleErrorf("module %q is not a header library", depName)
					} else {
						ctx.AddMissingDependencies([]string{depName})
					}
					return
				}
			case libDepTag.shared():
				if _, isSharedLib := android.OtherModuleProvider(ctx, dep, SharedLibraryInfoProvider); !isSharedLib {
					if !ctx.Config().AllowMissingDependencies() {
						ctx.ModuleErrorf("module %q is not a shared library", depName)
					} else {
						ctx.AddMissingDependencies([]string{depName})
					}
					return
				}

				sharedLibraryInfo, returnedDepExporterInfo := ChooseStubOrImpl(ctx, dep)
				depExporterInfo = returnedDepExporterInfo

				// Stubs lib doesn't link to the shared lib dependencies. Don't set
				// linkFile, depFile, and ptr.
				if c.IsStubs() {
					break
				}

				linkFile = android.OptionalPathForPath(sharedLibraryInfo.SharedLibrary)
				depFile = sharedLibraryInfo.TableOfContents

				ptr = &depPaths.SharedLibs
				switch libDepTag.Order {
				case earlyLibraryDependency:
					ptr = &depPaths.EarlySharedLibs
					depPtr = &depPaths.EarlySharedLibsDeps
				case normalLibraryDependency:
					ptr = &depPaths.SharedLibs
					depPtr = &depPaths.SharedLibsDeps
					directSharedDeps = append(directSharedDeps, sharedLibraryInfo)
				case lateLibraryDependency:
					ptr = &depPaths.LateSharedLibs
					depPtr = &depPaths.LateSharedLibsDeps
				default:
					panic(fmt.Errorf("unexpected library dependency order %d", libDepTag.Order))
				}

			case libDepTag.rlib():
				rlibDep := RustRlibDep{LibPath: linkFile.Path(), CrateName: ccDep.CrateName(), LinkDirs: ccDep.ExportedCrateLinkDirs()}
				depPaths.ReexportedRustRlibDeps = append(depPaths.ReexportedRustRlibDeps, rlibDep)
				depPaths.RustRlibDeps = append(depPaths.RustRlibDeps, rlibDep)
				depPaths.IncludeDirs = append(depPaths.IncludeDirs, depExporterInfo.IncludeDirs...)
				depPaths.ReexportedDirs = append(depPaths.ReexportedDirs, depExporterInfo.IncludeDirs...)

			case libDepTag.static():
				staticLibraryInfo, isStaticLib := android.OtherModuleProvider(ctx, dep, StaticLibraryInfoProvider)
				if !isStaticLib {
					if !ctx.Config().AllowMissingDependencies() {
						ctx.ModuleErrorf("module %q is not a static library", depName)
					} else {
						ctx.AddMissingDependencies([]string{depName})
					}
					return
				}

				// Stubs lib doesn't link to the static lib dependencies. Don't set
				// linkFile, depFile, and ptr.
				if c.IsStubs() {
					break
				}

				linkFile = android.OptionalPathForPath(staticLibraryInfo.StaticLibrary)
				if libDepTag.wholeStatic {
					ptr = &depPaths.WholeStaticLibs
					if len(staticLibraryInfo.Objects.objFiles) > 0 {
						depPaths.WholeStaticLibObjs = depPaths.WholeStaticLibObjs.Append(staticLibraryInfo.Objects)
					} else {
						// This case normally catches prebuilt static
						// libraries, but it can also occur when
						// AllowMissingDependencies is on and the
						// dependencies has no sources of its own
						// but has a whole_static_libs dependency
						// on a missing library.  We want to depend
						// on the .a file so that there is something
						// in the dependency tree that contains the
						// error rule for the missing transitive
						// dependency.
						depPaths.WholeStaticLibsFromPrebuilts = append(depPaths.WholeStaticLibsFromPrebuilts, linkFile.Path())
					}
					depPaths.WholeStaticLibsFromPrebuilts = append(depPaths.WholeStaticLibsFromPrebuilts,
						staticLibraryInfo.WholeStaticLibsFromPrebuilts...)
				} else {
					switch libDepTag.Order {
					case earlyLibraryDependency:
						panic(fmt.Errorf("early static libs not suppported"))
					case normalLibraryDependency:
						// static dependencies will be handled separately so they can be ordered
						// using transitive dependencies.
						ptr = nil
						directStaticDeps = append(directStaticDeps, staticLibraryInfo)
					case lateLibraryDependency:
						ptr = &depPaths.LateStaticLibs
					default:
						panic(fmt.Errorf("unexpected library dependency order %d", libDepTag.Order))
					}
				}

				// We re-export the Rust static_rlibs so rlib dependencies don't need to be redeclared by cc_library_static dependents.
				// E.g. libfoo (cc_library_static) depends on libfoo.ffi (a rust_ffi rlib), libbar depending on libfoo shouldn't have to also add libfoo.ffi to static_rlibs.
				depPaths.ReexportedRustRlibDeps = append(depPaths.ReexportedRustRlibDeps, depExporterInfo.RustRlibDeps...)
				depPaths.RustRlibDeps = append(depPaths.RustRlibDeps, depExporterInfo.RustRlibDeps...)

				if libDepTag.unexportedSymbols {
					depPaths.LdFlags = append(depPaths.LdFlags,
						"-Wl,--exclude-libs="+staticLibraryInfo.StaticLibrary.Base())
				}
			}

			if libDepTag.static() && !libDepTag.wholeStatic {
				if !ccDep.CcLibraryInterface() || !ccDep.Static() {
					ctx.ModuleErrorf("module %q not a static library", depName)
					return
				}

				// When combining coverage files for shared libraries and executables, coverage files
				// in static libraries act as if they were whole static libraries. The same goes for
				// source based Abi dump files.
				if c, ok := ccDep.(*Module); ok {
					staticLib := c.linker.(libraryInterface)
					depPaths.StaticLibObjs.coverageFiles = append(depPaths.StaticLibObjs.coverageFiles,
						staticLib.objs().coverageFiles...)
					depPaths.StaticLibObjs.sAbiDumpFiles = append(depPaths.StaticLibObjs.sAbiDumpFiles,
						staticLib.objs().sAbiDumpFiles...)
				} else {
					// Handle non-CC modules here
					depPaths.StaticLibObjs.coverageFiles = append(depPaths.StaticLibObjs.coverageFiles,
						ccDep.CoverageFiles()...)
				}
			}

			if ptr != nil {
				if !linkFile.Valid() {
					if !ctx.Config().AllowMissingDependencies() {
						ctx.ModuleErrorf("module %q missing output file", depName)
					} else {
						ctx.AddMissingDependencies([]string{depName})
					}
					return
				}
				*ptr = append(*ptr, linkFile.Path())
			}

			if depPtr != nil {
				dep := depFile
				if !dep.Valid() {
					dep = linkFile
				}
				*depPtr = append(*depPtr, dep.Path())
			}

			depPaths.IncludeDirs = append(depPaths.IncludeDirs, depExporterInfo.IncludeDirs...)
			depPaths.SystemIncludeDirs = append(depPaths.SystemIncludeDirs, depExporterInfo.SystemIncludeDirs...)
			depPaths.GeneratedDeps = append(depPaths.GeneratedDeps, depExporterInfo.Deps...)
			depPaths.Flags = append(depPaths.Flags, depExporterInfo.Flags...)
			depPaths.RustRlibDeps = append(depPaths.RustRlibDeps, depExporterInfo.RustRlibDeps...)

			// Only re-export RustRlibDeps for cc static libs
			if c.static() {
				depPaths.ReexportedRustRlibDeps = append(depPaths.ReexportedRustRlibDeps, depExporterInfo.RustRlibDeps...)
			}

			if libDepTag.reexportFlags {
				reexportExporter(depExporterInfo)
				// Add these re-exported flags to help header-abi-dumper to infer the abi exported by a library.
				// Re-exported shared library headers must be included as well since they can help us with type information
				// about template instantiations (instantiated from their headers).
				c.sabi.Properties.ReexportedIncludes = append(
					c.sabi.Properties.ReexportedIncludes, depExporterInfo.IncludeDirs.Strings()...)
				c.sabi.Properties.ReexportedSystemIncludes = append(
					c.sabi.Properties.ReexportedSystemIncludes, depExporterInfo.SystemIncludeDirs.Strings()...)
			}

			makeLibName := MakeLibName(ctx, c, ccDep, ccDep.BaseModuleName()) + libDepTag.makeSuffix
			switch {
			case libDepTag.header():
				c.Properties.AndroidMkHeaderLibs = append(
					c.Properties.AndroidMkHeaderLibs, makeLibName)
			case libDepTag.shared():
				if lib := moduleLibraryInterface(dep); lib != nil {
					if lib.buildStubs() && dep.(android.ApexModule).InAnyApex() {
						// Add the dependency to the APEX(es) providing the library so that
						// m <module> can trigger building the APEXes as well.
						depApexInfo, _ := android.OtherModuleProvider(ctx, dep, android.ApexInfoProvider)
						for _, an := range depApexInfo.InApexVariants {
							c.Properties.ApexesProvidingSharedLibs = append(
								c.Properties.ApexesProvidingSharedLibs, an)
						}
					}
				}

				// Note: the order of libs in this list is not important because
				// they merely serve as Make dependencies and do not affect this lib itself.
				c.Properties.AndroidMkSharedLibs = append(
					c.Properties.AndroidMkSharedLibs, makeLibName)
			case libDepTag.static():
				if libDepTag.wholeStatic {
					c.Properties.AndroidMkWholeStaticLibs = append(
						c.Properties.AndroidMkWholeStaticLibs, makeLibName)
				} else {
					c.Properties.AndroidMkStaticLibs = append(
						c.Properties.AndroidMkStaticLibs, makeLibName)
				}
			}
		} else if !c.IsStubs() {
			// Stubs lib doesn't link to the runtime lib, object, crt, etc. dependencies.

			switch depTag {
			case runtimeDepTag:
				c.Properties.AndroidMkRuntimeLibs = append(
					c.Properties.AndroidMkRuntimeLibs, MakeLibName(ctx, c, ccDep, ccDep.BaseModuleName())+libDepTag.makeSuffix)
			case objDepTag:
				depPaths.Objs.objFiles = append(depPaths.Objs.objFiles, linkFile.Path())
			case CrtBeginDepTag:
				depPaths.CrtBegin = append(depPaths.CrtBegin, linkFile.Path())
			case CrtEndDepTag:
				depPaths.CrtEnd = append(depPaths.CrtEnd, linkFile.Path())
			case dynamicLinkerDepTag:
				depPaths.DynamicLinker = linkFile
			}
		}
	})

	// use the ordered dependencies as this module's dependencies
	orderedStaticPaths, transitiveStaticLibs := orderStaticModuleDeps(directStaticDeps, directSharedDeps)
	depPaths.TranstiveStaticLibrariesForOrdering = transitiveStaticLibs
	depPaths.StaticLibs = append(depPaths.StaticLibs, orderedStaticPaths...)

	// Dedup exported flags from dependencies
	depPaths.Flags = android.FirstUniqueStrings(depPaths.Flags)
	depPaths.IncludeDirs = android.FirstUniquePaths(depPaths.IncludeDirs)
	depPaths.SystemIncludeDirs = android.FirstUniquePaths(depPaths.SystemIncludeDirs)
	depPaths.GeneratedDeps = android.FirstUniquePaths(depPaths.GeneratedDeps)
	depPaths.RustRlibDeps = android.FirstUniqueFunc(depPaths.RustRlibDeps, EqRustRlibDeps)

	depPaths.ReexportedDirs = android.FirstUniquePaths(depPaths.ReexportedDirs)
	depPaths.ReexportedSystemDirs = android.FirstUniquePaths(depPaths.ReexportedSystemDirs)
	depPaths.ReexportedFlags = android.FirstUniqueStrings(depPaths.ReexportedFlags)
	depPaths.ReexportedDeps = android.FirstUniquePaths(depPaths.ReexportedDeps)
	depPaths.ReexportedGeneratedHeaders = android.FirstUniquePaths(depPaths.ReexportedGeneratedHeaders)
	depPaths.ReexportedRustRlibDeps = android.FirstUniqueFunc(depPaths.ReexportedRustRlibDeps, EqRustRlibDeps)

	if c.sabi != nil {
		c.sabi.Properties.ReexportedIncludes = android.FirstUniqueStrings(c.sabi.Properties.ReexportedIncludes)
		c.sabi.Properties.ReexportedSystemIncludes = android.FirstUniqueStrings(c.sabi.Properties.ReexportedSystemIncludes)
	}

	return depPaths
}

func ShouldUseStubForApex(ctx android.ModuleContext, dep android.Module) bool {
	depName := ctx.OtherModuleName(dep)
	thisModule, ok := ctx.Module().(android.ApexModule)
	if !ok {
		panic(fmt.Errorf("Not an APEX module: %q", ctx.ModuleName()))
	}

	inVendorOrProduct := false
	bootstrap := false
	if linkable, ok := ctx.Module().(LinkableInterface); !ok {
		panic(fmt.Errorf("Not a Linkable module: %q", ctx.ModuleName()))
	} else {
		inVendorOrProduct = linkable.InVendorOrProduct()
		bootstrap = linkable.Bootstrap()
	}

	apexInfo, _ := android.ModuleProvider(ctx, android.ApexInfoProvider)

	useStubs := false

	if lib := moduleLibraryInterface(dep); lib.buildStubs() && inVendorOrProduct { // LLNDK
		if !apexInfo.IsForPlatform() {
			// For platform libraries, use current version of LLNDK
			// If this is for use_vendor apex we will apply the same rules
			// of apex sdk enforcement below to choose right version.
			useStubs = true
		}
	} else if apexInfo.IsForPlatform() || apexInfo.UsePlatformApis {
		// If not building for APEX or the containing APEX allows the use of
		// platform APIs, use stubs only when it is from an APEX (and not from
		// platform) However, for host, ramdisk, vendor_ramdisk, recovery or
		// bootstrap modules, always link to non-stub variant
		isNotInPlatform := dep.(android.ApexModule).NotInPlatform()

		isApexImportedApiLibrary := false

		if cc, ok := dep.(*Module); ok {
			if apiLibrary, ok := cc.linker.(*apiLibraryDecorator); ok {
				if apiLibrary.hasApexStubs() {
					isApexImportedApiLibrary = true
				}
			}
		}

		useStubs = (isNotInPlatform || isApexImportedApiLibrary) && !bootstrap

		if useStubs {
			// Another exception: if this module is a test for an APEX, then
			// it is linked with the non-stub variant of a module in the APEX
			// as if this is part of the APEX.
			testFor, _ := android.ModuleProvider(ctx, android.ApexTestForInfoProvider)
			for _, apexContents := range testFor.ApexContents {
				if apexContents.DirectlyInApex(depName) {
					useStubs = false
					break
				}
			}
		}
		if useStubs {
			// Yet another exception: If this module and the dependency are
			// available to the same APEXes then skip stubs between their
			// platform variants. This complements the test_for case above,
			// which avoids the stubs on a direct APEX library dependency, by
			// avoiding stubs for indirect test dependencies as well.
			//
			// TODO(b/183882457): This doesn't work if the two libraries have
			// only partially overlapping apex_available. For that test_for
			// modules would need to be split into APEX variants and resolved
			// separately for each APEX they have access to.
			if !isApexImportedApiLibrary && android.AvailableToSameApexes(thisModule, dep.(android.ApexModule)) {
				useStubs = false
			}
		}
	} else {
		// If building for APEX, use stubs when the parent is in any APEX that
		// the child is not in.
		useStubs = !android.DirectlyInAllApexes(apexInfo, depName)
	}

	return useStubs
}

// ChooseStubOrImpl determines whether a given dependency should be redirected to the stub variant
// of the dependency or not, and returns the SharedLibraryInfo and FlagExporterInfo for the right
// dependency. The stub variant is selected when the dependency crosses a boundary where each side
// has different level of updatability. For example, if a library foo in an APEX depends on a
// library bar which provides stable interface and exists in the platform, foo uses the stub variant
// of bar. If bar doesn't provide a stable interface (i.e. buildStubs() == false) or is in the
// same APEX as foo, the non-stub variant of bar is used.
func ChooseStubOrImpl(ctx android.ModuleContext, dep android.Module) (SharedLibraryInfo, FlagExporterInfo) {
	depTag := ctx.OtherModuleDependencyTag(dep)
	libDepTag, ok := depTag.(libraryDependencyTag)
	if !ok || !libDepTag.shared() {
		panic(fmt.Errorf("Unexpected dependency tag: %T", depTag))
	}

	sharedLibraryInfo, _ := android.OtherModuleProvider(ctx, dep, SharedLibraryInfoProvider)
	depExporterInfo, _ := android.OtherModuleProvider(ctx, dep, FlagExporterInfoProvider)
	sharedLibraryStubsInfo, _ := android.OtherModuleProvider(ctx, dep, SharedLibraryStubsProvider)

	if !libDepTag.explicitlyVersioned && len(sharedLibraryStubsInfo.SharedStubLibraries) > 0 {
		// when to use (unspecified) stubs, use the latest one.
		if ShouldUseStubForApex(ctx, dep) {
			stubs := sharedLibraryStubsInfo.SharedStubLibraries
			toUse := stubs[len(stubs)-1]
			sharedLibraryInfo = toUse.SharedLibraryInfo
			depExporterInfo = toUse.FlagExporterInfo
		}
	}
	return sharedLibraryInfo, depExporterInfo
}

// orderStaticModuleDeps rearranges the order of the static library dependencies of the module
// to match the topological order of the dependency tree, including any static analogues of
// direct shared libraries.  It returns the ordered static dependencies, and an android.DepSet
// of the transitive dependencies.
func orderStaticModuleDeps(staticDeps []StaticLibraryInfo, sharedDeps []SharedLibraryInfo) (ordered android.Paths, transitive *android.DepSet[android.Path]) {
	transitiveStaticLibsBuilder := android.NewDepSetBuilder[android.Path](android.TOPOLOGICAL)
	var staticPaths android.Paths
	for _, staticDep := range staticDeps {
		staticPaths = append(staticPaths, staticDep.StaticLibrary)
		transitiveStaticLibsBuilder.Transitive(staticDep.TransitiveStaticLibrariesForOrdering)
	}
	for _, sharedDep := range sharedDeps {
		if sharedDep.TransitiveStaticLibrariesForOrdering != nil {
			transitiveStaticLibsBuilder.Transitive(sharedDep.TransitiveStaticLibrariesForOrdering)
		}
	}
	transitiveStaticLibs := transitiveStaticLibsBuilder.Build()

	orderedTransitiveStaticLibs := transitiveStaticLibs.ToList()

	// reorder the dependencies based on transitive dependencies
	staticPaths = android.FirstUniquePaths(staticPaths)
	_, orderedStaticPaths := android.FilterPathList(orderedTransitiveStaticLibs, staticPaths)

	if len(orderedStaticPaths) != len(staticPaths) {
		missing, _ := android.FilterPathList(staticPaths, orderedStaticPaths)
		panic(fmt.Errorf("expected %d ordered static paths , got %d, missing %q %q %q", len(staticPaths), len(orderedStaticPaths), missing, orderedStaticPaths, staticPaths))
	}

	return orderedStaticPaths, transitiveStaticLibs
}

// BaseLibName trims known prefixes and suffixes
func BaseLibName(depName string) string {
	libName := strings.TrimSuffix(depName, llndkLibrarySuffix)
	libName = strings.TrimSuffix(libName, vendorPublicLibrarySuffix)
	libName = android.RemoveOptionalPrebuiltPrefix(libName)
	return libName
}

func MakeLibName(ctx android.ModuleContext, c LinkableInterface, ccDep LinkableInterface, depName string) string {
	libName := BaseLibName(depName)
	ccDepModule, _ := ccDep.(*Module)
	isLLndk := ccDepModule != nil && ccDepModule.IsLlndk()
	nonSystemVariantsExist := ccDep.HasNonSystemVariants() || isLLndk

	if ccDepModule != nil {
		// Use base module name for snapshots when exporting to Makefile.
		if snapshotPrebuilt, ok := ccDepModule.linker.(SnapshotInterface); ok {
			baseName := ccDepModule.BaseModuleName()

			return baseName + snapshotPrebuilt.SnapshotAndroidMkSuffix()
		}
	}

	if ctx.DeviceConfig().VndkUseCoreVariant() && ccDep.IsVndk() && !ccDep.MustUseVendorVariant() &&
		!c.InRamdisk() && !c.InVendorRamdisk() && !c.InRecovery() {
		// The vendor module is a no-vendor-variant VNDK library.  Depend on the
		// core module instead.
		return libName
	} else if ccDep.InVendorOrProduct() && nonSystemVariantsExist {
		// The vendor and product modules in Make will have been renamed to not conflict with the
		// core module, so update the dependency name here accordingly.
		return libName + ccDep.SubName()
	} else if ccDep.InRamdisk() && !ccDep.OnlyInRamdisk() {
		return libName + RamdiskSuffix
	} else if ccDep.InVendorRamdisk() && !ccDep.OnlyInVendorRamdisk() {
		return libName + VendorRamdiskSuffix
	} else if ccDep.InRecovery() && !ccDep.OnlyInRecovery() {
		return libName + RecoverySuffix
	} else if ccDep.Target().NativeBridge == android.NativeBridgeEnabled {
		return libName + NativeBridgeSuffix
	} else {
		return libName
	}
}

func (c *Module) InstallInData() bool {
	if c.installer == nil {
		return false
	}
	return c.installer.inData()
}

func (c *Module) InstallInSanitizerDir() bool {
	if c.installer == nil {
		return false
	}
	if c.sanitize != nil && c.sanitize.inSanitizerDir() {
		return true
	}
	return c.installer.inSanitizerDir()
}

func (c *Module) InstallInRamdisk() bool {
	return c.InRamdisk()
}

func (c *Module) InstallInVendorRamdisk() bool {
	return c.InVendorRamdisk()
}

func (c *Module) InstallInRecovery() bool {
	return c.InRecovery()
}

func (c *Module) MakeUninstallable() {
	if c.installer == nil {
		c.ModuleBase.MakeUninstallable()
		return
	}
	c.installer.makeUninstallable(c)
}

func (c *Module) HostToolPath() android.OptionalPath {
	if c.installer == nil {
		return android.OptionalPath{}
	}
	return c.installer.hostToolPath()
}

func (c *Module) IntermPathForModuleOut() android.OptionalPath {
	return c.outputFile
}

func (c *Module) OutputFiles(tag string) (android.Paths, error) {
	switch tag {
	case "":
		if c.outputFile.Valid() {
			return android.Paths{c.outputFile.Path()}, nil
		}
		return android.Paths{}, nil
	case "unstripped":
		if c.linker != nil {
			return android.PathsIfNonNil(c.linker.unstrippedOutputFilePath()), nil
		}
		return nil, nil
	case "stripped_all":
		if c.linker != nil {
			return android.PathsIfNonNil(c.linker.strippedAllOutputFilePath()), nil
		}
		return nil, nil
	default:
		return nil, fmt.Errorf("unsupported module reference tag %q", tag)
	}
}

func (c *Module) static() bool {
	if static, ok := c.linker.(interface {
		static() bool
	}); ok {
		return static.static()
	}
	return false
}

func (c *Module) staticBinary() bool {
	if static, ok := c.linker.(interface {
		staticBinary() bool
	}); ok {
		return static.staticBinary()
	}
	return false
}

func (c *Module) testBinary() bool {
	if test, ok := c.linker.(interface {
		testBinary() bool
	}); ok {
		return test.testBinary()
	}
	return false
}

func (c *Module) testLibrary() bool {
	if test, ok := c.linker.(interface {
		testLibrary() bool
	}); ok {
		return test.testLibrary()
	}
	return false
}

func (c *Module) benchmarkBinary() bool {
	if b, ok := c.linker.(interface {
		benchmarkBinary() bool
	}); ok {
		return b.benchmarkBinary()
	}
	return false
}

func (c *Module) fuzzBinary() bool {
	if f, ok := c.linker.(interface {
		fuzzBinary() bool
	}); ok {
		return f.fuzzBinary()
	}
	return false
}

// Header returns true if the module is a header-only variant. (See cc/library.go header()).
func (c *Module) Header() bool {
	if h, ok := c.linker.(interface {
		header() bool
	}); ok {
		return h.header()
	}
	return false
}

func (c *Module) Binary() bool {
	if b, ok := c.linker.(interface {
		binary() bool
	}); ok {
		return b.binary()
	}
	return false
}

func (c *Module) StaticExecutable() bool {
	if b, ok := c.linker.(*binaryDecorator); ok {
		return b.static()
	}
	return false
}

func (c *Module) Object() bool {
	if o, ok := c.linker.(interface {
		object() bool
	}); ok {
		return o.object()
	}
	return false
}

func (m *Module) Dylib() bool {
	return false
}

func (m *Module) Rlib() bool {
	return false
}

func GetMakeLinkType(actx android.ModuleContext, c LinkableInterface) string {
	if c.InVendorOrProduct() {
		if c.IsLlndk() {
			return "native:vndk"
		}
		if c.InProduct() {
			return "native:product"
		}
		return "native:vendor"
	} else if c.InRamdisk() {
		return "native:ramdisk"
	} else if c.InVendorRamdisk() {
		return "native:vendor_ramdisk"
	} else if c.InRecovery() {
		return "native:recovery"
	} else if c.Target().Os == android.Android && c.SdkVersion() != "" {
		return "native:ndk:none:none"
		// TODO(b/114741097): use the correct ndk stl once build errors have been fixed
		//family, link := getNdkStlFamilyAndLinkType(c)
		//return fmt.Sprintf("native:ndk:%s:%s", family, link)
	} else if actx.DeviceConfig().VndkUseCoreVariant() && !c.MustUseVendorVariant() {
		return "native:platform_vndk"
	} else {
		return "native:platform"
	}
}

// Overrides ApexModule.IsInstallabeToApex()
// Only shared/runtime libraries and "test_per_src" tests are installable to APEX.
func (c *Module) IsInstallableToApex() bool {
	if lib := c.library; lib != nil {
		// Stub libs and prebuilt libs in a versioned SDK are not
		// installable to APEX even though they are shared libs.
		return lib.shared() && !lib.buildStubs()
	} else if _, ok := c.linker.(testPerSrc); ok {
		return true
	}
	return false
}

func (c *Module) AvailableFor(what string) bool {
	if linker, ok := c.linker.(interface {
		availableFor(string) bool
	}); ok {
		return c.ApexModuleBase.AvailableFor(what) || linker.availableFor(what)
	} else {
		return c.ApexModuleBase.AvailableFor(what)
	}
}

func (c *Module) TestFor() []string {
	return c.Properties.Test_for
}

func (c *Module) EverInstallable() bool {
	return c.installer != nil &&
		// Check to see whether the module is actually ever installable.
		c.installer.everInstallable()
}

func (c *Module) PreventInstall() bool {
	return c.Properties.PreventInstall
}

func (c *Module) Installable() *bool {
	if c.library != nil {
		if i := c.library.installable(); i != nil {
			return i
		}
	}
	return c.Properties.Installable
}

func installable(c LinkableInterface, apexInfo android.ApexInfo) bool {
	ret := c.EverInstallable() &&
		// Check to see whether the module has been configured to not be installed.
		proptools.BoolDefault(c.Installable(), true) &&
		!c.PreventInstall() && c.OutputFile().Valid()

	// The platform variant doesn't need further condition. Apex variants however might not
	// be installable because it will likely to be included in the APEX and won't appear
	// in the system partition.
	if apexInfo.IsForPlatform() {
		return ret
	}

	// Special case for modules that are configured to be installed to /data, which includes
	// test modules. For these modules, both APEX and non-APEX variants are considered as
	// installable. This is because even the APEX variants won't be included in the APEX, but
	// will anyway be installed to /data/*.
	// See b/146995717
	if c.InstallInData() {
		return ret
	}

	return false
}

func (c *Module) AndroidMkWriteAdditionalDependenciesForSourceAbiDiff(w io.Writer) {
	if c.linker != nil {
		if library, ok := c.linker.(*libraryDecorator); ok {
			library.androidMkWriteAdditionalDependenciesForSourceAbiDiff(w)
		}
	}
}

var _ android.ApexModule = (*Module)(nil)

// Implements android.ApexModule
func (c *Module) DepIsInSameApex(ctx android.BaseModuleContext, dep android.Module) bool {
	depTag := ctx.OtherModuleDependencyTag(dep)
	libDepTag, isLibDepTag := depTag.(libraryDependencyTag)

	if cc, ok := dep.(*Module); ok {
		if cc.HasStubsVariants() {
			if isLibDepTag && libDepTag.shared() {
				// dynamic dep to a stubs lib crosses APEX boundary
				return false
			}
			if IsRuntimeDepTag(depTag) {
				// runtime dep to a stubs lib also crosses APEX boundary
				return false
			}
		}
		if cc.IsLlndk() {
			return false
		}
		if isLibDepTag && c.static() && libDepTag.shared() {
			// shared_lib dependency from a static lib is considered as crossing
			// the APEX boundary because the dependency doesn't actually is
			// linked; the dependency is used only during the compilation phase.
			return false
		}

		if isLibDepTag && libDepTag.excludeInApex {
			return false
		}
	}
	if depTag == stubImplDepTag {
		// We don't track from an implementation library to its stubs.
		return false
	}
	if depTag == staticVariantTag {
		// This dependency is for optimization (reuse *.o from the static lib). It doesn't
		// actually mean that the static lib (and its dependencies) are copied into the
		// APEX.
		return false
	}
	return true
}

// Implements android.ApexModule
func (c *Module) ShouldSupportSdkVersion(ctx android.BaseModuleContext,
	sdkVersion android.ApiLevel) error {
	// We ignore libclang_rt.* prebuilt libs since they declare sdk_version: 14(b/121358700)
	if strings.HasPrefix(ctx.OtherModuleName(c), "libclang_rt") {
		return nil
	}
	// We don't check for prebuilt modules
	if _, ok := c.linker.(prebuiltLinkerInterface); ok {
		return nil
	}

	minSdkVersion := c.MinSdkVersion()
	if minSdkVersion == "apex_inherit" {
		return nil
	}
	if minSdkVersion == "" {
		// JNI libs within APK-in-APEX fall into here
		// Those are okay to set sdk_version instead
		// We don't have to check if this is a SDK variant because
		// non-SDK variant resets sdk_version, which works too.
		minSdkVersion = c.SdkVersion()
	}
	if minSdkVersion == "" {
		return fmt.Errorf("neither min_sdk_version nor sdk_version specificed")
	}
	// Not using nativeApiLevelFromUser because the context here is not
	// necessarily a native context.
	ver, err := android.ApiLevelFromUser(ctx, minSdkVersion)
	if err != nil {
		return err
	}

	// A dependency only needs to support a min_sdk_version at least
	// as high as  the api level that the architecture was introduced in.
	// This allows introducing new architectures in the platform that
	// need to be included in apexes that normally require an older
	// min_sdk_version.
	minApiForArch := MinApiForArch(ctx, c.Target().Arch.ArchType)
	if sdkVersion.LessThan(minApiForArch) {
		sdkVersion = minApiForArch
	}

	if ver.GreaterThan(sdkVersion) {
		return fmt.Errorf("newer SDK(%v)", ver)
	}
	return nil
}

// Implements android.ApexModule
func (c *Module) AlwaysRequiresPlatformApexVariant() bool {
	// stub libraries and native bridge libraries are always available to platform
	return c.IsStubs() || c.Target().NativeBridge == android.NativeBridgeEnabled
}

func (c *Module) overriddenModules() []string {
	if o, ok := c.linker.(overridable); ok {
		return o.overriddenModules()
	}
	return nil
}

type moduleType int

const (
	unknownType moduleType = iota
	binary
	object
	fullLibrary
	staticLibrary
	sharedLibrary
	headerLibrary
	testBin // testBinary already declared
	ndkLibrary
	ndkPrebuiltStl
)

func (c *Module) typ() moduleType {
	if c.testBinary() {
		// testBinary is also a binary, so this comes before the c.Binary()
		// conditional. A testBinary has additional implicit dependencies and
		// other test-only semantics.
		return testBin
	} else if c.Binary() {
		return binary
	} else if c.Object() {
		return object
	} else if c.testLibrary() {
		// TODO(b/244431896) properly convert cc_test_library to its own macro. This
		// will let them add implicit compile deps on gtest, for example.
		//
		// For now, treat them as regular libraries.
		return fullLibrary
	} else if c.CcLibrary() {
		static := false
		shared := false
		if library, ok := c.linker.(*libraryDecorator); ok {
			static = library.MutatedProperties.BuildStatic
			shared = library.MutatedProperties.BuildShared
		} else if library, ok := c.linker.(*prebuiltLibraryLinker); ok {
			static = library.MutatedProperties.BuildStatic
			shared = library.MutatedProperties.BuildShared
		}
		if static && shared {
			return fullLibrary
		} else if !static && !shared {
			return headerLibrary
		} else if static {
			return staticLibrary
		}
		return sharedLibrary
	} else if c.isNDKStubLibrary() {
		return ndkLibrary
	} else if c.IsNdkPrebuiltStl() {
		return ndkPrebuiltStl
	}
	return unknownType
}

// Defaults
type Defaults struct {
	android.ModuleBase
	android.DefaultsModuleBase
	android.ApexModuleBase
}

// cc_defaults provides a set of properties that can be inherited by other cc
// modules. A module can use the properties from a cc_defaults using
// `defaults: ["<:default_module_name>"]`. Properties of both modules are
// merged (when possible) by prepending the default module's values to the
// depending module's values.
func defaultsFactory() android.Module {
	return DefaultsFactory()
}

func DefaultsFactory(props ...interface{}) android.Module {
	module := &Defaults{}

	module.AddProperties(props...)
	module.AddProperties(
		&BaseProperties{},
		&VendorProperties{},
		&BaseCompilerProperties{},
		&BaseLinkerProperties{},
		&ObjectLinkerProperties{},
		&LibraryProperties{},
		&StaticProperties{},
		&SharedProperties{},
		&FlagExporterProperties{},
		&BinaryLinkerProperties{},
		&TestLinkerProperties{},
		&TestInstallerProperties{},
		&TestBinaryProperties{},
		&BenchmarkProperties{},
		&fuzz.FuzzProperties{},
		&StlProperties{},
		&SanitizeProperties{},
		&StripProperties{},
		&InstallerProperties{},
		&TidyProperties{},
		&CoverageProperties{},
		&SAbiProperties{},
		&LTOProperties{},
		&AfdoProperties{},
		&OrderfileProperties{},
		&android.ProtoProperties{},
		// RustBindgenProperties is included here so that cc_defaults can be used for rust_bindgen modules.
		&RustBindgenClangProperties{},
		&prebuiltLinkerProperties{},
	)

	android.InitDefaultsModule(module)

	return module
}

func (c *Module) IsSdkVariant() bool {
	return c.Properties.IsSdkVariant
}

func (c *Module) isImportedApiLibrary() bool {
	_, ok := c.linker.(*apiLibraryDecorator)
	return ok
}

func kytheExtractAllFactory() android.Singleton {
	return &kytheExtractAllSingleton{}
}

type kytheExtractAllSingleton struct {
}

func (ks *kytheExtractAllSingleton) GenerateBuildActions(ctx android.SingletonContext) {
	var xrefTargets android.Paths
	ctx.VisitAllModules(func(module android.Module) {
		if ccModule, ok := module.(xref); ok {
			xrefTargets = append(xrefTargets, ccModule.XrefCcFiles()...)
		}
	})
	// TODO(asmundak): Perhaps emit a rule to output a warning if there were no xrefTargets
	if len(xrefTargets) > 0 {
		ctx.Phony("xref_cxx", xrefTargets...)
	}
}

func (c *Module) Partition() string {
	if p, ok := c.installer.(interface {
		getPartition() string
	}); ok {
		return p.getPartition()
	}
	return ""
}

type sourceModuleName interface {
	sourceModuleName() string
}

func (c *Module) BaseModuleName() string {
	if smn, ok := c.linker.(sourceModuleName); ok && smn.sourceModuleName() != "" {
		// if the prebuilt module sets a source_module_name in Android.bp, use that
		return smn.sourceModuleName()
	}
	return c.ModuleBase.BaseModuleName()
}

var Bool = proptools.Bool
var BoolDefault = proptools.BoolDefault
var BoolPtr = proptools.BoolPtr
var String = proptools.String
var StringPtr = proptools.StringPtr<|MERGE_RESOLUTION|>--- conflicted
+++ resolved
@@ -377,10 +377,6 @@
 	// Allows this module to be included in CMake release snapshots to be built outside of Android
 	// build system and source tree.
 	Cmake_snapshot_supported *bool
-
-	// Even if DeviceConfig().VndkUseCoreVariant() is set, this module must use vendor variant.
-	// see soong/cc/config/vndk.go
-	MustUseVendorVariant bool `blueprint:"mutated"`
 
 	Installable *bool `android:"arch_variant"`
 
@@ -483,26 +479,6 @@
 	// IsLLNDK is set to true for the vendor variant of a cc_library module that has LLNDK stubs.
 	IsLLNDK bool `blueprint:"mutated"`
 
-<<<<<<< HEAD
-	// IsVNDKUsingCoreVariant is true for VNDK modules if the global VndkUseCoreVariant option is
-	// set and the module is not listed in VndkMustUseVendorVariantList.
-	IsVNDKUsingCoreVariant bool `blueprint:"mutated"`
-
-	// IsVNDKCore is set if a VNDK module does not set the vndk.support_system_process property.
-	IsVNDKCore bool `blueprint:"mutated"`
-
-	// IsVNDKSP is set if a VNDK module sets the vndk.support_system_process property.
-	IsVNDKSP bool `blueprint:"mutated"`
-
-	// IsVNDKPrivate is set if a VNDK module sets the vndk.private property or an LLNDK
-	// module sets the llndk.private property.
-	IsVNDKPrivate bool `blueprint:"mutated"`
-
-	// IsVNDKProduct is set if a VNDK module sets the product_available property.
-	IsVNDKProduct bool `blueprint:"mutated"`
-
-=======
->>>>>>> 5d2a884f
 	// IsVendorPublicLibrary is set for the core and product variants of a library that has
 	// vendor_public_library stubs.
 	IsVendorPublicLibrary bool `blueprint:"mutated"`
@@ -549,7 +525,6 @@
 	apexVariationName() string
 	apexSdkVersion() android.ApiLevel
 	bootstrap() bool
-	mustUseVendorVariant() bool
 	nativeCoverage() bool
 	directlyInAnyApex() bool
 	isPreventInstall() bool
@@ -1427,20 +1402,6 @@
 	return c.Properties.SubName
 }
 
-<<<<<<< HEAD
-func (c *Module) MustUseVendorVariant() bool {
-	return c.IsVndkSp() || c.Properties.MustUseVendorVariant
-}
-
-func (c *Module) getVndkExtendsModuleName() string {
-	if vndkdep := c.vndkdep; vndkdep != nil {
-		return vndkdep.getVndkExtendsModuleName()
-	}
-	return ""
-}
-
-=======
->>>>>>> 5d2a884f
 func (c *Module) IsStubs() bool {
 	if lib := c.library; lib != nil {
 		return lib.buildStubs()
@@ -1700,10 +1661,6 @@
 
 func (ctx *moduleContextImpl) IsVendorPublicLibrary() bool {
 	return ctx.mod.IsVendorPublicLibrary()
-}
-
-func (ctx *moduleContextImpl) mustUseVendorVariant() bool {
-	return ctx.mod.MustUseVendorVariant()
 }
 
 func (ctx *moduleContextImpl) selectedStl() string {
@@ -3554,12 +3511,7 @@
 		}
 	}
 
-	if ctx.DeviceConfig().VndkUseCoreVariant() && ccDep.IsVndk() && !ccDep.MustUseVendorVariant() &&
-		!c.InRamdisk() && !c.InVendorRamdisk() && !c.InRecovery() {
-		// The vendor module is a no-vendor-variant VNDK library.  Depend on the
-		// core module instead.
-		return libName
-	} else if ccDep.InVendorOrProduct() && nonSystemVariantsExist {
+	if ccDep.InVendorOrProduct() && nonSystemVariantsExist {
 		// The vendor and product modules in Make will have been renamed to not conflict with the
 		// core module, so update the dependency name here accordingly.
 		return libName + ccDep.SubName()
@@ -3763,8 +3715,6 @@
 		// TODO(b/114741097): use the correct ndk stl once build errors have been fixed
 		//family, link := getNdkStlFamilyAndLinkType(c)
 		//return fmt.Sprintf("native:ndk:%s:%s", family, link)
-	} else if actx.DeviceConfig().VndkUseCoreVariant() && !c.MustUseVendorVariant() {
-		return "native:platform_vndk"
 	} else {
 		return "native:platform"
 	}
