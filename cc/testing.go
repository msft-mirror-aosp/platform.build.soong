--- conflicted
+++ resolved
@@ -69,6 +69,7 @@
 	return `
 		cc_defaults {
 			name: "toolchain_libs_defaults",
+			host_supported: true,
 			vendor_available: true,
 			product_available: true,
 			recovery_available: true,
@@ -129,6 +130,12 @@
 		// Needed for sanitizer
 		cc_prebuilt_library_shared {
 			name: "libclang_rt.ubsan_standalone",
+			defaults: ["toolchain_libs_defaults"],
+			srcs: [""],
+		}
+
+		cc_prebuilt_library_static {
+			name: "libclang_rt.ubsan_standalone.static",
 			defaults: ["toolchain_libs_defaults"],
 			srcs: [""],
 		}
@@ -150,6 +157,12 @@
 				linux_glibc_x86: {
 					srcs: ["libclang_rt.ubsan_minimal.x86.a"],
 				},
+				linux_musl_x86_64: {
+					srcs: ["libclang_rt.ubsan_minimal.x86_64.a"],
+				},
+				linux_musl_x86: {
+					srcs: ["libclang_rt.ubsan_minimal.x86.a"],
+				},
 			},
 		}
 
@@ -618,8 +631,6 @@
 	}),
 )
 
-<<<<<<< HEAD
-=======
 // PrepareForTestWithHostMusl sets the host configuration to musl libc instead of glibc.  It also disables the test
 // on mac, which doesn't support musl libc, and adds musl modules.
 var PrepareForTestWithHostMusl = android.GroupFixturePreparers(
@@ -665,7 +676,6 @@
 	ctx.RegisterModuleType("fdo_profile", fdoProfileFactory)
 })
 
->>>>>>> 128c22d2
 // TestConfig is the legacy way of creating a test Config for testing cc modules.
 //
 // See testCc for an explanation as to how to stop using this deprecated method.
