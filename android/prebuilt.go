--- conflicted
+++ resolved
@@ -195,10 +195,10 @@
 	return source == nil || !source.Enabled()
 }
 
-<<<<<<< HEAD
 func (p *Prebuilt) SourceExists() bool {
 	return p.properties.SourceExists
-=======
+}
+
 func (p *Prebuilt) checkSingleSourceProperties() {
 	if !p.srcProps.IsValid() || p.srcField.Name == "" {
 		panic(fmt.Errorf("invalid single source prebuilt %+v", p))
@@ -218,5 +218,4 @@
 		panic(fmt.Errorf("prebuilt src field %q should be a string or a pointer to one", p.srcField.Name))
 	}
 	return value.String()
->>>>>>> c40949db
 }