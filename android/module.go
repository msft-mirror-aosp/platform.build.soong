// Copyright 2015 Google Inc. All rights reserved.
//
// Licensed under the Apache License, Version 2.0 (the "License");
// you may not use this file except in compliance with the License.
// You may obtain a copy of the License at
//
//     http://www.apache.org/licenses/LICENSE-2.0
//
// Unless required by applicable law or agreed to in writing, software
// distributed under the License is distributed on an "AS IS" BASIS,
// WITHOUT WARRANTIES OR CONDITIONS OF ANY KIND, either express or implied.
// See the License for the specific language governing permissions and
// limitations under the License.

package android

import (
	"fmt"
	"net/url"
	"path/filepath"
	"reflect"
	"slices"
	"sort"
	"strings"

	"github.com/google/blueprint"
	"github.com/google/blueprint/depset"
	"github.com/google/blueprint/gobtools"
	"github.com/google/blueprint/proptools"
)

var (
	DeviceSharedLibrary = "shared_library"
	DeviceStaticLibrary = "static_library"
	jarJarPrefixHandler func(ctx ModuleContext)
)

type Module interface {
	blueprint.Module

	// GenerateAndroidBuildActions is analogous to Blueprints' GenerateBuildActions,
	// but GenerateAndroidBuildActions also has access to Android-specific information.
	// For more information, see Module.GenerateBuildActions within Blueprint's module_ctx.go
	GenerateAndroidBuildActions(ModuleContext)

	// Add dependencies to the components of a module, i.e. modules that are created
	// by the module and which are considered to be part of the creating module.
	//
	// This is called before prebuilts are renamed so as to allow a dependency to be
	// added directly to a prebuilt child module instead of depending on a source module
	// and relying on prebuilt processing to switch to the prebuilt module if preferred.
	//
	// A dependency on a prebuilt must include the "prebuilt_" prefix.
	ComponentDepsMutator(ctx BottomUpMutatorContext)

	DepsMutator(BottomUpMutatorContext)

	base() *ModuleBase
	Disable()
	Enabled(ctx ConfigurableEvaluatorContext) bool
	Target() Target
	MultiTargets() []Target

	// ImageVariation returns the image variation of this module.
	//
	// The returned structure has its Mutator field set to "image" and its Variation field set to the
	// image variation, e.g. recovery, ramdisk, etc.. The Variation field is "" for host modules and
	// device modules that have no image variation.
	ImageVariation() blueprint.Variation

	Owner() string
	InstallInData() bool
	InstallInTestcases() bool
	InstallInSanitizerDir() bool
	InstallInRamdisk() bool
	InstallInVendorRamdisk() bool
	InstallInDebugRamdisk() bool
	InstallInRecovery() bool
	InstallInRoot() bool
	InstallInOdm() bool
	InstallInProduct() bool
	InstallInVendor() bool
	InstallInSystemExt() bool
	InstallInSystemDlkm() bool
	InstallInVendorDlkm() bool
	InstallInOdmDlkm() bool
	InstallForceOS() (*OsType, *ArchType)
	PartitionTag(DeviceConfig) string
	HideFromMake()
	IsHideFromMake() bool
	SkipInstall()
	IsSkipInstall() bool
	MakeUninstallable()
	ReplacedByPrebuilt()
	IsReplacedByPrebuilt() bool
	ExportedToMake() bool
	EffectiveLicenseKinds() []string
	EffectiveLicenseFiles() Paths

	AddProperties(props ...interface{})
	GetProperties() []interface{}

	BuildParamsForTests() []BuildParams
	RuleParamsForTests() map[blueprint.Rule]blueprint.RuleParams
	VariablesForTests() map[string]string

	// String returns a string that includes the module name and variants for printing during debugging.
	String() string

	// Get the qualified module id for this module.
	qualifiedModuleId(ctx BaseModuleContext) qualifiedModuleName

	// Get information about the properties that can contain visibility rules.
	visibilityProperties() []visibilityProperty

	RequiredModuleNames(ctx ConfigurableEvaluatorContext) []string
	HostRequiredModuleNames() []string
	TargetRequiredModuleNames() []string
	VintfFragmentModuleNames(ctx ConfigurableEvaluatorContext) []string
	VintfFragments(ctx ConfigurableEvaluatorContext) []string

	ConfigurableEvaluator(ctx ConfigurableEvaluatorContext) proptools.ConfigurableEvaluator

	// The usage of this method is experimental and should not be used outside of fsgen package.
	// This will be removed once product packaging migration to Soong is complete.
	DecodeMultilib(ctx ConfigContext) (string, string)

	// WARNING: This should not be used outside build/soong/fsgen
	// Overrides returns the list of modules which should not be installed if this module is installed.
	Overrides() []string
}

// Qualified id for a module
type qualifiedModuleName struct {
	// The package (i.e. directory) in which the module is defined, without trailing /
	pkg string

	// The name of the module, empty string if package.
	name string
}

func (q qualifiedModuleName) String() string {
	if q.name == "" {
		return "//" + q.pkg
	}
	return "//" + q.pkg + ":" + q.name
}

func (q qualifiedModuleName) isRootPackage() bool {
	return q.pkg == "" && q.name == ""
}

// Get the id for the package containing this module.
func (q qualifiedModuleName) getContainingPackageId() qualifiedModuleName {
	pkg := q.pkg
	if q.name == "" {
		if pkg == "" {
			panic(fmt.Errorf("Cannot get containing package id of root package"))
		}

		index := strings.LastIndex(pkg, "/")
		if index == -1 {
			pkg = ""
		} else {
			pkg = pkg[:index]
		}
	}
	return newPackageId(pkg)
}

func newPackageId(pkg string) qualifiedModuleName {
	// A qualified id for a package module has no name.
	return qualifiedModuleName{pkg: pkg, name: ""}
}

type Dist struct {
	// Copy the output of this module to the $DIST_DIR when `dist` is specified on the
	// command line and any of these targets are also on the command line, or otherwise
	// built
	Targets []string `android:"arch_variant"`

	// The name of the output artifact. This defaults to the basename of the output of
	// the module.
	Dest *string `android:"arch_variant"`

	// The directory within the dist directory to store the artifact. Defaults to the
	// top level directory ("").
	Dir *string `android:"arch_variant"`

	// A suffix to add to the artifact file name (before any extension).
	Suffix *string `android:"arch_variant"`

	// If true, then the artifact file will be appended with _<product name>. For
	// example, if the product is coral and the module is an android_app module
	// of name foo, then the artifact would be foo_coral.apk. If false, there is
	// no change to the artifact file name.
	Append_artifact_with_product *bool `android:"arch_variant"`

	// A string tag to select the OutputFiles associated with the tag.
	//
	// If no tag is specified then it will select the default dist paths provided
	// by the module type. If a tag of "" is specified then it will return the
	// default output files provided by the modules, i.e. the result of calling
	// OutputFiles("").
	Tag *string `android:"arch_variant"`
}

// NamedPath associates a path with a name. e.g. a license text path with a package name
type NamedPath struct {
	Path Path
	Name string
}

// String returns an escaped string representing the `NamedPath`.
func (p NamedPath) String() string {
	if len(p.Name) > 0 {
		return p.Path.String() + ":" + url.QueryEscape(p.Name)
	}
	return p.Path.String()
}

// NamedPaths describes a list of paths each associated with a name.
type NamedPaths []NamedPath

// Strings returns a list of escaped strings representing each `NamedPath` in the list.
func (l NamedPaths) Strings() []string {
	result := make([]string, 0, len(l))
	for _, p := range l {
		result = append(result, p.String())
	}
	return result
}

// SortedUniqueNamedPaths modifies `l` in place to return the sorted unique subset.
func SortedUniqueNamedPaths(l NamedPaths) NamedPaths {
	if len(l) == 0 {
		return l
	}
	sort.Slice(l, func(i, j int) bool {
		return l[i].String() < l[j].String()
	})
	k := 0
	for i := 1; i < len(l); i++ {
		if l[i].String() == l[k].String() {
			continue
		}
		k++
		if k < i {
			l[k] = l[i]
		}
	}
	return l[:k+1]
}

type nameProperties struct {
	// The name of the module.  Must be unique across all modules.
	Name *string
}

type commonProperties struct {
	// emit build rules for this module
	//
	// Disabling a module should only be done for those modules that cannot be built
	// in the current environment. Modules that can build in the current environment
	// but are not usually required (e.g. superceded by a prebuilt) should not be
	// disabled as that will prevent them from being built by the checkbuild target
	// and so prevent early detection of changes that have broken those modules.
	Enabled proptools.Configurable[bool] `android:"arch_variant,replace_instead_of_append"`

	// Controls the visibility of this module to other modules. Allowable values are one or more of
	// these formats:
	//
	//  ["//visibility:public"]: Anyone can use this module.
	//  ["//visibility:private"]: Only rules in the module's package (not its subpackages) can use
	//      this module.
	//  ["//visibility:override"]: Discards any rules inherited from defaults or a creating module.
	//      Can only be used at the beginning of a list of visibility rules.
	//  ["//some/package:__pkg__", "//other/package:__pkg__"]: Only modules in some/package and
	//      other/package (defined in some/package/*.bp and other/package/*.bp) have access to
	//      this module. Note that sub-packages do not have access to the rule; for example,
	//      //some/package/foo:bar or //other/package/testing:bla wouldn't have access. __pkg__
	//      is a special module and must be used verbatim. It represents all of the modules in the
	//      package.
	//  ["//project:__subpackages__", "//other:__subpackages__"]: Only modules in packages project
	//      or other or in one of their sub-packages have access to this module. For example,
	//      //project:rule, //project/library:lib or //other/testing/internal:munge are allowed
	//      to depend on this rule (but not //independent:evil)
	//  ["//project"]: This is shorthand for ["//project:__pkg__"]
	//  [":__subpackages__"]: This is shorthand for ["//project:__subpackages__"] where
	//      //project is the module's package. e.g. using [":__subpackages__"] in
	//      packages/apps/Settings/Android.bp is equivalent to
	//      //packages/apps/Settings:__subpackages__.
	//  ["//visibility:legacy_public"]: The default visibility, behaves as //visibility:public
	//      for now. It is an error if it is used in a module.
	//
	// If a module does not specify the `visibility` property then it uses the
	// `default_visibility` property of the `package` module in the module's package.
	//
	// If the `default_visibility` property is not set for the module's package then
	// it will use the `default_visibility` of its closest ancestor package for which
	// a `default_visibility` property is specified.
	//
	// If no `default_visibility` property can be found then the module uses the
	// global default of `//visibility:legacy_public`.
	//
	// The `visibility` property has no effect on a defaults module although it does
	// apply to any non-defaults module that uses it. To set the visibility of a
	// defaults module, use the `defaults_visibility` property on the defaults module;
	// not to be confused with the `default_visibility` property on the package module.
	//
	// See https://android.googlesource.com/platform/build/soong/+/main/README.md#visibility for
	// more details.
	Visibility []string

	// Describes the licenses applicable to this module. Must reference license modules.
	Licenses []string

	// Flattened from direct license dependencies. Equal to Licenses unless particular module adds more.
	Effective_licenses []string `blueprint:"mutated"`
	// Override of module name when reporting licenses
	Effective_package_name *string `blueprint:"mutated"`
	// Notice files
	Effective_license_text NamedPaths `blueprint:"mutated"`
	// License names
	Effective_license_kinds []string `blueprint:"mutated"`
	// License conditions
	Effective_license_conditions []string `blueprint:"mutated"`

	// control whether this module compiles for 32-bit, 64-bit, or both.  Possible values
	// are "32" (compile for 32-bit only), "64" (compile for 64-bit only), "both" (compile for both
	// architectures), or "first" (compile for 64-bit on a 64-bit platform, and 32-bit on a 32-bit
	// platform).
	Compile_multilib *string `android:"arch_variant"`

	Target struct {
		Host struct {
			Compile_multilib *string
		}
		Android struct {
			Compile_multilib *string
			Enabled          *bool
		}
	}

	// If set to true then the archMutator will create variants for each arch specific target
	// (e.g. 32/64) that the module is required to produce. If set to false then it will only
	// create a variant for the architecture and will list the additional arch specific targets
	// that the variant needs to produce in the CompileMultiTargets property.
	UseTargetVariants bool   `blueprint:"mutated"`
	Default_multilib  string `blueprint:"mutated"`

	// whether this is a proprietary vendor module, and should be installed into /vendor
	Proprietary *bool

	// vendor who owns this module
	Owner *string

	// whether this module is specific to an SoC (System-On-a-Chip). When set to true,
	// it is installed into /vendor (or /system/vendor if vendor partition does not exist).
	// Use `soc_specific` instead for better meaning.
	Vendor *bool

	// whether this module is specific to an SoC (System-On-a-Chip). When set to true,
	// it is installed into /vendor (or /system/vendor if vendor partition does not exist).
	Soc_specific *bool

	// whether this module is specific to a device, not only for SoC, but also for off-chip
	// peripherals. When set to true, it is installed into /odm (or /vendor/odm if odm partition
	// does not exist, or /system/vendor/odm if both odm and vendor partitions do not exist).
	// This implies `soc_specific:true`.
	Device_specific *bool

	// whether this module is specific to a software configuration of a product (e.g. country,
	// network operator, etc). When set to true, it is installed into /product (or
	// /system/product if product partition does not exist).
	Product_specific *bool

	// whether this module extends system. When set to true, it is installed into /system_ext
	// (or /system/system_ext if system_ext partition does not exist).
	System_ext_specific *bool

	// Whether this module is installed to recovery partition
	Recovery *bool

	// Whether this module is installed to ramdisk
	Ramdisk *bool

	// Whether this module is installed to vendor ramdisk
	Vendor_ramdisk *bool

	// Whether this module is installed to debug ramdisk
	Debug_ramdisk *bool

	// Install to partition system_dlkm when set to true.
	System_dlkm_specific *bool

	// Install to partition vendor_dlkm when set to true.
	Vendor_dlkm_specific *bool

	// Install to partition odm_dlkm when set to true.
	Odm_dlkm_specific *bool

	// Whether this module is built for non-native architectures (also known as native bridge binary)
	Native_bridge_supported *bool `android:"arch_variant"`

	// init.rc files to be installed if this module is installed
	Init_rc proptools.Configurable[[]string] `android:"arch_variant,path"`

	// VINTF manifest fragments to be installed if this module is installed
	Vintf_fragments proptools.Configurable[[]string] `android:"path"`

	// names of other modules to install if this module is installed
	Required proptools.Configurable[[]string] `android:"arch_variant"`

	// names of other modules to install on host if this module is installed
	Host_required []string `android:"arch_variant"`

	// names of other modules to install on target if this module is installed
	Target_required []string `android:"arch_variant"`

	// The OsType of artifacts that this module variant is responsible for creating.
	//
	// Set by osMutator
	CompileOS OsType `blueprint:"mutated"`

	// Set to true after the arch mutator has run on this module and set CompileTarget,
	// CompileMultiTargets, and CompilePrimary
	ArchReady bool `blueprint:"mutated"`

	// The Target of artifacts that this module variant is responsible for creating.
	//
	// Set by archMutator
	CompileTarget Target `blueprint:"mutated"`

	// The additional arch specific targets (e.g. 32/64 bit) that this module variant is
	// responsible for creating.
	//
	// By default this is nil as, where necessary, separate variants are created for the
	// different multilib types supported and that information is encapsulated in the
	// CompileTarget so the module variant simply needs to create artifacts for that.
	//
	// However, if UseTargetVariants is set to false (e.g. by
	// InitAndroidMultiTargetsArchModule)  then no separate variants are created for the
	// multilib targets. Instead a single variant is created for the architecture and
	// this contains the multilib specific targets that this variant should create.
	//
	// Set by archMutator
	CompileMultiTargets []Target `blueprint:"mutated"`

	// True if the module variant's CompileTarget is the primary target
	//
	// Set by archMutator
	CompilePrimary bool `blueprint:"mutated"`

	// Set by InitAndroidModule
	HostOrDeviceSupported HostOrDeviceSupported `blueprint:"mutated"`
	ArchSpecific          bool                  `blueprint:"mutated"`

	// If set to true then a CommonOS variant will be created which will have dependencies
	// on all its OsType specific variants. Used by sdk/module_exports to create a snapshot
	// that covers all os and architecture variants.
	//
	// The OsType specific variants can be retrieved by calling
	// GetOsSpecificVariantsOfCommonOSVariant
	//
	// Set at module initialization time by calling InitCommonOSAndroidMultiTargetsArchModule
	CreateCommonOSVariant bool `blueprint:"mutated"`

	// When set to true, this module is not installed to the full install path (ex: under
	// out/target/product/<name>/<partition>). It can be installed only to the packaging
	// modules like android_filesystem.
	No_full_install *bool

	// When HideFromMake is set to true, no entry for this variant will be emitted in the
	// generated Android.mk file.
	HideFromMake bool `blueprint:"mutated"`

	// When SkipInstall is set to true, calls to ctx.InstallFile, ctx.InstallExecutable,
	// ctx.InstallSymlink and ctx.InstallAbsoluteSymlink act like calls to ctx.PackageFile
	// and don't create a rule to install the file.
	SkipInstall bool `blueprint:"mutated"`

	// UninstallableApexPlatformVariant is set by MakeUninstallable called by the apex
	// mutator.  MakeUninstallable also sets HideFromMake.  UninstallableApexPlatformVariant
	// is used to avoid adding install or packaging dependencies into libraries provided
	// by apexes.
	UninstallableApexPlatformVariant bool `blueprint:"mutated"`

	// Whether the module has been replaced by a prebuilt
	ReplacedByPrebuilt bool `blueprint:"mutated"`

	// Disabled by mutators. If set to true, it overrides Enabled property.
	ForcedDisabled bool `blueprint:"mutated"`

	NamespaceExportedToMake bool `blueprint:"mutated"`

	MissingDeps        []string `blueprint:"mutated"`
	CheckedMissingDeps bool     `blueprint:"mutated"`

	// Name and variant strings stored by mutators to enable Module.String()
	DebugName       string   `blueprint:"mutated"`
	DebugMutators   []string `blueprint:"mutated"`
	DebugVariations []string `blueprint:"mutated"`

	// ImageVariation is set by ImageMutator to specify which image this variation is for,
	// for example "" for core or "recovery" for recovery.  It will often be set to one of the
	// constants in image.go, but can also be set to a custom value by individual module types.
	ImageVariation string `blueprint:"mutated"`

	// The team (defined by the owner/vendor) who owns the property.
	Team *string `android:"path"`

	// vintf_fragment Modules required from this module.
	Vintf_fragment_modules proptools.Configurable[[]string] `android:"path"`

	// List of module names that are prevented from being installed when this module gets
	// installed.
	Overrides []string
}

type distProperties struct {
	// configuration to distribute output files from this module to the distribution
	// directory (default: $OUT/dist, configurable with $DIST_DIR)
	Dist Dist `android:"arch_variant"`

	// a list of configurations to distribute output files from this module to the
	// distribution directory (default: $OUT/dist, configurable with $DIST_DIR)
	Dists []Dist `android:"arch_variant"`
}

type TeamDepTagType struct {
	blueprint.BaseDependencyTag
}

var teamDepTag = TeamDepTagType{}

// Dependency tag for required, host_required, and target_required modules.
var RequiredDepTag = struct {
	blueprint.BaseDependencyTag
	InstallAlwaysNeededDependencyTag
	// Requiring disabled module has been supported (as a side effect of this being implemented
	// in Make). We may want to make it an error, but for now, let's keep the existing behavior.
	AlwaysAllowDisabledModuleDependencyTag
}{}

// CommonTestOptions represents the common `test_options` properties in
// Android.bp.
type CommonTestOptions struct {
	// If the test is a hostside (no device required) unittest that shall be run
	// during presubmit check.
	Unit_test *bool

	// Tags provide additional metadata to customize test execution by downstream
	// test runners. The tags have no special meaning to Soong.
	Tags []string
}

// SetAndroidMkEntries sets AndroidMkEntries according to the value of base
// `test_options`.
func (t *CommonTestOptions) SetAndroidMkEntries(entries *AndroidMkEntries) {
	entries.SetBoolIfTrue("LOCAL_IS_UNIT_TEST", Bool(t.Unit_test))
	if len(t.Tags) > 0 {
		entries.AddStrings("LOCAL_TEST_OPTIONS_TAGS", t.Tags...)
	}
}

func (t *CommonTestOptions) SetAndroidMkInfoEntries(entries *AndroidMkInfo) {
	entries.SetBoolIfTrue("LOCAL_IS_UNIT_TEST", Bool(t.Unit_test))
	if len(t.Tags) > 0 {
		entries.AddStrings("LOCAL_TEST_OPTIONS_TAGS", t.Tags...)
	}
}

// The key to use in TaggedDistFiles when a Dist structure does not specify a
// tag property. This intentionally does not use "" as the default because that
// would mean that an empty tag would have a different meaning when used in a dist
// structure that when used to reference a specific set of output paths using the
// :module{tag} syntax, which passes tag to the OutputFiles(tag) method.
const DefaultDistTag = "<default-dist-tag>"

// A map of OutputFile tag keys to Paths, for disting purposes.
type TaggedDistFiles map[string]Paths

// addPathsForTag adds a mapping from the tag to the paths. If the map is nil
// then it will create a map, update it and then return it. If a mapping already
// exists for the tag then the paths are appended to the end of the current list
// of paths, ignoring any duplicates.
func (t TaggedDistFiles) addPathsForTag(tag string, paths ...Path) TaggedDistFiles {
	if t == nil {
		t = make(TaggedDistFiles)
	}

	for _, distFile := range paths {
		if distFile != nil && !t[tag].containsPath(distFile) {
			t[tag] = append(t[tag], distFile)
		}
	}

	return t
}

// merge merges the entries from the other TaggedDistFiles object into this one.
// If the TaggedDistFiles is nil then it will create a new instance, merge the
// other into it, and then return it.
func (t TaggedDistFiles) merge(other TaggedDistFiles) TaggedDistFiles {
	for tag, paths := range other {
		t = t.addPathsForTag(tag, paths...)
	}

	return t
}

func MakeDefaultDistFiles(paths ...Path) TaggedDistFiles {
	for _, p := range paths {
		if p == nil {
			panic("The path to a dist file cannot be nil.")
		}
	}

	// The default OutputFile tag is the empty "" string.
	return TaggedDistFiles{DefaultDistTag: paths}
}

type hostAndDeviceProperties struct {
	// If set to true, build a variant of the module for the host.  Defaults to false.
	Host_supported *bool

	// If set to true, build a variant of the module for the device.  Defaults to true.
	Device_supported *bool
}

type hostCrossProperties struct {
	// If set to true, build a variant of the module for the host cross.  Defaults to true.
	Host_cross_supported *bool
}

type Multilib string

const (
	MultilibBoth   Multilib = "both"
	MultilibFirst  Multilib = "first"
	MultilibCommon Multilib = "common"
)

type HostOrDeviceSupported int

const (
	hostSupported = 1 << iota
	hostCrossSupported
	deviceSupported
	hostDefault
	deviceDefault

	// Host and HostCross are built by default. Device is not supported.
	HostSupported = hostSupported | hostCrossSupported | hostDefault

	// Host is built by default. HostCross and Device are not supported.
	HostSupportedNoCross = hostSupported | hostDefault

	// Device is built by default. Host and HostCross are not supported.
	DeviceSupported = deviceSupported | deviceDefault

	// By default, _only_ device variant is built. Device variant can be disabled with `device_supported: false`
	// Host and HostCross are disabled by default and can be enabled with `host_supported: true`
	HostAndDeviceSupported = hostSupported | hostCrossSupported | deviceSupported | deviceDefault

	// Host, HostCross, and Device are built by default.
	// Building Device can be disabled with `device_supported: false`
	// Building Host and HostCross can be disabled with `host_supported: false`
	HostAndDeviceDefault = hostSupported | hostCrossSupported | hostDefault |
		deviceSupported | deviceDefault

	// Nothing is supported. This is not exposed to the user, but used to mark a
	// host only module as unsupported when the module type is not supported on
	// the host OS. E.g. benchmarks are supported on Linux but not Darwin.
	NeitherHostNorDeviceSupported = 0
)

type moduleKind int

const (
	platformModule moduleKind = iota
	deviceSpecificModule
	socSpecificModule
	productSpecificModule
	systemExtSpecificModule
)

func (k moduleKind) String() string {
	switch k {
	case platformModule:
		return "platform"
	case deviceSpecificModule:
		return "device-specific"
	case socSpecificModule:
		return "soc-specific"
	case productSpecificModule:
		return "product-specific"
	case systemExtSpecificModule:
		return "systemext-specific"
	default:
		panic(fmt.Errorf("unknown module kind %d", k))
	}
}

func initAndroidModuleBase(m Module) {
	m.base().module = m
}

// InitAndroidModule initializes the Module as an Android module that is not architecture-specific.
// It adds the common properties, for example "name" and "enabled".
func InitAndroidModule(m Module) {
	initAndroidModuleBase(m)
	base := m.base()

	m.AddProperties(
		&base.nameProperties,
		&base.commonProperties,
		&base.distProperties)

	initProductVariableModule(m)

	// The default_visibility property needs to be checked and parsed by the visibility module during
	// its checking and parsing phases so make it the primary visibility property.
	setPrimaryVisibilityProperty(m, "visibility", &base.commonProperties.Visibility)

	// The default_applicable_licenses property needs to be checked and parsed by the licenses module during
	// its checking and parsing phases so make it the primary licenses property.
	setPrimaryLicensesProperty(m, "licenses", &base.commonProperties.Licenses)
}

// InitAndroidArchModule initializes the Module as an Android module that is architecture-specific.
// It adds the common properties, for example "name" and "enabled", as well as runtime generated
// property structs for architecture-specific versions of generic properties tagged with
// `android:"arch_variant"`.
//
//	InitAndroidModule should not be called if InitAndroidArchModule was called.
func InitAndroidArchModule(m Module, hod HostOrDeviceSupported, defaultMultilib Multilib) {
	InitAndroidModule(m)

	base := m.base()
	base.commonProperties.HostOrDeviceSupported = hod
	base.commonProperties.Default_multilib = string(defaultMultilib)
	base.commonProperties.ArchSpecific = true
	base.commonProperties.UseTargetVariants = true

	if hod&hostSupported != 0 && hod&deviceSupported != 0 {
		m.AddProperties(&base.hostAndDeviceProperties)
	}

	if hod&hostCrossSupported != 0 {
		m.AddProperties(&base.hostCrossProperties)
	}

	initArchModule(m)
}

// InitAndroidMultiTargetsArchModule initializes the Module as an Android module that is
// architecture-specific, but will only have a single variant per OS that handles all the
// architectures simultaneously.  The list of Targets that it must handle will be available from
// ModuleContext.MultiTargets. It adds the common properties, for example "name" and "enabled", as
// well as runtime generated property structs for architecture-specific versions of generic
// properties tagged with `android:"arch_variant"`.
//
// InitAndroidModule or InitAndroidArchModule should not be called if
// InitAndroidMultiTargetsArchModule was called.
func InitAndroidMultiTargetsArchModule(m Module, hod HostOrDeviceSupported, defaultMultilib Multilib) {
	InitAndroidArchModule(m, hod, defaultMultilib)
	m.base().commonProperties.UseTargetVariants = false
}

// InitCommonOSAndroidMultiTargetsArchModule initializes the Module as an Android module that is
// architecture-specific, but will only have a single variant per OS that handles all the
// architectures simultaneously, and will also have an additional CommonOS variant that has
// dependencies on all the OS-specific variants.  The list of Targets that it must handle will be
// available from ModuleContext.MultiTargets.  It adds the common properties, for example "name" and
// "enabled", as well as runtime generated property structs for architecture-specific versions of
// generic properties tagged with `android:"arch_variant"`.
//
// InitAndroidModule, InitAndroidArchModule or InitAndroidMultiTargetsArchModule should not be
// called if InitCommonOSAndroidMultiTargetsArchModule was called.
func InitCommonOSAndroidMultiTargetsArchModule(m Module, hod HostOrDeviceSupported, defaultMultilib Multilib) {
	InitAndroidArchModule(m, hod, defaultMultilib)
	m.base().commonProperties.UseTargetVariants = false
	m.base().commonProperties.CreateCommonOSVariant = true
}

// A ModuleBase object contains the properties that are common to all Android
// modules.  It should be included as an anonymous field in every module
// struct definition.  InitAndroidModule should then be called from the module's
// factory function, and the return values from InitAndroidModule should be
// returned from the factory function.
//
// The ModuleBase type is responsible for implementing the GenerateBuildActions
// method to support the blueprint.Module interface. This method will then call
// the module's GenerateAndroidBuildActions method once for each build variant
// that is to be built. GenerateAndroidBuildActions is passed a ModuleContext
// rather than the usual blueprint.ModuleContext.
// ModuleContext exposes extra functionality specific to the Android build
// system including details about the particular build variant that is to be
// generated.
//
// For example:
//
//	import (
//	    "android/soong/android"
//	)
//
//	type myModule struct {
//	    android.ModuleBase
//	    properties struct {
//	        MyProperty string
//	    }
//	}
//
//	func NewMyModule() android.Module {
//	    m := &myModule{}
//	    m.AddProperties(&m.properties)
//	    android.InitAndroidModule(m)
//	    return m
//	}
//
//	func (m *myModule) GenerateAndroidBuildActions(ctx android.ModuleContext) {
//	    // Get the CPU architecture for the current build variant.
//	    variantArch := ctx.Arch()
//
//	    // ...
//	}
type ModuleBase struct {
	// Putting the curiously recurring thing pointing to the thing that contains
	// the thing pattern to good use.
	// TODO: remove this
	module Module

	nameProperties          nameProperties
	commonProperties        commonProperties
	distProperties          distProperties
	variableProperties      interface{}
	hostAndDeviceProperties hostAndDeviceProperties
	hostCrossProperties     hostCrossProperties

	// Arch specific versions of structs in GetProperties() prior to
	// initialization in InitAndroidArchModule, lets call it `generalProperties`.
	// The outer index has the same order as generalProperties and the inner index
	// chooses the props specific to the architecture. The interface{} value is an
	// archPropRoot that is filled with arch specific values by the arch mutator.
	archProperties [][]interface{}

	// Information about all the properties on the module that contains visibility rules that need
	// checking.
	visibilityPropertyInfo []visibilityProperty

	// The primary visibility property, may be nil, that controls access to the module.
	primaryVisibilityProperty visibilityProperty

	// The primary licenses property, may be nil, records license metadata for the module.
	primaryLicensesProperty applicableLicensesProperty

	noAddressSanitizer bool

	hooks hooks

	registerProps []interface{}

	// For tests
	buildParams []BuildParams
	ruleParams  map[blueprint.Rule]blueprint.RuleParams
	variables   map[string]string
}

func (m *ModuleBase) AddJSONData(d *map[string]interface{}) {
	(*d)["Android"] = map[string]interface{}{
		// Properties set in Blueprint or in blueprint of a defaults modules
		"SetProperties": m.propertiesWithValues(),
	}
}

type propInfo struct {
	Name   string
	Type   string
	Value  string
	Values []string
}

func (m *ModuleBase) propertiesWithValues() []propInfo {
	var info []propInfo
	props := m.GetProperties()

	var propsWithValues func(name string, v reflect.Value)
	propsWithValues = func(name string, v reflect.Value) {
		kind := v.Kind()
		switch kind {
		case reflect.Ptr, reflect.Interface:
			if v.IsNil() {
				return
			}
			propsWithValues(name, v.Elem())
		case reflect.Struct:
			if v.IsZero() {
				return
			}
			for i := 0; i < v.NumField(); i++ {
				namePrefix := name
				sTyp := v.Type().Field(i)
				if proptools.ShouldSkipProperty(sTyp) {
					continue
				}
				if name != "" && !strings.HasSuffix(namePrefix, ".") {
					namePrefix += "."
				}
				if !proptools.IsEmbedded(sTyp) {
					namePrefix += sTyp.Name
				}
				sVal := v.Field(i)
				propsWithValues(namePrefix, sVal)
			}
		case reflect.Array, reflect.Slice:
			if v.IsNil() {
				return
			}
			elKind := v.Type().Elem().Kind()
			info = append(info, propInfo{Name: name, Type: elKind.String() + " " + kind.String(), Values: sliceReflectionValue(v)})
		default:
			info = append(info, propInfo{Name: name, Type: kind.String(), Value: reflectionValue(v)})
		}
	}

	for _, p := range props {
		propsWithValues("", reflect.ValueOf(p).Elem())
	}
	sort.Slice(info, func(i, j int) bool {
		return info[i].Name < info[j].Name
	})
	return info
}

func reflectionValue(value reflect.Value) string {
	switch value.Kind() {
	case reflect.Bool:
		return fmt.Sprintf("%t", value.Bool())
	case reflect.Int64:
		return fmt.Sprintf("%d", value.Int())
	case reflect.String:
		return fmt.Sprintf("%s", value.String())
	case reflect.Struct:
		if value.IsZero() {
			return "{}"
		}
		length := value.NumField()
		vals := make([]string, length, length)
		for i := 0; i < length; i++ {
			sTyp := value.Type().Field(i)
			if proptools.ShouldSkipProperty(sTyp) {
				continue
			}
			name := sTyp.Name
			vals[i] = fmt.Sprintf("%s: %s", name, reflectionValue(value.Field(i)))
		}
		return fmt.Sprintf("%s{%s}", value.Type(), strings.Join(vals, ", "))
	case reflect.Array, reflect.Slice:
		vals := sliceReflectionValue(value)
		return fmt.Sprintf("[%s]", strings.Join(vals, ", "))
	}
	return ""
}

func sliceReflectionValue(value reflect.Value) []string {
	length := value.Len()
	vals := make([]string, length, length)
	for i := 0; i < length; i++ {
		vals[i] = reflectionValue(value.Index(i))
	}
	return vals
}

func (m *ModuleBase) ComponentDepsMutator(BottomUpMutatorContext) {}

func (m *ModuleBase) DepsMutator(BottomUpMutatorContext) {}

func (m *ModuleBase) baseDepsMutator(ctx BottomUpMutatorContext) {
	if m.Team() != "" {
		ctx.AddDependency(ctx.Module(), teamDepTag, m.Team())
	}

	// TODO(jiyong): remove below case. This is to work around build errors happening
	// on branches with reduced manifest like aosp_kernel-build-tools.
	// In the branch, a build error occurs as follows.
	// 1. aosp_kernel-build-tools is a reduced manifest branch. It doesn't have some git
	// projects like external/bouncycastle
	// 2. `boot_signer` is `required` by modules like `build_image` which is explicitly list as
	// the top-level build goal (in the shell file that invokes Soong).
	// 3. `boot_signer` depends on `bouncycastle-unbundled` which is in the missing git project.
	// 4. aosp_kernel-build-tools invokes soong with `--skip-make`. Therefore, the absence of
	// ALLOW_MISSING_DEPENDENCIES didn't cause a problem.
	// 5. Now, since Soong understands `required` deps, it tries to build `boot_signer` and the
	// absence of external/bouncycastle fails the build.
	//
	// Unfortunately, there's no way for Soong to correctly determine if it's running in a
	// reduced manifest branch. Instead, here, we use the absence of DeviceArch or DeviceName as
	// a strong signal, because that's very common across reduced manifest branches.
	pv := ctx.Config().productVariables
	fullManifest := pv.DeviceArch != nil && pv.DeviceName != nil
	if fullManifest {
		addRequiredDeps(ctx)
		addVintfFragmentDeps(ctx)
	}
}

// addRequiredDeps adds required, target_required, and host_required as dependencies.
func addRequiredDeps(ctx BottomUpMutatorContext) {
	addDep := func(target Target, depName string) {
		if !ctx.OtherModuleExists(depName) {
			if ctx.Config().AllowMissingDependencies() {
				return
			}
		}

		// If Android native module requires another Android native module, ensure that
		// they have the same bitness. This mimics the policy in select-bitness-of-required-modules
		// in build/make/core/main.mk.
		// TODO(jiyong): the Make-side does this only when the required module is a shared
		// library or a native test.
		bothInAndroid := ctx.Device() && target.Os.Class == Device
		nativeArch := InList(ctx.Arch().ArchType.Multilib, []string{"lib32", "lib64"}) &&
			InList(target.Arch.ArchType.Multilib, []string{"lib32", "lib64"})
		sameBitness := ctx.Arch().ArchType.Multilib == target.Arch.ArchType.Multilib
		if bothInAndroid && nativeArch && !sameBitness {
			return
		}

		// ... also don't make a dependency between native bridge arch and non-native bridge
		// arches. b/342945184
		if ctx.Target().NativeBridge != target.NativeBridge {
			return
		}

		variation := target.Variations()
		if ctx.OtherModuleFarDependencyVariantExists(variation, depName) {
			ctx.AddFarVariationDependencies(variation, RequiredDepTag, depName)
		}
	}

	var deviceTargets []Target
	deviceTargets = append(deviceTargets, ctx.Config().Targets[Android]...)
	deviceTargets = append(deviceTargets, ctx.Config().AndroidCommonTarget)

	var hostTargets []Target
	hostTargets = append(hostTargets, ctx.Config().Targets[ctx.Config().BuildOS]...)
	hostTargets = append(hostTargets, ctx.Config().BuildOSCommonTarget)

	if ctx.Device() {
		for _, depName := range ctx.Module().RequiredModuleNames(ctx) {
			for _, target := range deviceTargets {
				addDep(target, depName)
			}
		}
		for _, depName := range ctx.Module().HostRequiredModuleNames() {
			for _, target := range hostTargets {
				addDep(target, depName)
			}
		}
	}

	if ctx.Host() {
		for _, depName := range ctx.Module().RequiredModuleNames(ctx) {
			for _, target := range hostTargets {
				// When a host module requires another host module, don't make a
				// dependency if they have different OSes (i.e. hostcross).
				if ctx.Target().HostCross != target.HostCross {
					continue
				}
				addDep(target, depName)
			}
		}
		for _, depName := range ctx.Module().TargetRequiredModuleNames() {
			for _, target := range deviceTargets {
				addDep(target, depName)
			}
		}
	}
}

var vintfDepTag = struct {
	blueprint.BaseDependencyTag
	InstallAlwaysNeededDependencyTag
}{}

func addVintfFragmentDeps(ctx BottomUpMutatorContext) {
	// Vintf manifests in the recovery partition will be ignored.
	if !ctx.Device() || ctx.Module().InstallInRecovery() {
		return
	}

	deviceConfig := ctx.DeviceConfig()

	mod := ctx.Module()
	vintfModules := ctx.AddDependency(mod, vintfDepTag, mod.VintfFragmentModuleNames(ctx)...)

	modPartition := mod.PartitionTag(deviceConfig)
	for _, vintf := range vintfModules {
		if vintf == nil {
			// TODO(b/372091092): Remove this. Having it gives us missing dependency errors instead
			// of nil pointer dereference errors, but we should resolve the missing dependencies.
			continue
		}
		if vintfModule, ok := vintf.(*vintfFragmentModule); ok {
			vintfPartition := vintfModule.PartitionTag(deviceConfig)
			if modPartition != vintfPartition {
				ctx.ModuleErrorf("Module %q(%q) and Vintf_fragment %q(%q) are installed to different partitions.",
					mod.Name(), modPartition,
					vintfModule.Name(), vintfPartition)
			}
		} else {
			ctx.ModuleErrorf("Only vintf_fragment type module should be listed in vintf_fragment_modules : %q", vintf.Name())
		}
	}
}

// AddProperties "registers" the provided props
// each value in props MUST be a pointer to a struct
func (m *ModuleBase) AddProperties(props ...interface{}) {
	m.registerProps = append(m.registerProps, props...)
}

func (m *ModuleBase) GetProperties() []interface{} {
	return m.registerProps
}

func (m *ModuleBase) BuildParamsForTests() []BuildParams {
	// Expand the references to module variables like $flags[0-9]*,
	// so we do not need to change many existing unit tests.
	// This looks like undoing the shareFlags optimization in cc's
	// transformSourceToObj, and should only affects unit tests.
	vars := m.VariablesForTests()
	buildParams := append([]BuildParams(nil), m.buildParams...)
	for i := range buildParams {
		newArgs := make(map[string]string)
		for k, v := range buildParams[i].Args {
			newArgs[k] = v
			// Replaces both ${flags1} and $flags1 syntax.
			if strings.HasPrefix(v, "${") && strings.HasSuffix(v, "}") {
				if value, found := vars[v[2:len(v)-1]]; found {
					newArgs[k] = value
				}
			} else if strings.HasPrefix(v, "$") {
				if value, found := vars[v[1:]]; found {
					newArgs[k] = value
				}
			}
		}
		buildParams[i].Args = newArgs
	}
	return buildParams
}

func (m *ModuleBase) RuleParamsForTests() map[blueprint.Rule]blueprint.RuleParams {
	return m.ruleParams
}

func (m *ModuleBase) VariablesForTests() map[string]string {
	return m.variables
}

// Name returns the name of the module.  It may be overridden by individual module types, for
// example prebuilts will prepend prebuilt_ to the name.
func (m *ModuleBase) Name() string {
	return String(m.nameProperties.Name)
}

// String returns a string that includes the module name and variants for printing during debugging.
func (m *ModuleBase) String() string {
	sb := strings.Builder{}
	sb.WriteString(m.commonProperties.DebugName)
	sb.WriteString("{")
	for i := range m.commonProperties.DebugMutators {
		if i != 0 {
			sb.WriteString(",")
		}
		sb.WriteString(m.commonProperties.DebugMutators[i])
		sb.WriteString(":")
		sb.WriteString(m.commonProperties.DebugVariations[i])
	}
	sb.WriteString("}")
	return sb.String()
}

// BaseModuleName returns the name of the module as specified in the blueprints file.
func (m *ModuleBase) BaseModuleName() string {
	return String(m.nameProperties.Name)
}

func (m *ModuleBase) base() *ModuleBase {
	return m
}

func (m *ModuleBase) qualifiedModuleId(ctx BaseModuleContext) qualifiedModuleName {
	return qualifiedModuleName{pkg: ctx.ModuleDir(), name: ctx.ModuleName()}
}

func (m *ModuleBase) visibilityProperties() []visibilityProperty {
	return m.visibilityPropertyInfo
}

func (m *ModuleBase) Dists() []Dist {
	if len(m.distProperties.Dist.Targets) > 0 {
		// Make a copy of the underlying Dists slice to protect against
		// backing array modifications with repeated calls to this method.
		distsCopy := append([]Dist(nil), m.distProperties.Dists...)
		return append(distsCopy, m.distProperties.Dist)
	} else {
		return m.distProperties.Dists
	}
}

func (m *ModuleBase) GenerateTaggedDistFiles(ctx BaseModuleContext) TaggedDistFiles {
	var distFiles TaggedDistFiles
	for _, dist := range m.Dists() {
		// If no tag is specified then it means to use the default dist paths so use
		// the special tag name which represents that.
		tag := proptools.StringDefault(dist.Tag, DefaultDistTag)

		distFileForTagFromProvider, err := outputFilesForModuleFromProvider(ctx, m.module, tag)
		if err != OutputFilesProviderNotSet {
			if err != nil && tag != DefaultDistTag {
				ctx.PropertyErrorf("dist.tag", "%s", err.Error())
			} else {
				distFiles = distFiles.addPathsForTag(tag, distFileForTagFromProvider...)
				continue
			}
		}
	}
	return distFiles
}

func (m *ModuleBase) ArchReady() bool {
	return m.commonProperties.ArchReady
}

func (m *ModuleBase) Target() Target {
	return m.commonProperties.CompileTarget
}

func (m *ModuleBase) TargetPrimary() bool {
	return m.commonProperties.CompilePrimary
}

func (m *ModuleBase) MultiTargets() []Target {
	return m.commonProperties.CompileMultiTargets
}

func (m *ModuleBase) Os() OsType {
	return m.Target().Os
}

func (m *ModuleBase) Host() bool {
	return m.Os().Class == Host
}

func (m *ModuleBase) Device() bool {
	return m.Os().Class == Device
}

func (m *ModuleBase) Arch() Arch {
	return m.Target().Arch
}

func (m *ModuleBase) ArchSpecific() bool {
	return m.commonProperties.ArchSpecific
}

// True if the current variant is a CommonOS variant, false otherwise.
func (m *ModuleBase) IsCommonOSVariant() bool {
	return m.commonProperties.CompileOS == CommonOS
}

// supportsTarget returns true if the given Target is supported by the current module.
func (m *ModuleBase) supportsTarget(target Target) bool {
	switch target.Os.Class {
	case Host:
		if target.HostCross {
			return m.HostCrossSupported()
		} else {
			return m.HostSupported()
		}
	case Device:
		return m.DeviceSupported()
	default:
		return false
	}
}

// DeviceSupported returns true if the current module is supported and enabled for device targets,
// i.e. the factory method set the HostOrDeviceSupported value to include device support and
// the device support is enabled by default or enabled by the device_supported property.
func (m *ModuleBase) DeviceSupported() bool {
	hod := m.commonProperties.HostOrDeviceSupported
	// deviceEnabled is true if the device_supported property is true or the HostOrDeviceSupported
	// value has the deviceDefault bit set.
	deviceEnabled := proptools.BoolDefault(m.hostAndDeviceProperties.Device_supported, hod&deviceDefault != 0)
	return hod&deviceSupported != 0 && deviceEnabled
}

// HostSupported returns true if the current module is supported and enabled for host targets,
// i.e. the factory method set the HostOrDeviceSupported value to include host support and
// the host support is enabled by default or enabled by the host_supported property.
func (m *ModuleBase) HostSupported() bool {
	hod := m.commonProperties.HostOrDeviceSupported
	// hostEnabled is true if the host_supported property is true or the HostOrDeviceSupported
	// value has the hostDefault bit set.
	hostEnabled := proptools.BoolDefault(m.hostAndDeviceProperties.Host_supported, hod&hostDefault != 0)
	return hod&hostSupported != 0 && hostEnabled
}

// HostCrossSupported returns true if the current module is supported and enabled for host cross
// targets, i.e. the factory method set the HostOrDeviceSupported value to include host cross
// support and the host cross support is enabled by default or enabled by the
// host_supported property.
func (m *ModuleBase) HostCrossSupported() bool {
	hod := m.commonProperties.HostOrDeviceSupported
	// hostEnabled is true if the host_supported property is true or the HostOrDeviceSupported
	// value has the hostDefault bit set.
	hostEnabled := proptools.BoolDefault(m.hostAndDeviceProperties.Host_supported, hod&hostDefault != 0)

	// Default true for the Host_cross_supported property
	hostCrossEnabled := proptools.BoolDefault(m.hostCrossProperties.Host_cross_supported, true)

	return hod&hostCrossSupported != 0 && hostEnabled && hostCrossEnabled
}

func (m *ModuleBase) Platform() bool {
	return !m.DeviceSpecific() && !m.SocSpecific() && !m.ProductSpecific() && !m.SystemExtSpecific()
}

func (m *ModuleBase) DeviceSpecific() bool {
	return Bool(m.commonProperties.Device_specific)
}

func (m *ModuleBase) SocSpecific() bool {
	return Bool(m.commonProperties.Vendor) || Bool(m.commonProperties.Proprietary) || Bool(m.commonProperties.Soc_specific)
}

func (m *ModuleBase) ProductSpecific() bool {
	return Bool(m.commonProperties.Product_specific)
}

func (m *ModuleBase) SystemExtSpecific() bool {
	return Bool(m.commonProperties.System_ext_specific)
}

// RequiresStableAPIs returns true if the module will be installed to a partition that may
// be updated separately from the system image.
func (m *ModuleBase) RequiresStableAPIs(ctx BaseModuleContext) bool {
	return m.SocSpecific() || m.DeviceSpecific() ||
		(m.ProductSpecific() && ctx.Config().EnforceProductPartitionInterface())
}

func (m *ModuleBase) PartitionTag(config DeviceConfig) string {
	partition := "system"
	if m.SocSpecific() {
		// A SoC-specific module could be on the vendor partition at
		// "vendor" or the system partition at "system/vendor".
		if config.VendorPath() == "vendor" {
			partition = "vendor"
		}
	} else if m.DeviceSpecific() {
		// A device-specific module could be on the odm partition at
		// "odm", the vendor partition at "vendor/odm", or the system
		// partition at "system/vendor/odm".
		if config.OdmPath() == "odm" {
			partition = "odm"
		} else if strings.HasPrefix(config.OdmPath(), "vendor/") {
			partition = "vendor"
		}
	} else if m.ProductSpecific() {
		// A product-specific module could be on the product partition
		// at "product" or the system partition at "system/product".
		if config.ProductPath() == "product" {
			partition = "product"
		}
	} else if m.SystemExtSpecific() {
		// A system_ext-specific module could be on the system_ext
		// partition at "system_ext" or the system partition at
		// "system/system_ext".
		if config.SystemExtPath() == "system_ext" {
			partition = "system_ext"
		}
	} else if m.InstallInRamdisk() {
		partition = "ramdisk"
	} else if m.InstallInVendorRamdisk() {
		partition = "vendor_ramdisk"
	} else if m.InstallInRecovery() {
		partition = "recovery"
	}
	return partition
}

func (m *ModuleBase) Enabled(ctx ConfigurableEvaluatorContext) bool {
	if m.commonProperties.ForcedDisabled {
		return false
	}
	return m.commonProperties.Enabled.GetOrDefault(m.ConfigurableEvaluator(ctx), !m.Os().DefaultDisabled)
}

// Returns a copy of the enabled property, useful for passing it on to sub-modules
func (m *ModuleBase) EnabledProperty() proptools.Configurable[bool] {
	if m.commonProperties.ForcedDisabled {
		return proptools.NewSimpleConfigurable(false)
	}
	return m.commonProperties.Enabled.Clone()
}

func (m *ModuleBase) Disable() {
	m.commonProperties.ForcedDisabled = true
}

// HideFromMake marks this variant so that it is not emitted in the generated Android.mk file.
func (m *ModuleBase) HideFromMake() {
	m.commonProperties.HideFromMake = true
}

// IsHideFromMake returns true if HideFromMake was previously called.
func (m *ModuleBase) IsHideFromMake() bool {
	return m.commonProperties.HideFromMake == true
}

// SkipInstall marks this variant to not create install rules when ctx.Install* are called.
func (m *ModuleBase) SkipInstall() {
	m.commonProperties.SkipInstall = true
}

// IsSkipInstall returns true if this variant is marked to not create install
// rules when ctx.Install* are called.
func (m *ModuleBase) IsSkipInstall() bool {
	return m.commonProperties.SkipInstall
}

// Similar to HideFromMake, but if the AndroidMk entry would set
// LOCAL_UNINSTALLABLE_MODULE then this variant may still output that entry
// rather than leaving it out altogether. That happens in cases where it would
// have other side effects, in particular when it adds a NOTICE file target,
// which other install targets might depend on.
func (m *ModuleBase) MakeUninstallable() {
	m.commonProperties.UninstallableApexPlatformVariant = true
	m.HideFromMake()
	m.SkipInstall()
}

func (m *ModuleBase) ReplacedByPrebuilt() {
	m.commonProperties.ReplacedByPrebuilt = true
	m.HideFromMake()
}

func (m *ModuleBase) IsReplacedByPrebuilt() bool {
	return m.commonProperties.ReplacedByPrebuilt
}

func (m *ModuleBase) ExportedToMake() bool {
	return m.commonProperties.NamespaceExportedToMake
}

func (m *ModuleBase) EffectiveLicenseKinds() []string {
	return m.commonProperties.Effective_license_kinds
}

func (m *ModuleBase) EffectiveLicenseFiles() Paths {
	result := make(Paths, 0, len(m.commonProperties.Effective_license_text))
	for _, p := range m.commonProperties.Effective_license_text {
		result = append(result, p.Path)
	}
	return result
}

// computeInstallDeps finds the installed paths of all dependencies that have a dependency
// tag that is annotated as needing installation via the isInstallDepNeeded method.
func (m *ModuleBase) computeInstallDeps(ctx ModuleContext) ([]depset.DepSet[InstallPath], []depset.DepSet[PackagingSpec]) {
	var installDeps []depset.DepSet[InstallPath]
	var packagingSpecs []depset.DepSet[PackagingSpec]
	ctx.VisitDirectDeps(func(dep Module) {
		if isInstallDepNeeded(dep, ctx.OtherModuleDependencyTag(dep)) {
			// Installation is still handled by Make, so anything hidden from Make is not
			// installable.
			info := OtherModuleProviderOrDefault(ctx, dep, InstallFilesProvider)
			if !dep.IsHideFromMake() && !dep.IsSkipInstall() {
				installDeps = append(installDeps, info.TransitiveInstallFiles)
			}
			// Add packaging deps even when the dependency is not installed so that uninstallable
			// modules can still be packaged.  Often the package will be installed instead.
			packagingSpecs = append(packagingSpecs, info.TransitivePackagingSpecs)
		}
	})

	return installDeps, packagingSpecs
}

// isInstallDepNeeded returns true if installing the output files of the current module
// should also install the output files of the given dependency and dependency tag.
func isInstallDepNeeded(dep Module, tag blueprint.DependencyTag) bool {
	// Don't add a dependency from the platform to a library provided by an apex.
	if dep.base().commonProperties.UninstallableApexPlatformVariant {
		return false
	}
	// Only install modules if the dependency tag is an InstallDepNeeded tag.
	return IsInstallDepNeededTag(tag)
}

func (m *ModuleBase) NoAddressSanitizer() bool {
	return m.noAddressSanitizer
}

func (m *ModuleBase) InstallInData() bool {
	return false
}

func (m *ModuleBase) InstallInTestcases() bool {
	return false
}

func (m *ModuleBase) InstallInSanitizerDir() bool {
	return false
}

func (m *ModuleBase) InstallInRamdisk() bool {
	return Bool(m.commonProperties.Ramdisk)
}

func (m *ModuleBase) InstallInVendorRamdisk() bool {
	return Bool(m.commonProperties.Vendor_ramdisk)
}

func (m *ModuleBase) InstallInDebugRamdisk() bool {
	return Bool(m.commonProperties.Debug_ramdisk)
}

func (m *ModuleBase) InstallInRecovery() bool {
	return Bool(m.commonProperties.Recovery)
}

func (m *ModuleBase) InstallInOdm() bool {
	return false
}

func (m *ModuleBase) InstallInProduct() bool {
	return false
}

func (m *ModuleBase) InstallInVendor() bool {
	return Bool(m.commonProperties.Vendor) || Bool(m.commonProperties.Soc_specific) || Bool(m.commonProperties.Proprietary)
}

func (m *ModuleBase) InstallInSystemExt() bool {
	return Bool(m.commonProperties.System_ext_specific)
}

func (m *ModuleBase) InstallInRoot() bool {
	return false
}

func (m *ModuleBase) InstallInSystemDlkm() bool {
	return Bool(m.commonProperties.System_dlkm_specific)
}

func (m *ModuleBase) InstallInVendorDlkm() bool {
	return Bool(m.commonProperties.Vendor_dlkm_specific)
}

func (m *ModuleBase) InstallInOdmDlkm() bool {
	return Bool(m.commonProperties.Odm_dlkm_specific)
}

func (m *ModuleBase) InstallForceOS() (*OsType, *ArchType) {
	return nil, nil
}

func (m *ModuleBase) Owner() string {
	return String(m.commonProperties.Owner)
}

func (m *ModuleBase) Team() string {
	return String(m.commonProperties.Team)
}

func (m *ModuleBase) setImageVariation(variant string) {
	m.commonProperties.ImageVariation = variant
}

func (m *ModuleBase) ImageVariation() blueprint.Variation {
	return blueprint.Variation{
		Mutator:   "image",
		Variation: m.base().commonProperties.ImageVariation,
	}
}

func (m *ModuleBase) getVariationByMutatorName(mutator string) string {
	for i, v := range m.commonProperties.DebugMutators {
		if v == mutator {
			return m.commonProperties.DebugVariations[i]
		}
	}

	return ""
}

func (m *ModuleBase) InRamdisk() bool {
	return m.base().commonProperties.ImageVariation == RamdiskVariation
}

func (m *ModuleBase) InVendorRamdisk() bool {
	return m.base().commonProperties.ImageVariation == VendorRamdiskVariation
}

func (m *ModuleBase) InDebugRamdisk() bool {
	return m.base().commonProperties.ImageVariation == DebugRamdiskVariation
}

func (m *ModuleBase) InRecovery() bool {
	return m.base().commonProperties.ImageVariation == RecoveryVariation
}

func (m *ModuleBase) RequiredModuleNames(ctx ConfigurableEvaluatorContext) []string {
	return m.base().commonProperties.Required.GetOrDefault(m.ConfigurableEvaluator(ctx), nil)
}

func (m *ModuleBase) HostRequiredModuleNames() []string {
	return m.base().commonProperties.Host_required
}

func (m *ModuleBase) TargetRequiredModuleNames() []string {
	return m.base().commonProperties.Target_required
}

func (m *ModuleBase) VintfFragmentModuleNames(ctx ConfigurableEvaluatorContext) []string {
	return m.base().commonProperties.Vintf_fragment_modules.GetOrDefault(m.ConfigurableEvaluator(ctx), nil)
}

func (m *ModuleBase) VintfFragments(ctx ConfigurableEvaluatorContext) []string {
	return m.base().commonProperties.Vintf_fragments.GetOrDefault(m.ConfigurableEvaluator(ctx), nil)
}

func (m *ModuleBase) generateVariantTarget(ctx *moduleContext) {
	namespacePrefix := ctx.Namespace().id
	if namespacePrefix != "" {
		namespacePrefix = namespacePrefix + "-"
	}

	if !ctx.uncheckedModule {
		name := namespacePrefix + ctx.ModuleName() + "-" + ctx.ModuleSubDir() + "-checkbuild"
		ctx.Phony(name, ctx.checkbuildFiles...)
		ctx.checkbuildTarget = PathForPhony(ctx, name)
	}

}

func (m *ModuleBase) generateModuleTarget(ctx *moduleContext) {
	var allInstalledFiles InstallPaths
	var allCheckbuildTargets Paths
	ctx.VisitAllModuleVariantProxies(func(module ModuleProxy) {
		var checkbuildTarget Path
		var uncheckedModule bool
		var skipAndroidMkProcessing bool
		if ctx.EqualModules(m.module, module) {
			allInstalledFiles = append(allInstalledFiles, ctx.installFiles...)
			checkbuildTarget = ctx.checkbuildTarget
			uncheckedModule = ctx.uncheckedModule
			skipAndroidMkProcessing = shouldSkipAndroidMkProcessing(ctx, m)
		} else {
			info := OtherModuleProviderOrDefault(ctx, module, InstallFilesProvider)
			allInstalledFiles = append(allInstalledFiles, info.InstallFiles...)
			checkbuildTarget = info.CheckbuildTarget
			uncheckedModule = info.UncheckedModule
			skipAndroidMkProcessing = OtherModuleProviderOrDefault(ctx, module, CommonModuleInfoKey).SkipAndroidMkProcessing
		}
		// A module's -checkbuild phony targets should
		// not be created if the module is not exported to make.
		// Those could depend on the build target and fail to compile
		// for the current build target.
		if (!ctx.Config().KatiEnabled() || !skipAndroidMkProcessing) && !uncheckedModule && checkbuildTarget != nil {
			allCheckbuildTargets = append(allCheckbuildTargets, checkbuildTarget)
		}
	})

	var deps Paths

	var namespacePrefix string
	nameSpace := ctx.Namespace().Path
	if nameSpace != "." {
		namespacePrefix = strings.ReplaceAll(nameSpace, "/", ".") + "-"
	}

	var info FinalModuleBuildTargetsInfo

	if len(allInstalledFiles) > 0 {
		name := namespacePrefix + ctx.ModuleName() + "-install"
		ctx.Phony(name, allInstalledFiles.Paths()...)
		info.InstallTarget = PathForPhony(ctx, name)
		deps = append(deps, info.InstallTarget)
	}

	if len(allCheckbuildTargets) > 0 {
		name := namespacePrefix + ctx.ModuleName() + "-checkbuild"
		ctx.Phony(name, allCheckbuildTargets...)
		deps = append(deps, PathForPhony(ctx, name))
	}

	if len(deps) > 0 {
		suffix := ""
		if ctx.Config().KatiEnabled() {
			suffix = "-soong"
		}

		ctx.Phony(namespacePrefix+ctx.ModuleName()+suffix, deps...)

		info.BlueprintDir = ctx.ModuleDir()
		SetProvider(ctx, FinalModuleBuildTargetsProvider, info)
	}
}

func determineModuleKind(m *ModuleBase, ctx ModuleErrorContext) moduleKind {
	var socSpecific = Bool(m.commonProperties.Vendor) || Bool(m.commonProperties.Proprietary) || Bool(m.commonProperties.Soc_specific)
	var deviceSpecific = Bool(m.commonProperties.Device_specific)
	var productSpecific = Bool(m.commonProperties.Product_specific)
	var systemExtSpecific = Bool(m.commonProperties.System_ext_specific)

	msg := "conflicting value set here"
	if socSpecific && deviceSpecific {
		ctx.PropertyErrorf("device_specific", "a module cannot be specific to SoC and device at the same time.")
		if Bool(m.commonProperties.Vendor) {
			ctx.PropertyErrorf("vendor", msg)
		}
		if Bool(m.commonProperties.Proprietary) {
			ctx.PropertyErrorf("proprietary", msg)
		}
		if Bool(m.commonProperties.Soc_specific) {
			ctx.PropertyErrorf("soc_specific", msg)
		}
	}

	if productSpecific && systemExtSpecific {
		ctx.PropertyErrorf("product_specific", "a module cannot be specific to product and system_ext at the same time.")
		ctx.PropertyErrorf("system_ext_specific", msg)
	}

	if (socSpecific || deviceSpecific) && (productSpecific || systemExtSpecific) {
		if productSpecific {
			ctx.PropertyErrorf("product_specific", "a module cannot be specific to SoC or device and product at the same time.")
		} else {
			ctx.PropertyErrorf("system_ext_specific", "a module cannot be specific to SoC or device and system_ext at the same time.")
		}
		if deviceSpecific {
			ctx.PropertyErrorf("device_specific", msg)
		} else {
			if Bool(m.commonProperties.Vendor) {
				ctx.PropertyErrorf("vendor", msg)
			}
			if Bool(m.commonProperties.Proprietary) {
				ctx.PropertyErrorf("proprietary", msg)
			}
			if Bool(m.commonProperties.Soc_specific) {
				ctx.PropertyErrorf("soc_specific", msg)
			}
		}
	}

	if productSpecific {
		return productSpecificModule
	} else if systemExtSpecific {
		return systemExtSpecificModule
	} else if deviceSpecific {
		return deviceSpecificModule
	} else if socSpecific {
		return socSpecificModule
	} else {
		return platformModule
	}
}

func (m *ModuleBase) earlyModuleContextFactory(ctx blueprint.EarlyModuleContext) earlyModuleContext {
	return earlyModuleContext{
		EarlyModuleContext: ctx,
		kind:               determineModuleKind(m, ctx),
		config:             ctx.Config().(Config),
	}
}

func (m *ModuleBase) baseModuleContextFactory(ctx blueprint.BaseModuleContext) baseModuleContext {
	return baseModuleContext{
		bp:                 ctx,
		archModuleContext:  m.archModuleContextFactory(ctx),
		earlyModuleContext: m.earlyModuleContextFactory(ctx),
	}
}

type archModuleContextFactoryContext interface {
	Config() interface{}
}

func (m *ModuleBase) archModuleContextFactory(ctx archModuleContextFactoryContext) archModuleContext {
	config := ctx.Config().(Config)
	target := m.Target()
	primaryArch := false
	if len(config.Targets[target.Os]) <= 1 {
		primaryArch = true
	} else {
		primaryArch = target.Arch.ArchType == config.Targets[target.Os][0].Arch.ArchType
	}

	return archModuleContext{
		ready:         m.commonProperties.ArchReady,
		os:            m.commonProperties.CompileOS,
		target:        m.commonProperties.CompileTarget,
		targetPrimary: m.commonProperties.CompilePrimary,
		multiTargets:  m.commonProperties.CompileMultiTargets,
		primaryArch:   primaryArch,
	}

}

type InstallFilesInfo struct {
	InstallFiles     InstallPaths
	CheckbuildFiles  Paths
	CheckbuildTarget Path
	UncheckedModule  bool
	PackagingSpecs   []PackagingSpec
	// katiInstalls tracks the install rules that were created by Soong but are being exported
	// to Make to convert to ninja rules so that Make can add additional dependencies.
	KatiInstalls             katiInstalls
	KatiSymlinks             katiInstalls
	TestData                 []DataPath
	TransitivePackagingSpecs depset.DepSet[PackagingSpec]
	LicenseMetadataFile      WritablePath

	// The following fields are private before, make it private again once we have
	// better solution.
	TransitiveInstallFiles depset.DepSet[InstallPath]
	// katiInitRcInstalls and katiVintfInstalls track the install rules created by Soong that are
	// allowed to have duplicates across modules and variants.
	KatiInitRcInstalls           katiInstalls
	KatiVintfInstalls            katiInstalls
	InitRcPaths                  Paths
	VintfFragmentsPaths          Paths
	InstalledInitRcPaths         InstallPaths
	InstalledVintfFragmentsPaths InstallPaths

	// The files to copy to the dist as explicitly specified in the .bp file.
	DistFiles TaggedDistFiles
}

var InstallFilesProvider = blueprint.NewProvider[InstallFilesInfo]()

type SourceFilesInfo struct {
	Srcs Paths
}

var SourceFilesInfoKey = blueprint.NewProvider[SourceFilesInfo]()

type FinalModuleBuildTargetsInfo struct {
	// Used by buildTargetSingleton to create checkbuild and per-directory build targets
	// Only set on the final variant of each module
	InstallTarget    WritablePath
	CheckbuildTarget WritablePath
	BlueprintDir     string
}

var FinalModuleBuildTargetsProvider = blueprint.NewProvider[FinalModuleBuildTargetsInfo]()

type CommonModuleInfo struct {
	Enabled bool
	// Whether the module has been replaced by a prebuilt
	ReplacedByPrebuilt bool
	// The Target of artifacts that this module variant is responsible for creating.
	CompileTarget           Target
	SkipAndroidMkProcessing bool
	BaseModuleName          string
<<<<<<< HEAD
=======
	CanHaveApexVariants     bool
	MinSdkVersion           string
	NotAvailableForPlatform bool
>>>>>>> 30c7f501
}

var CommonModuleInfoKey = blueprint.NewProvider[CommonModuleInfo]()

type PrebuiltModuleProviderData struct {
	// Empty for now
}

var PrebuiltModuleProviderKey = blueprint.NewProvider[PrebuiltModuleProviderData]()

type HostToolProviderData struct {
	HostToolPath OptionalPath
}

var HostToolProviderKey = blueprint.NewProvider[HostToolProviderData]()

func (m *ModuleBase) GenerateBuildActions(blueprintCtx blueprint.ModuleContext) {
	ctx := &moduleContext{
		module:            m.module,
		bp:                blueprintCtx,
		baseModuleContext: m.baseModuleContextFactory(blueprintCtx),
		variables:         make(map[string]string),
		phonies:           make(map[string]Paths),
	}

	setContainerInfo(ctx)
	if ctx.Config().Getenv("DISABLE_CONTAINER_CHECK") != "true" {
		checkContainerViolations(ctx)
	}

	ctx.licenseMetadataFile = PathForModuleOut(ctx, "meta_lic")

	dependencyInstallFiles, dependencyPackagingSpecs := m.computeInstallDeps(ctx)
	// set the TransitiveInstallFiles to only the transitive dependencies to be used as the dependencies
	// of installed files of this module.  It will be replaced by a depset including the installed
	// files of this module at the end for use by modules that depend on this one.
	ctx.TransitiveInstallFiles = depset.New[InstallPath](depset.TOPOLOGICAL, nil, dependencyInstallFiles)

	// Temporarily continue to call blueprintCtx.GetMissingDependencies() to maintain the previous behavior of never
	// reporting missing dependency errors in Blueprint when AllowMissingDependencies == true.
	// TODO: This will be removed once defaults modules handle missing dependency errors
	blueprintCtx.GetMissingDependencies()

	// For the final GenerateAndroidBuildActions pass, require that all visited dependencies Soong modules and
	// are enabled. Unless the module is a CommonOS variant which may have dependencies on disabled variants
	// (because the dependencies are added before the modules are disabled). The
	// GetOsSpecificVariantsOfCommonOSVariant(...) method will ensure that the disabled variants are
	// ignored.
	ctx.baseModuleContext.strictVisitDeps = !m.IsCommonOSVariant()

	if ctx.config.captureBuild {
		ctx.ruleParams = make(map[blueprint.Rule]blueprint.RuleParams)
	}

	desc := "//" + ctx.ModuleDir() + ":" + ctx.ModuleName() + " "
	var suffix []string
	if ctx.Os().Class != Device && ctx.Os().Class != Generic {
		suffix = append(suffix, ctx.Os().String())
	}
	if !ctx.PrimaryArch() {
		suffix = append(suffix, ctx.Arch().ArchType.String())
	}
	if apexInfo, _ := ModuleProvider(ctx, ApexInfoProvider); !apexInfo.IsForPlatform() {
		suffix = append(suffix, apexInfo.ApexVariationName)
	}

	ctx.Variable(pctx, "moduleDesc", desc)

	s := ""
	if len(suffix) > 0 {
		s = " [" + strings.Join(suffix, " ") + "]"
	}
	ctx.Variable(pctx, "moduleDescSuffix", s)

	// Some common property checks for properties that will be used later in androidmk.go
	checkDistProperties(ctx, "dist", &m.distProperties.Dist)
	for i := range m.distProperties.Dists {
		checkDistProperties(ctx, fmt.Sprintf("dists[%d]", i), &m.distProperties.Dists[i])
	}

	var installFiles InstallFilesInfo

	if m.Enabled(ctx) {
		// ensure all direct android.Module deps are enabled
		ctx.VisitDirectDepsProxy(func(m ModuleProxy) {})

		if m.Device() {
			// Handle any init.rc and vintf fragment files requested by the module.  All files installed by this
			// module will automatically have a dependency on the installed init.rc or vintf fragment file.
			// The same init.rc or vintf fragment file may be requested by multiple modules or variants,
			// so instead of installing them now just compute the install path and store it for later.
			// The full list of all init.rc and vintf fragment install rules will be deduplicated later
			// so only a single rule is created for each init.rc or vintf fragment file.

			if !m.InVendorRamdisk() {
				ctx.initRcPaths = PathsForModuleSrc(ctx, m.commonProperties.Init_rc.GetOrDefault(ctx, nil))
				rcDir := PathForModuleInstall(ctx, "etc", "init")
				for _, src := range ctx.initRcPaths {
					installedInitRc := rcDir.Join(ctx, src.Base())
					ctx.katiInitRcInstalls = append(ctx.katiInitRcInstalls, katiInstall{
						from: src,
						to:   installedInitRc,
					})
					ctx.PackageFile(rcDir, src.Base(), src)
					ctx.installedInitRcPaths = append(ctx.installedInitRcPaths, installedInitRc)
				}
				installFiles.InitRcPaths = ctx.initRcPaths
				installFiles.KatiInitRcInstalls = ctx.katiInitRcInstalls
				installFiles.InstalledInitRcPaths = ctx.installedInitRcPaths
			}

			ctx.vintfFragmentsPaths = PathsForModuleSrc(ctx, m.commonProperties.Vintf_fragments.GetOrDefault(ctx, nil))
			vintfDir := PathForModuleInstall(ctx, "etc", "vintf", "manifest")
			for _, src := range ctx.vintfFragmentsPaths {
				installedVintfFragment := vintfDir.Join(ctx, src.Base())
				ctx.katiVintfInstalls = append(ctx.katiVintfInstalls, katiInstall{
					from: src,
					to:   installedVintfFragment,
				})
				ctx.PackageFile(vintfDir, src.Base(), src)
				ctx.installedVintfFragmentsPaths = append(ctx.installedVintfFragmentsPaths, installedVintfFragment)
			}
			installFiles.VintfFragmentsPaths = ctx.vintfFragmentsPaths
			installFiles.KatiVintfInstalls = ctx.katiVintfInstalls
			installFiles.InstalledVintfFragmentsPaths = ctx.installedVintfFragmentsPaths
		}

		licensesPropertyFlattener(ctx)
		if ctx.Failed() {
			return
		}

		if jarJarPrefixHandler != nil {
			jarJarPrefixHandler(ctx)
			if ctx.Failed() {
				return
			}
		}

		// Call aconfigUpdateAndroidBuildActions to collect merged aconfig files before being used
		// in m.module.GenerateAndroidBuildActions
		aconfigUpdateAndroidBuildActions(ctx)
		if ctx.Failed() {
			return
		}

		m.module.GenerateAndroidBuildActions(ctx)
		if ctx.Failed() {
			return
		}

		if x, ok := m.module.(IDEInfo); ok {
			var result IdeInfo
			x.IDEInfo(ctx, &result)
			result.BaseModuleName = x.BaseModuleName()
			SetProvider(ctx, IdeInfoProviderKey, result)
		}

		// Create the set of tagged dist files after calling GenerateAndroidBuildActions
		// as GenerateTaggedDistFiles() calls OutputFiles(tag) and so relies on the
		// output paths being set which must be done before or during
		// GenerateAndroidBuildActions.
		installFiles.DistFiles = m.GenerateTaggedDistFiles(ctx)
		if ctx.Failed() {
			return
		}

		m.generateVariantTarget(ctx)

		installFiles.LicenseMetadataFile = ctx.licenseMetadataFile
		installFiles.InstallFiles = ctx.installFiles
		installFiles.CheckbuildFiles = ctx.checkbuildFiles
		installFiles.CheckbuildTarget = ctx.checkbuildTarget
		installFiles.UncheckedModule = ctx.uncheckedModule
		installFiles.PackagingSpecs = ctx.packagingSpecs
		installFiles.KatiInstalls = ctx.katiInstalls
		installFiles.KatiSymlinks = ctx.katiSymlinks
		installFiles.TestData = ctx.testData
	} else if ctx.Config().AllowMissingDependencies() {
		// If the module is not enabled it will not create any build rules, nothing will call
		// ctx.GetMissingDependencies(), and blueprint will consider the missing dependencies to be unhandled
		// and report them as an error even when AllowMissingDependencies = true.  Call
		// ctx.GetMissingDependencies() here to tell blueprint not to handle them.
		ctx.GetMissingDependencies()
	}

	if sourceFileProducer, ok := m.module.(SourceFileProducer); ok {
		SetProvider(ctx, SourceFilesInfoKey, SourceFilesInfo{Srcs: sourceFileProducer.Srcs()})
	}

	if ctx.IsFinalModule(m.module) {
		m.generateModuleTarget(ctx)
		if ctx.Failed() {
			return
		}
	}

	ctx.TransitiveInstallFiles = depset.New[InstallPath](depset.TOPOLOGICAL, ctx.installFiles, dependencyInstallFiles)
	installFiles.TransitiveInstallFiles = ctx.TransitiveInstallFiles
	installFiles.TransitivePackagingSpecs = depset.New[PackagingSpec](depset.TOPOLOGICAL, ctx.packagingSpecs, dependencyPackagingSpecs)

	SetProvider(ctx, InstallFilesProvider, installFiles)
	buildLicenseMetadata(ctx, ctx.licenseMetadataFile)

	if ctx.moduleInfoJSON != nil {
		var installed InstallPaths
		installed = append(installed, ctx.katiInstalls.InstallPaths()...)
		installed = append(installed, ctx.katiSymlinks.InstallPaths()...)
		installed = append(installed, ctx.katiInitRcInstalls.InstallPaths()...)
		installed = append(installed, ctx.katiVintfInstalls.InstallPaths()...)
		installedStrings := installed.Strings()

		var targetRequired, hostRequired []string
		if ctx.Host() {
			targetRequired = m.commonProperties.Target_required
		} else {
			hostRequired = m.commonProperties.Host_required
		}

		var data []string
		for _, d := range ctx.testData {
			data = append(data, d.ToRelativeInstallPath())
		}

		if ctx.moduleInfoJSON.Uninstallable {
			installedStrings = nil
			if len(ctx.moduleInfoJSON.CompatibilitySuites) == 1 && ctx.moduleInfoJSON.CompatibilitySuites[0] == "null-suite" {
				ctx.moduleInfoJSON.CompatibilitySuites = nil
				ctx.moduleInfoJSON.TestConfig = nil
				ctx.moduleInfoJSON.AutoTestConfig = nil
				data = nil
			}
		}

		ctx.moduleInfoJSON.core = CoreModuleInfoJSON{
			RegisterName:       m.moduleInfoRegisterName(ctx, ctx.moduleInfoJSON.SubName),
			Path:               []string{ctx.ModuleDir()},
			Installed:          installedStrings,
			ModuleName:         m.BaseModuleName() + ctx.moduleInfoJSON.SubName,
			SupportedVariants:  []string{m.moduleInfoVariant(ctx)},
			TargetDependencies: targetRequired,
			HostDependencies:   hostRequired,
			Data:               data,
			Required:           append(m.RequiredModuleNames(ctx), m.VintfFragmentModuleNames(ctx)...),
		}
		SetProvider(ctx, ModuleInfoJSONProvider, ctx.moduleInfoJSON)
	}

	m.buildParams = ctx.buildParams
	m.ruleParams = ctx.ruleParams
	m.variables = ctx.variables

	outputFiles := ctx.GetOutputFiles()
	if outputFiles.DefaultOutputFiles != nil || outputFiles.TaggedOutputFiles != nil {
		SetProvider(ctx, OutputFilesProvider, outputFiles)
	}

	if len(ctx.phonies) > 0 {
		SetProvider(ctx, ModulePhonyProvider, ModulePhonyInfo{
			Phonies: ctx.phonies,
		})
	}
	buildComplianceMetadataProvider(ctx, m)

	commonData := CommonModuleInfo{
		ReplacedByPrebuilt:      m.commonProperties.ReplacedByPrebuilt,
		CompileTarget:           m.commonProperties.CompileTarget,
		SkipAndroidMkProcessing: shouldSkipAndroidMkProcessing(ctx, m),
		BaseModuleName:          m.BaseModuleName(),
	}
	if mm, ok := m.module.(interface {
		MinSdkVersion(ctx EarlyModuleContext) ApiLevel
	}); ok {
		ver := mm.MinSdkVersion(ctx)
		if !ver.IsNone() {
			commonData.MinSdkVersion = ver.String()
		}
	} else if mm, ok := m.module.(interface{ MinSdkVersion() string }); ok {
		commonData.MinSdkVersion = mm.MinSdkVersion()
	}

	if m.commonProperties.ForcedDisabled {
		commonData.Enabled = false
	} else {
		commonData.Enabled = m.commonProperties.Enabled.GetOrDefault(m.ConfigurableEvaluator(ctx), !m.Os().DefaultDisabled)
	}
<<<<<<< HEAD
=======
	if am, ok := m.module.(ApexModule); ok {
		commonData.CanHaveApexVariants = am.CanHaveApexVariants()
		commonData.NotAvailableForPlatform = am.NotAvailableForPlatform()
	}
>>>>>>> 30c7f501
	SetProvider(ctx, CommonModuleInfoKey, commonData)
	if p, ok := m.module.(PrebuiltInterface); ok && p.Prebuilt() != nil {
		SetProvider(ctx, PrebuiltModuleProviderKey, PrebuiltModuleProviderData{})
	}
	if h, ok := m.module.(HostToolProvider); ok {
		SetProvider(ctx, HostToolProviderKey, HostToolProviderData{
			HostToolPath: h.HostToolPath()})
	}

	if p, ok := m.module.(AndroidMkProviderInfoProducer); ok && !commonData.SkipAndroidMkProcessing {
		SetProvider(ctx, AndroidMkInfoProvider, p.PrepareAndroidMKProviderInfo(ctx.Config()))
	}
}

func SetJarJarPrefixHandler(handler func(ModuleContext)) {
	if jarJarPrefixHandler != nil {
		panic("jarJarPrefixHandler already set")
	}
	jarJarPrefixHandler = handler
}

func (m *ModuleBase) moduleInfoRegisterName(ctx ModuleContext, subName string) string {
	name := m.BaseModuleName()

	prefix := ""
	if ctx.Host() {
		if ctx.Os() != ctx.Config().BuildOS {
			prefix = "host_cross_"
		}
	}
	suffix := ""
	arches := slices.Clone(ctx.Config().Targets[ctx.Os()])
	arches = slices.DeleteFunc(arches, func(target Target) bool {
		return target.NativeBridge != ctx.Target().NativeBridge
	})
	if len(arches) > 0 && ctx.Arch().ArchType != arches[0].Arch.ArchType {
		if ctx.Arch().ArchType.Multilib == "lib32" {
			suffix = "_32"
		} else {
			suffix = "_64"
		}
	}
	return prefix + name + subName + suffix
}

func (m *ModuleBase) moduleInfoVariant(ctx ModuleContext) string {
	variant := "DEVICE"
	if ctx.Host() {
		if ctx.Os() != ctx.Config().BuildOS {
			variant = "HOST_CROSS"
		} else {
			variant = "HOST"
		}
	}
	return variant
}

// Check the supplied dist structure to make sure that it is valid.
//
// property - the base property, e.g. dist or dists[1], which is combined with the
// name of the nested property to produce the full property, e.g. dist.dest or
// dists[1].dir.
func checkDistProperties(ctx *moduleContext, property string, dist *Dist) {
	if dist.Dest != nil {
		_, err := validateSafePath(*dist.Dest)
		if err != nil {
			ctx.PropertyErrorf(property+".dest", "%s", err.Error())
		}
	}
	if dist.Dir != nil {
		_, err := validateSafePath(*dist.Dir)
		if err != nil {
			ctx.PropertyErrorf(property+".dir", "%s", err.Error())
		}
	}
	if dist.Suffix != nil {
		if strings.Contains(*dist.Suffix, "/") {
			ctx.PropertyErrorf(property+".suffix", "Suffix may not contain a '/' character.")
		}
	}

}

// katiInstall stores a request from Soong to Make to create an install rule.
type katiInstall struct {
	from          Path
	to            InstallPath
	implicitDeps  Paths
	orderOnlyDeps Paths
	executable    bool
	extraFiles    *extraFilesZip
	absFrom       string
}

type katiInstallGob struct {
	From          Path
	To            InstallPath
	ImplicitDeps  Paths
	OrderOnlyDeps Paths
	Executable    bool
	ExtraFiles    *extraFilesZip
	AbsFrom       string
}

func (k *katiInstall) ToGob() *katiInstallGob {
	return &katiInstallGob{
		From:          k.from,
		To:            k.to,
		ImplicitDeps:  k.implicitDeps,
		OrderOnlyDeps: k.orderOnlyDeps,
		Executable:    k.executable,
		ExtraFiles:    k.extraFiles,
		AbsFrom:       k.absFrom,
	}
}

func (k *katiInstall) FromGob(data *katiInstallGob) {
	k.from = data.From
	k.to = data.To
	k.implicitDeps = data.ImplicitDeps
	k.orderOnlyDeps = data.OrderOnlyDeps
	k.executable = data.Executable
	k.extraFiles = data.ExtraFiles
	k.absFrom = data.AbsFrom
}

func (k *katiInstall) GobEncode() ([]byte, error) {
	return gobtools.CustomGobEncode[katiInstallGob](k)
}

func (k *katiInstall) GobDecode(data []byte) error {
	return gobtools.CustomGobDecode[katiInstallGob](data, k)
}

type extraFilesZip struct {
	zip Path
	dir InstallPath
}

type extraFilesZipGob struct {
	Zip Path
	Dir InstallPath
}

func (e *extraFilesZip) ToGob() *extraFilesZipGob {
	return &extraFilesZipGob{
		Zip: e.zip,
		Dir: e.dir,
	}
}

func (e *extraFilesZip) FromGob(data *extraFilesZipGob) {
	e.zip = data.Zip
	e.dir = data.Dir
}

func (e *extraFilesZip) GobEncode() ([]byte, error) {
	return gobtools.CustomGobEncode[extraFilesZipGob](e)
}

func (e *extraFilesZip) GobDecode(data []byte) error {
	return gobtools.CustomGobDecode[extraFilesZipGob](data, e)
}

type katiInstalls []katiInstall

// BuiltInstalled returns the katiInstalls in the form used by $(call copy-many-files) in Make, a
// space separated list of from:to tuples.
func (installs katiInstalls) BuiltInstalled() string {
	sb := strings.Builder{}
	for i, install := range installs {
		if i != 0 {
			sb.WriteRune(' ')
		}
		sb.WriteString(install.from.String())
		sb.WriteRune(':')
		sb.WriteString(install.to.String())
	}
	return sb.String()
}

// InstallPaths returns the install path of each entry.
func (installs katiInstalls) InstallPaths() InstallPaths {
	paths := make(InstallPaths, 0, len(installs))
	for _, install := range installs {
		paths = append(paths, install.to)
	}
	return paths
}

// Makes this module a platform module, i.e. not specific to soc, device,
// product, or system_ext.
func (m *ModuleBase) MakeAsPlatform() {
	m.commonProperties.Vendor = boolPtr(false)
	m.commonProperties.Proprietary = boolPtr(false)
	m.commonProperties.Soc_specific = boolPtr(false)
	m.commonProperties.Product_specific = boolPtr(false)
	m.commonProperties.System_ext_specific = boolPtr(false)
}

func (m *ModuleBase) MakeAsSystemExt() {
	m.commonProperties.Vendor = boolPtr(false)
	m.commonProperties.Proprietary = boolPtr(false)
	m.commonProperties.Soc_specific = boolPtr(false)
	m.commonProperties.Product_specific = boolPtr(false)
	m.commonProperties.System_ext_specific = boolPtr(true)
}

// IsNativeBridgeSupported returns true if "native_bridge_supported" is explicitly set as "true"
func (m *ModuleBase) IsNativeBridgeSupported() bool {
	return proptools.Bool(m.commonProperties.Native_bridge_supported)
}

func (m *ModuleBase) DecodeMultilib(ctx ConfigContext) (string, string) {
	return decodeMultilib(ctx, m)
}

func (m *ModuleBase) Overrides() []string {
	return m.commonProperties.Overrides
}

type ConfigContext interface {
	Config() Config
}

type ConfigurableEvaluatorContext interface {
	OtherModuleProviderContext
	Config() Config
	OtherModulePropertyErrorf(module Module, property string, fmt string, args ...interface{})
	HasMutatorFinished(mutatorName string) bool
}

type configurationEvalutor struct {
	ctx ConfigurableEvaluatorContext
	m   Module
}

func (m *ModuleBase) ConfigurableEvaluator(ctx ConfigurableEvaluatorContext) proptools.ConfigurableEvaluator {
	return configurationEvalutor{
		ctx: ctx,
		m:   m.module,
	}
}

func (e configurationEvalutor) PropertyErrorf(property string, fmt string, args ...interface{}) {
	e.ctx.OtherModulePropertyErrorf(e.m, property, fmt, args...)
}

func (e configurationEvalutor) EvaluateConfiguration(condition proptools.ConfigurableCondition, property string) proptools.ConfigurableValue {
	ctx := e.ctx
	m := e.m

	if !ctx.HasMutatorFinished("defaults") {
		ctx.OtherModulePropertyErrorf(m, property, "Cannot evaluate configurable property before the defaults mutator has run")
		return proptools.ConfigurableValueUndefined()
	}

	switch condition.FunctionName() {
	case "release_flag":
		if condition.NumArgs() != 1 {
			ctx.OtherModulePropertyErrorf(m, property, "release_flag requires 1 argument, found %d", condition.NumArgs())
			return proptools.ConfigurableValueUndefined()
		}
		if ty, ok := ctx.Config().productVariables.BuildFlagTypes[condition.Arg(0)]; ok {
			v := ctx.Config().productVariables.BuildFlags[condition.Arg(0)]
			switch ty {
			case "unspecified", "obsolete":
				return proptools.ConfigurableValueUndefined()
			case "string":
				return proptools.ConfigurableValueString(v)
			case "bool":
				return proptools.ConfigurableValueBool(v == "true")
			default:
				panic("unhandled release flag type: " + ty)
			}
		}
		return proptools.ConfigurableValueUndefined()
	case "product_variable":
		if condition.NumArgs() != 1 {
			ctx.OtherModulePropertyErrorf(m, property, "product_variable requires 1 argument, found %d", condition.NumArgs())
			return proptools.ConfigurableValueUndefined()
		}
		variable := condition.Arg(0)
		switch variable {
		case "build_from_text_stub":
			return proptools.ConfigurableValueBool(ctx.Config().BuildFromTextStub())
		case "debuggable":
			return proptools.ConfigurableValueBool(ctx.Config().Debuggable())
		case "use_debug_art":
			// TODO(b/234351700): Remove once ART does not have separated debug APEX
			return proptools.ConfigurableValueBool(ctx.Config().UseDebugArt())
		case "selinux_ignore_neverallows":
			return proptools.ConfigurableValueBool(ctx.Config().SelinuxIgnoreNeverallows())
		default:
			// TODO(b/323382414): Might add these on a case-by-case basis
			ctx.OtherModulePropertyErrorf(m, property, fmt.Sprintf("TODO(b/323382414): Product variable %q is not yet supported in selects", variable))
			return proptools.ConfigurableValueUndefined()
		}
	case "soong_config_variable":
		if condition.NumArgs() != 2 {
			ctx.OtherModulePropertyErrorf(m, property, "soong_config_variable requires 2 arguments, found %d", condition.NumArgs())
			return proptools.ConfigurableValueUndefined()
		}
		namespace := condition.Arg(0)
		variable := condition.Arg(1)
		if n, ok := ctx.Config().productVariables.VendorVars[namespace]; ok {
			if v, ok := n[variable]; ok {
				ty := ""
				if namespaces, ok := ctx.Config().productVariables.VendorVarTypes[namespace]; ok {
					ty = namespaces[variable]
				}
				switch ty {
				case "":
					// strings are the default, we don't bother writing them to the soong variables json file
					return proptools.ConfigurableValueString(v)
				case "bool":
					return proptools.ConfigurableValueBool(v == "true")
				case "string_list":
					return proptools.ConfigurableValueStringList(strings.Split(v, " "))
				default:
					panic("unhandled soong config variable type: " + ty)
				}

			}
		}
		return proptools.ConfigurableValueUndefined()
	case "arch":
		if condition.NumArgs() != 0 {
			ctx.OtherModulePropertyErrorf(m, property, "arch requires no arguments, found %d", condition.NumArgs())
			return proptools.ConfigurableValueUndefined()
		}
		if !m.base().ArchReady() {
			ctx.OtherModulePropertyErrorf(m, property, "A select on arch was attempted before the arch mutator ran")
			return proptools.ConfigurableValueUndefined()
		}
		return proptools.ConfigurableValueString(m.base().Arch().ArchType.Name)
	case "os":
		if condition.NumArgs() != 0 {
			ctx.OtherModulePropertyErrorf(m, property, "os requires no arguments, found %d", condition.NumArgs())
			return proptools.ConfigurableValueUndefined()
		}
		// the arch mutator runs after the os mutator, we can just use this to enforce that os is ready.
		if !m.base().ArchReady() {
			ctx.OtherModulePropertyErrorf(m, property, "A select on os was attempted before the arch mutator ran (arch runs after os, we use it to lazily detect that os is ready)")
			return proptools.ConfigurableValueUndefined()
		}
		return proptools.ConfigurableValueString(m.base().Os().Name)
	case "boolean_var_for_testing":
		// We currently don't have any other boolean variables (we should add support for typing
		// the soong config variables), so add this fake one for testing the boolean select
		// functionality.
		if condition.NumArgs() != 0 {
			ctx.OtherModulePropertyErrorf(m, property, "boolean_var_for_testing requires 0 arguments, found %d", condition.NumArgs())
			return proptools.ConfigurableValueUndefined()
		}

		if n, ok := ctx.Config().productVariables.VendorVars["boolean_var"]; ok {
			if v, ok := n["for_testing"]; ok {
				switch v {
				case "true":
					return proptools.ConfigurableValueBool(true)
				case "false":
					return proptools.ConfigurableValueBool(false)
				default:
					ctx.OtherModulePropertyErrorf(m, property, "testing:my_boolean_var can only be true or false, found %q", v)
				}
			}
		}
		return proptools.ConfigurableValueUndefined()
	default:
		ctx.OtherModulePropertyErrorf(m, property, "Unknown select condition %s", condition.FunctionName)
		return proptools.ConfigurableValueUndefined()
	}
}

// ModuleNameWithPossibleOverride returns the name of the OverrideModule that overrides the current
// variant of this OverridableModule, or ctx.ModuleName() if this module is not an OverridableModule
// or if this variant is not overridden.
func ModuleNameWithPossibleOverride(ctx BaseModuleContext) string {
	if overridable, ok := ctx.Module().(OverridableModule); ok {
		if o := overridable.GetOverriddenBy(); o != "" {
			return o
		}
	}
	return ctx.ModuleName()
}

// SrcIsModule decodes module references in the format ":unqualified-name" or "//namespace:name"
// into the module name, or empty string if the input was not a module reference.
func SrcIsModule(s string) (module string) {
	if len(s) > 1 {
		if s[0] == ':' {
			module = s[1:]
			if !isUnqualifiedModuleName(module) {
				// The module name should be unqualified but is not so do not treat it as a module.
				module = ""
			}
		} else if s[0] == '/' && s[1] == '/' {
			module = s
		}
	}
	return module
}

// SrcIsModuleWithTag decodes module references in the format ":unqualified-name{.tag}" or
// "//namespace:name{.tag}" into the module name and tag, ":unqualified-name" or "//namespace:name"
// into the module name and an empty string for the tag, or empty strings if the input was not a
// module reference.
func SrcIsModuleWithTag(s string) (module, tag string) {
	if len(s) > 1 {
		if s[0] == ':' {
			module = s[1:]
		} else if s[0] == '/' && s[1] == '/' {
			module = s
		}

		if module != "" {
			if tagStart := strings.IndexByte(module, '{'); tagStart > 0 {
				if module[len(module)-1] == '}' {
					tag = module[tagStart+1 : len(module)-1]
					module = module[:tagStart]
				}
			}

			if s[0] == ':' && !isUnqualifiedModuleName(module) {
				// The module name should be unqualified but is not so do not treat it as a module.
				module = ""
				tag = ""
			}
		}
	}

	return module, tag
}

// isUnqualifiedModuleName makes sure that the supplied module is an unqualified module name, i.e.
// does not contain any /.
func isUnqualifiedModuleName(module string) bool {
	return strings.IndexByte(module, '/') == -1
}

// sourceOrOutputDependencyTag is the dependency tag added automatically by pathDepsMutator for any
// module reference in a property annotated with `android:"path"` or passed to ExtractSourceDeps
// or ExtractSourcesDeps.
//
// If uniquely identifies the dependency that was added as it contains both the module name used to
// add the dependency as well as the tag. That makes it very simple to find the matching dependency
// in GetModuleFromPathDep as all it needs to do is find the dependency whose tag matches the tag
// used to add it. It does not need to check that the module name as returned by one of
// Module.Name(), BaseModuleContext.OtherModuleName() or ModuleBase.BaseModuleName() matches the
// name supplied in the tag. That means it does not need to handle differences in module names
// caused by prebuilt_ prefix, or fully qualified module names.
type sourceOrOutputDependencyTag struct {
	blueprint.BaseDependencyTag
	AlwaysPropagateAconfigValidationDependencyTag

	// The name of the module.
	moduleName string

	// The tag that will be used to get the specific output file(s).
	tag string
}

func sourceOrOutputDepTag(moduleName, tag string) blueprint.DependencyTag {
	return sourceOrOutputDependencyTag{moduleName: moduleName, tag: tag}
}

// IsSourceDepTagWithOutputTag returns true if the supplied blueprint.DependencyTag is one that was
// used to add dependencies by either ExtractSourceDeps, ExtractSourcesDeps or automatically for
// properties tagged with `android:"path"` AND it was added using a module reference of
// :moduleName{outputTag}.
func IsSourceDepTagWithOutputTag(depTag blueprint.DependencyTag, outputTag string) bool {
	t, ok := depTag.(sourceOrOutputDependencyTag)
	return ok && t.tag == outputTag
}

// Adds necessary dependencies to satisfy filegroup or generated sources modules listed in srcFiles
// using ":module" syntax, if any.
//
// Deprecated: tag the property with `android:"path"` instead.
func ExtractSourcesDeps(ctx BottomUpMutatorContext, srcFiles []string) {
	set := make(map[string]bool)

	for _, s := range srcFiles {
		if m, t := SrcIsModuleWithTag(s); m != "" {
			if _, found := set[s]; found {
				ctx.ModuleErrorf("found source dependency duplicate: %q!", s)
			} else {
				set[s] = true
				ctx.AddDependency(ctx.Module(), sourceOrOutputDepTag(m, t), m)
			}
		}
	}
}

// Adds necessary dependencies to satisfy filegroup or generated sources modules specified in s
// using ":module" syntax, if any.
//
// Deprecated: tag the property with `android:"path"` instead.
func ExtractSourceDeps(ctx BottomUpMutatorContext, s *string) {
	if s != nil {
		if m, t := SrcIsModuleWithTag(*s); m != "" {
			ctx.AddDependency(ctx.Module(), sourceOrOutputDepTag(m, t), m)
		}
	}
}

// A module that implements SourceFileProducer can be referenced from any property that is tagged with `android:"path"`
// using the ":module" syntax and provides a list of paths to be used as if they were listed in the property.
type SourceFileProducer interface {
	Srcs() Paths
}

// OutputFilesForModule returns the output file paths with the given tag. On error, including if the
// module produced zero paths, it reports errors to the ctx and returns nil.
func OutputFilesForModule(ctx PathContext, module Module, tag string) Paths {
	paths, err := outputFilesForModule(ctx, module, tag)
	if err != nil {
		reportPathError(ctx, err)
		return nil
	}
	return paths
}

// OutputFileForModule returns the output file paths with the given tag.  On error, including if the
// module produced zero or multiple paths, it reports errors to the ctx and returns nil.
func OutputFileForModule(ctx PathContext, module Module, tag string) Path {
	paths, err := outputFilesForModule(ctx, module, tag)
	if err != nil {
		reportPathError(ctx, err)
		return nil
	}
	if len(paths) == 0 {
		type addMissingDependenciesIntf interface {
			AddMissingDependencies([]string)
			OtherModuleName(blueprint.Module) string
		}
		if mctx, ok := ctx.(addMissingDependenciesIntf); ok && ctx.Config().AllowMissingDependencies() {
			mctx.AddMissingDependencies([]string{mctx.OtherModuleName(module)})
		} else {
			ReportPathErrorf(ctx, "failed to get output files from module %q", pathContextName(ctx, module))
		}
		// Return a fake output file to avoid nil dereferences of Path objects later.
		// This should never get used for an actual build as the error or missing
		// dependency has already been reported.
		p, err := pathForSource(ctx, filepath.Join("missing_output_file", pathContextName(ctx, module)))
		if err != nil {
			reportPathError(ctx, err)
			return nil
		}
		return p
	}
	if len(paths) > 1 {
		ReportPathErrorf(ctx, "got multiple output files from module %q, expected exactly one",
			pathContextName(ctx, module))
	}
	return paths[0]
}

type OutputFilesProviderModuleContext interface {
	OtherModuleProviderContext
	Module() Module
	GetOutputFiles() OutputFilesInfo
	EqualModules(m1, m2 Module) bool
}

func outputFilesForModule(ctx PathContext, module Module, tag string) (Paths, error) {
	outputFilesFromProvider, err := outputFilesForModuleFromProvider(ctx, module, tag)
	if outputFilesFromProvider != nil || err != OutputFilesProviderNotSet {
		return outputFilesFromProvider, err
	}

	if octx, ok := ctx.(OutputFilesProviderModuleContext); ok {
		if octx.EqualModules(octx.Module(), module) {
			if sourceFileProducer, ok := module.(SourceFileProducer); ok {
				return sourceFileProducer.Srcs(), nil
			}
		} else if sourceFiles, ok := OtherModuleProvider(octx, module, SourceFilesInfoKey); ok {
			if tag != "" {
				return nil, fmt.Errorf("module %q is a SourceFileProducer, which does not support tag %q", pathContextName(ctx, module), tag)
			}
			paths := sourceFiles.Srcs
			return paths, nil
		}
	}

	return nil, fmt.Errorf("module %q is not a SourceFileProducer or having valid output file for tag %q", pathContextName(ctx, module), tag)
}

// This method uses OutputFilesProvider for output files
// *inter-module-communication*.
// If mctx module is the same as the param module the output files are obtained
// from outputFiles property of module base, to avoid both setting and
// reading OutputFilesProvider before GenerateBuildActions is finished.
// If a module doesn't have the OutputFilesProvider, nil is returned.
func outputFilesForModuleFromProvider(ctx PathContext, module Module, tag string) (Paths, error) {
	var outputFiles OutputFilesInfo
	fromProperty := false

	if mctx, isMctx := ctx.(OutputFilesProviderModuleContext); isMctx {
		if !mctx.EqualModules(mctx.Module(), module) {
			outputFiles, _ = OtherModuleProvider(mctx, module, OutputFilesProvider)
		} else {
			outputFiles = mctx.GetOutputFiles()
			fromProperty = true
		}
	} else if cta, isCta := ctx.(*singletonContextAdaptor); isCta {
		outputFiles, _ = OtherModuleProvider(cta, module, OutputFilesProvider)
	} else {
		return nil, fmt.Errorf("unsupported context %q in method outputFilesForModuleFromProvider", reflect.TypeOf(ctx))
	}

	if outputFiles.isEmpty() {
		return nil, OutputFilesProviderNotSet
	}

	if tag == "" {
		return outputFiles.DefaultOutputFiles, nil
	} else if taggedOutputFiles, hasTag := outputFiles.TaggedOutputFiles[tag]; hasTag {
		return taggedOutputFiles, nil
	} else {
		if fromProperty {
			return nil, fmt.Errorf("unsupported tag %q for module getting its own output files", tag)
		} else {
			return nil, fmt.Errorf("unsupported module reference tag %q", tag)
		}
	}
}

func (o OutputFilesInfo) isEmpty() bool {
	return o.DefaultOutputFiles == nil && o.TaggedOutputFiles == nil
}

type OutputFilesInfo struct {
	// default output files when tag is an empty string ""
	DefaultOutputFiles Paths

	// the corresponding output files for given tags
	TaggedOutputFiles map[string]Paths
}

var OutputFilesProvider = blueprint.NewProvider[OutputFilesInfo]()

// This is used to mark the case where OutputFilesProvider is not set on some modules.
var OutputFilesProviderNotSet = fmt.Errorf("No output files from provider")

// Modules can implement HostToolProvider and return a valid OptionalPath from HostToolPath() to
// specify that they can be used as a tool by a genrule module.
type HostToolProvider interface {
	Module
	// HostToolPath returns the path to the host tool for the module if it is one, or an invalid
	// OptionalPath.
	HostToolPath() OptionalPath
}

func init() {
	RegisterParallelSingletonType("buildtarget", BuildTargetSingleton)
}

func BuildTargetSingleton() Singleton {
	return &buildTargetSingleton{}
}

func parentDir(dir string) string {
	dir, _ = filepath.Split(dir)
	return filepath.Clean(dir)
}

type buildTargetSingleton struct{}

func AddAncestors(ctx SingletonContext, dirMap map[string]Paths, mmName func(string) string) ([]string, []string) {
	// Ensure ancestor directories are in dirMap
	// Make directories build their direct subdirectories
	// Returns a slice of all directories and a slice of top-level directories.
	dirs := SortedKeys(dirMap)
	for _, dir := range dirs {
		dir := parentDir(dir)
		for dir != "." && dir != "/" {
			if _, exists := dirMap[dir]; exists {
				break
			}
			dirMap[dir] = nil
			dir = parentDir(dir)
		}
	}
	dirs = SortedKeys(dirMap)
	var topDirs []string
	for _, dir := range dirs {
		p := parentDir(dir)
		if p != "." && p != "/" {
			dirMap[p] = append(dirMap[p], PathForPhony(ctx, mmName(dir)))
		} else if dir != "." && dir != "/" && dir != "" {
			topDirs = append(topDirs, dir)
		}
	}
	return SortedKeys(dirMap), topDirs
}

func (c *buildTargetSingleton) GenerateBuildActions(ctx SingletonContext) {
	var checkbuildDeps Paths

	mmTarget := func(dir string) string {
		return "MODULES-IN-" + strings.Replace(filepath.Clean(dir), "/", "-", -1)
	}

	modulesInDir := make(map[string]Paths)

	ctx.VisitAllModules(func(module Module) {
		info := OtherModuleProviderOrDefault(ctx, module, FinalModuleBuildTargetsProvider)

		if info.CheckbuildTarget != nil {
			checkbuildDeps = append(checkbuildDeps, info.CheckbuildTarget)
			modulesInDir[info.BlueprintDir] = append(modulesInDir[info.BlueprintDir], info.CheckbuildTarget)
		}

		if info.InstallTarget != nil {
			modulesInDir[info.BlueprintDir] = append(modulesInDir[info.BlueprintDir], info.InstallTarget)
		}
	})

	suffix := ""
	if ctx.Config().KatiEnabled() {
		suffix = "-soong"
	}

	// Create a top-level checkbuild target that depends on all modules
	ctx.Phony("checkbuild"+suffix, checkbuildDeps...)

	// Make will generate the MODULES-IN-* targets
	if ctx.Config().KatiEnabled() {
		return
	}

	dirs, _ := AddAncestors(ctx, modulesInDir, mmTarget)

	// Create a MODULES-IN-<directory> target that depends on all modules in a directory, and
	// depends on the MODULES-IN-* targets of all of its subdirectories that contain Android.bp
	// files.
	for _, dir := range dirs {
		ctx.Phony(mmTarget(dir), modulesInDir[dir]...)
	}

	// Create (host|host-cross|target)-<OS> phony rules to build a reduced checkbuild.
	type osAndCross struct {
		os        OsType
		hostCross bool
	}
	osDeps := map[osAndCross]Paths{}
	ctx.VisitAllModules(func(module Module) {
		if module.Enabled(ctx) {
			key := osAndCross{os: module.Target().Os, hostCross: module.Target().HostCross}
			osDeps[key] = append(osDeps[key], OtherModuleProviderOrDefault(ctx, module, InstallFilesProvider).CheckbuildFiles...)
		}
	})

	osClass := make(map[string]Paths)
	for key, deps := range osDeps {
		var className string

		switch key.os.Class {
		case Host:
			if key.hostCross {
				className = "host-cross"
			} else {
				className = "host"
			}
		case Device:
			className = "target"
		default:
			continue
		}

		name := className + "-" + key.os.Name
		osClass[className] = append(osClass[className], PathForPhony(ctx, name))

		ctx.Phony(name, deps...)
	}

	// Wrap those into host|host-cross|target phony rules
	for _, class := range SortedKeys(osClass) {
		ctx.Phony(class, osClass[class]...)
	}
}

// Collect information for opening IDE project files in java/jdeps.go.
type IDEInfo interface {
	IDEInfo(ctx BaseModuleContext, ideInfo *IdeInfo)
	BaseModuleName() string
}

// Extract the base module name from the Import name.
// Often the Import name has a prefix "prebuilt_".
// Remove the prefix explicitly if needed
// until we find a better solution to get the Import name.
type IDECustomizedModuleName interface {
	IDECustomizedModuleName() string
}

// Collect information for opening IDE project files in java/jdeps.go.
type IdeInfo struct {
	BaseModuleName    string   `json:"-"`
	Deps              []string `json:"dependencies,omitempty"`
	Srcs              []string `json:"srcs,omitempty"`
	Aidl_include_dirs []string `json:"aidl_include_dirs,omitempty"`
	Jarjar_rules      []string `json:"jarjar_rules,omitempty"`
	Jars              []string `json:"jars,omitempty"`
	Classes           []string `json:"class,omitempty"`
	Installed_paths   []string `json:"installed,omitempty"`
	SrcJars           []string `json:"srcjars,omitempty"`
	Paths             []string `json:"path,omitempty"`
	Static_libs       []string `json:"static_libs,omitempty"`
	Libs              []string `json:"libs,omitempty"`
}

// Merge merges two IdeInfos and produces a new one, leaving the origional unchanged
func (i IdeInfo) Merge(other IdeInfo) IdeInfo {
	return IdeInfo{
		Deps:              mergeStringLists(i.Deps, other.Deps),
		Srcs:              mergeStringLists(i.Srcs, other.Srcs),
		Aidl_include_dirs: mergeStringLists(i.Aidl_include_dirs, other.Aidl_include_dirs),
		Jarjar_rules:      mergeStringLists(i.Jarjar_rules, other.Jarjar_rules),
		Jars:              mergeStringLists(i.Jars, other.Jars),
		Classes:           mergeStringLists(i.Classes, other.Classes),
		Installed_paths:   mergeStringLists(i.Installed_paths, other.Installed_paths),
		SrcJars:           mergeStringLists(i.SrcJars, other.SrcJars),
		Paths:             mergeStringLists(i.Paths, other.Paths),
		Static_libs:       mergeStringLists(i.Static_libs, other.Static_libs),
		Libs:              mergeStringLists(i.Libs, other.Libs),
	}
}

// mergeStringLists appends the two string lists together and returns a new string list,
// leaving the originals unchanged. Duplicate strings will be deduplicated.
func mergeStringLists(a, b []string) []string {
	return FirstUniqueStrings(Concat(a, b))
}

var IdeInfoProviderKey = blueprint.NewProvider[IdeInfo]()

func CheckBlueprintSyntax(ctx BaseModuleContext, filename string, contents string) []error {
	bpctx := ctx.blueprintBaseModuleContext()
	return blueprint.CheckBlueprintSyntax(bpctx.ModuleFactories(), filename, contents)
}<|MERGE_RESOLUTION|>--- conflicted
+++ resolved
@@ -1870,12 +1870,9 @@
 	CompileTarget           Target
 	SkipAndroidMkProcessing bool
 	BaseModuleName          string
-<<<<<<< HEAD
-=======
 	CanHaveApexVariants     bool
 	MinSdkVersion           string
 	NotAvailableForPlatform bool
->>>>>>> 30c7f501
 }
 
 var CommonModuleInfoKey = blueprint.NewProvider[CommonModuleInfo]()
@@ -2162,13 +2159,10 @@
 	} else {
 		commonData.Enabled = m.commonProperties.Enabled.GetOrDefault(m.ConfigurableEvaluator(ctx), !m.Os().DefaultDisabled)
 	}
-<<<<<<< HEAD
-=======
 	if am, ok := m.module.(ApexModule); ok {
 		commonData.CanHaveApexVariants = am.CanHaveApexVariants()
 		commonData.NotAvailableForPlatform = am.NotAvailableForPlatform()
 	}
->>>>>>> 30c7f501
 	SetProvider(ctx, CommonModuleInfoKey, commonData)
 	if p, ok := m.module.(PrebuiltInterface); ok && p.Prebuilt() != nil {
 		SetProvider(ctx, PrebuiltModuleProviderKey, PrebuiltModuleProviderData{})
