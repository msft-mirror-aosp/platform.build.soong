--- conflicted
+++ resolved
@@ -1585,26 +1585,43 @@
 	return m.base().commonProperties.Vintf_fragment_modules.GetOrDefault(m.ConfigurableEvaluator(ctx), nil)
 }
 
+func (m *ModuleBase) generateVariantTarget(ctx *moduleContext) {
+	namespacePrefix := ctx.Namespace().id
+	if namespacePrefix != "" {
+		namespacePrefix = namespacePrefix + "-"
+	}
+
+	if !ctx.uncheckedModule {
+		name := namespacePrefix + ctx.ModuleName() + "-" + ctx.ModuleSubDir() + "-checkbuild"
+		ctx.Phony(name, ctx.checkbuildFiles...)
+		ctx.checkbuildTarget = PathForPhony(ctx, name)
+	}
+
+}
+
 func (m *ModuleBase) generateModuleTarget(ctx *moduleContext) {
 	var allInstalledFiles InstallPaths
-	var allCheckbuildFiles Paths
+	var allCheckbuildTargets Paths
 	ctx.VisitAllModuleVariants(func(module Module) {
 		a := module.base()
-		var checkBuilds Paths
+		var checkbuildTarget Path
+		var uncheckedModule bool
 		if a == m {
 			allInstalledFiles = append(allInstalledFiles, ctx.installFiles...)
-			checkBuilds = ctx.checkbuildFiles
+			checkbuildTarget = ctx.checkbuildTarget
+			uncheckedModule = ctx.uncheckedModule
 		} else {
 			info := OtherModuleProviderOrDefault(ctx, module, InstallFilesProvider)
 			allInstalledFiles = append(allInstalledFiles, info.InstallFiles...)
-			checkBuilds = info.CheckbuildFiles
+			checkbuildTarget = info.CheckbuildTarget
+			uncheckedModule = info.UncheckedModule
 		}
 		// A module's -checkbuild phony targets should
 		// not be created if the module is not exported to make.
 		// Those could depend on the build target and fail to compile
 		// for the current build target.
-		if !ctx.Config().KatiEnabled() || !shouldSkipAndroidMkProcessing(ctx, a) {
-			allCheckbuildFiles = append(allCheckbuildFiles, checkBuilds...)
+		if (!ctx.Config().KatiEnabled() || !shouldSkipAndroidMkProcessing(ctx, a)) && !uncheckedModule && checkbuildTarget != nil {
+			allCheckbuildTargets = append(allCheckbuildTargets, checkbuildTarget)
 		}
 	})
 
@@ -1625,11 +1642,10 @@
 		deps = append(deps, info.InstallTarget)
 	}
 
-	if len(allCheckbuildFiles) > 0 {
+	if len(allCheckbuildTargets) > 0 {
 		name := namespacePrefix + ctx.ModuleName() + "-checkbuild"
-		ctx.Phony(name, allCheckbuildFiles...)
-		info.CheckbuildTarget = PathForPhony(ctx, name)
-		deps = append(deps, info.CheckbuildTarget)
+		ctx.Phony(name, allCheckbuildTargets...)
+		deps = append(deps, PathForPhony(ctx, name))
 	}
 
 	if len(deps) > 0 {
@@ -1746,9 +1762,11 @@
 }
 
 type InstallFilesInfo struct {
-	InstallFiles    InstallPaths
-	CheckbuildFiles Paths
-	PackagingSpecs  []PackagingSpec
+	InstallFiles     InstallPaths
+	CheckbuildFiles  Paths
+	CheckbuildTarget Path
+	UncheckedModule  bool
+	PackagingSpecs   []PackagingSpec
 	// katiInstalls tracks the install rules that were created by Soong but are being exported
 	// to Make to convert to ninja rules so that Make can add additional dependencies.
 	KatiInstalls             katiInstalls
@@ -1937,61 +1955,16 @@
 			return
 		}
 
-		incrementalAnalysis := false
-		incrementalEnabled := false
-		var cacheKey *blueprint.BuildActionCacheKey = nil
-		var incrementalModule *blueprint.Incremental = nil
-		if ctx.bp.GetIncrementalEnabled() {
-			if im, ok := m.module.(blueprint.Incremental); ok {
-				incrementalModule = &im
-				incrementalEnabled = im.IncrementalSupported()
-				incrementalAnalysis = ctx.bp.GetIncrementalAnalysis() && incrementalEnabled
-			}
-		}
-		if incrementalEnabled {
-			hash, err := proptools.CalculateHash(m.GetProperties())
-			if err != nil {
-				ctx.ModuleErrorf("failed to calculate properties hash: %s", err)
-				return
-			}
-			cacheInput := new(blueprint.BuildActionCacheInput)
-			cacheInput.PropertiesHash = hash
-			ctx.VisitDirectDeps(func(module Module) {
-				cacheInput.ProvidersHash =
-					append(cacheInput.ProvidersHash, ctx.bp.OtherModuleProviderInitialValueHashes(module))
-			})
-			hash, err = proptools.CalculateHash(&cacheInput)
-			if err != nil {
-				ctx.ModuleErrorf("failed to calculate cache input hash: %s", err)
-				return
-			}
-			cacheKey = &blueprint.BuildActionCacheKey{
-				Id:        ctx.bp.ModuleCacheKey(),
-				InputHash: hash,
-			}
-		}
-
-		restored := false
-		if incrementalAnalysis && cacheKey != nil {
-			restored = ctx.bp.RestoreBuildActions(cacheKey)
-		}
-
-		if !restored {
-			m.module.GenerateAndroidBuildActions(ctx)
-			if ctx.Failed() {
-				return
-			}
-
-			if x, ok := m.module.(IDEInfo); ok {
-				var result IdeInfo
-				x.IDEInfo(ctx, &result)
-				result.BaseModuleName = x.BaseModuleName()
-				SetProvider(ctx, IdeInfoProviderKey, result)
-			}
-		}
-
-		if incrementalEnabled && cacheKey != nil {
-			ctx.bp.CacheBuildActions(cacheKey, incrementalModule)
+		m.module.GenerateAndroidBuildActions(ctx)
+		if ctx.Failed() {
+			return
+		}
+
+		if x, ok := m.module.(IDEInfo); ok {
+			var result IdeInfo
+			x.IDEInfo(ctx, &result)
+			result.BaseModuleName = x.BaseModuleName()
+			SetProvider(ctx, IdeInfoProviderKey, result)
 		}
 
 		// Create the set of tagged dist files after calling GenerateAndroidBuildActions
@@ -2003,9 +1976,13 @@
 			return
 		}
 
+		m.generateVariantTarget(ctx)
+
 		installFiles.LicenseMetadataFile = ctx.licenseMetadataFile
 		installFiles.InstallFiles = ctx.installFiles
 		installFiles.CheckbuildFiles = ctx.checkbuildFiles
+		installFiles.CheckbuildTarget = ctx.checkbuildTarget
+		installFiles.UncheckedModule = ctx.uncheckedModule
 		installFiles.PackagingSpecs = ctx.packagingSpecs
 		installFiles.KatiInstalls = ctx.katiInstalls
 		installFiles.KatiSymlinks = ctx.katiSymlinks
@@ -2071,7 +2048,7 @@
 			TargetDependencies: targetRequired,
 			HostDependencies:   hostRequired,
 			Data:               data,
-			Required:           m.RequiredModuleNames(ctx),
+			Required:           append(m.RequiredModuleNames(ctx), m.VintfFragmentModuleNames(ctx)...),
 		}
 		SetProvider(ctx, ModuleInfoJSONProvider, ctx.moduleInfoJSON)
 	}
@@ -2200,8 +2177,6 @@
 	AbsFrom       string
 }
 
-<<<<<<< HEAD
-=======
 func (k *katiInstall) ToGob() *katiInstallGob {
 	return &katiInstallGob{
 		From:          k.from,
@@ -2232,14 +2207,11 @@
 	return blueprint.CustomGobDecode[katiInstallGob](data, k)
 }
 
->>>>>>> 0d8ab3ab
 type extraFilesZip struct {
 	zip Path
 	dir InstallPath
 }
 
-<<<<<<< HEAD
-=======
 type extraFilesZipGob struct {
 	Zip Path
 	Dir InstallPath
@@ -2265,7 +2237,6 @@
 	return blueprint.CustomGobDecode[extraFilesZipGob](data, e)
 }
 
->>>>>>> 0d8ab3ab
 type katiInstalls []katiInstall
 
 // BuiltInstalled returns the katiInstalls in the form used by $(call copy-many-files) in Make, a
