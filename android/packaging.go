--- conflicted
+++ resolved
@@ -64,8 +64,6 @@
 	owner string
 }
 
-<<<<<<< HEAD
-=======
 type packagingSpecGob struct {
 	RelPathInPackage      string
 	SrcPath               Path
@@ -118,7 +116,6 @@
 	return blueprint.CustomGobDecode[packagingSpecGob](data, p)
 }
 
->>>>>>> 0d8ab3ab
 func (p *PackagingSpec) Equals(other *PackagingSpec) bool {
 	if other == nil {
 		return false
