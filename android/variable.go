--- conflicted
+++ resolved
@@ -509,11 +509,8 @@
 	ArtTargetIncludeDebugBuild *bool `json:",omitempty"`
 
 	SystemPropFiles []string `json:",omitempty"`
-<<<<<<< HEAD
-=======
 
 	EnableUffdGc *string `json:",omitempty"`
->>>>>>> e1234e51
 }
 
 type PartitionQualifiedVariablesType struct {
