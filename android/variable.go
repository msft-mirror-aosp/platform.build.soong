// Copyright 2015 Google Inc. All rights reserved.
//
// Licensed under the Apache License, Version 2.0 (the "License");
// you may not use this file except in compliance with the License.
// You may obtain a copy of the License at
//
//     http://www.apache.org/licenses/LICENSE-2.0
//
// Unless required by applicable law or agreed to in writing, software
// distributed under the License is distributed on an "AS IS" BASIS,
// WITHOUT WARRANTIES OR CONDITIONS OF ANY KIND, either express or implied.
// See the License for the specific language governing permissions and
// limitations under the License.

package android

import (
	"fmt"
	"reflect"
	"runtime"
	"strings"

	"github.com/google/blueprint/proptools"
)

func init() {
	registerVariableBuildComponents(InitRegistrationContext)
}

func registerVariableBuildComponents(ctx RegistrationContext) {
	ctx.PreDepsMutators(func(ctx RegisterMutatorsContext) {
		ctx.BottomUp("variable", VariableMutator)
	})
}

var PrepareForTestWithVariables = FixtureRegisterWithContext(registerVariableBuildComponents)

type variableProperties struct {
	Product_variables struct {
		Platform_sdk_version struct {
			Asflags []string
			Cflags  []string
			Cmd     *string
		}

		Platform_sdk_version_or_codename struct {
			Java_resource_dirs []string
		}

		Platform_sdk_extension_version struct {
			Cmd *string
		}

		Platform_version_name struct {
			Base_dir *string
		}

		Shipping_api_level struct {
			Cflags []string
		}

		// unbundled_build is a catch-all property to annotate modules that don't build in one or
		// more unbundled branches, usually due to dependencies missing from the manifest.
		Unbundled_build struct {
			Enabled proptools.Configurable[bool] `android:"arch_variant,replace_instead_of_append"`
		} `android:"arch_variant"`

		// similar to `Unbundled_build`, but `Always_use_prebuilt_sdks` means that it uses prebuilt
		// sdk specifically.
		Always_use_prebuilt_sdks struct {
			Enabled proptools.Configurable[bool] `android:"arch_variant,replace_instead_of_append"`
		} `android:"arch_variant"`

		Malloc_low_memory struct {
			Cflags              []string `android:"arch_variant"`
			Shared_libs         []string `android:"arch_variant"`
			Whole_static_libs   []string `android:"arch_variant"`
			Static_libs         []string `android:"arch_variant"`
			Exclude_static_libs []string `android:"arch_variant"`
			Srcs                []string `android:"arch_variant"`
			Header_libs         []string `android:"arch_variant"`
		} `android:"arch_variant"`

		Malloc_zero_contents struct {
			Cflags []string `android:"arch_variant"`
		} `android:"arch_variant"`

		Malloc_pattern_fill_contents struct {
			Cflags []string `android:"arch_variant"`
		} `android:"arch_variant"`

		Safestack struct {
			Cflags []string `android:"arch_variant"`
		} `android:"arch_variant"`

		Binder32bit struct {
			Cflags []string
		}

		Override_rs_driver struct {
			Cflags []string
		}

		// treble_linker_namespaces is true when the system/vendor linker namespace separation is
		// enabled.
		Treble_linker_namespaces struct {
			Cflags []string
		}
		// enforce_vintf_manifest is true when a device is required to have a vintf manifest.
		Enforce_vintf_manifest struct {
			Cflags []string
		}

		Build_from_text_stub struct {
			Static_libs         []string
			Exclude_static_libs []string
		}

		// debuggable is true for eng and userdebug builds, and can be used to turn on additional
		// debugging features that don't significantly impact runtime behavior.  userdebug builds
		// are used for dogfooding and performance testing, and should be as similar to user builds
		// as possible.
		Debuggable struct {
			Apk             *string
			Cflags          []string
			Cppflags        []string
			Init_rc         []string
			Required        []string
			Host_required   []string
			Target_required []string
			Strip           struct {
				All                          *bool
				Keep_symbols                 *bool
				Keep_symbols_and_debug_frame *bool
			}
			Static_libs         []string
			Exclude_static_libs []string
			Whole_static_libs   []string
			Shared_libs         []string
			Jni_libs            []string

			Cmdline []string

			Srcs         []string
			Exclude_srcs []string
			Cmd          *string

			Deps []string
		}

		// eng is true for -eng builds, and can be used to turn on additional heavyweight debugging
		// features.
		Eng struct {
			Cflags   []string
			Cppflags []string
			Lto      struct {
				Never *bool
			}
			Sanitize struct {
				Address *bool
			}
			Optimize struct {
				Enabled *bool
			}
		}

		Uml struct {
			Cppflags []string
		}

		Arc struct {
			Cflags            []string `android:"arch_variant"`
			Exclude_srcs      []string `android:"arch_variant"`
			Header_libs       []string `android:"arch_variant"`
			Include_dirs      []string `android:"arch_variant"`
			Shared_libs       []string `android:"arch_variant"`
			Static_libs       []string `android:"arch_variant"`
			Srcs              []string `android:"arch_variant"`
			Whole_static_libs []string `android:"arch_variant"`
		} `android:"arch_variant"`

		Native_coverage struct {
			Src          *string  `android:"arch_variant"`
			Srcs         []string `android:"arch_variant"`
			Exclude_srcs []string `android:"arch_variant"`
		} `android:"arch_variant"`

		// release_aidl_use_unfrozen is "true" when a device can
		// use the unfrozen versions of AIDL interfaces.
		Release_aidl_use_unfrozen struct {
			Cflags                 []string
			Cmd                    *string
			Required               []string
			Vintf_fragment_modules []string
		}
		SelinuxIgnoreNeverallows struct {
			Required []string
		}
	} `android:"arch_variant"`
}

var defaultProductVariables interface{} = variableProperties{}

type ProductVariables struct {
	// Suffix to add to generated Makefiles
	Make_suffix *string `json:",omitempty"`

	BuildId              *string `json:",omitempty"`
	BuildFingerprintFile *string `json:",omitempty"`
	BuildNumberFile      *string `json:",omitempty"`
	BuildHostnameFile    *string `json:",omitempty"`
	BuildThumbprintFile  *string `json:",omitempty"`
	DisplayBuildNumber   *bool   `json:",omitempty"`

	Platform_display_version_name          *string  `json:",omitempty"`
	Platform_version_name                  *string  `json:",omitempty"`
	Platform_sdk_version                   *int     `json:",omitempty"`
	Platform_sdk_minor_version             *int     `json:",omitempty"`
	Platform_sdk_codename                  *string  `json:",omitempty"`
	Platform_sdk_version_or_codename       *string  `json:",omitempty"`
	Platform_sdk_final                     *bool    `json:",omitempty"`
	Platform_sdk_extension_version         *int     `json:",omitempty"`
	Platform_base_sdk_extension_version    *int     `json:",omitempty"`
	Platform_version_active_codenames      []string `json:",omitempty"`
	Platform_version_all_preview_codenames []string `json:",omitempty"`
	Platform_systemsdk_versions            []string `json:",omitempty"`
	Platform_security_patch                *string  `json:",omitempty"`
	Platform_preview_sdk_version           *string  `json:",omitempty"`
	Platform_base_os                       *string  `json:",omitempty"`
	Platform_version_last_stable           *string  `json:",omitempty"`
	Platform_version_known_codenames       *string  `json:",omitempty"`

	DeviceName                            *string  `json:",omitempty"`
	DeviceProduct                         *string  `json:",omitempty"`
	DeviceArch                            *string  `json:",omitempty"`
	DeviceArchVariant                     *string  `json:",omitempty"`
	DeviceCpuVariant                      *string  `json:",omitempty"`
	DeviceAbi                             []string `json:",omitempty"`
	DeviceVndkVersion                     *string  `json:",omitempty"`
	DeviceCurrentApiLevelForVendorModules *string  `json:",omitempty"`
	DeviceSystemSdkVersions               []string `json:",omitempty"`
	DeviceMaxPageSizeSupported            *string  `json:",omitempty"`
	DeviceNoBionicPageSizeMacro           *bool    `json:",omitempty"`

	VendorApiLevel *string `json:",omitempty"`

	DeviceSecondaryArch        *string  `json:",omitempty"`
	DeviceSecondaryArchVariant *string  `json:",omitempty"`
	DeviceSecondaryCpuVariant  *string  `json:",omitempty"`
	DeviceSecondaryAbi         []string `json:",omitempty"`

	NativeBridgeArch         *string  `json:",omitempty"`
	NativeBridgeArchVariant  *string  `json:",omitempty"`
	NativeBridgeCpuVariant   *string  `json:",omitempty"`
	NativeBridgeAbi          []string `json:",omitempty"`
	NativeBridgeRelativePath *string  `json:",omitempty"`

	NativeBridgeSecondaryArch         *string  `json:",omitempty"`
	NativeBridgeSecondaryArchVariant  *string  `json:",omitempty"`
	NativeBridgeSecondaryCpuVariant   *string  `json:",omitempty"`
	NativeBridgeSecondaryAbi          []string `json:",omitempty"`
	NativeBridgeSecondaryRelativePath *string  `json:",omitempty"`

	HostArch          *string `json:",omitempty"`
	HostSecondaryArch *string `json:",omitempty"`
	HostMusl          *bool   `json:",omitempty"`

	CrossHost              *string `json:",omitempty"`
	CrossHostArch          *string `json:",omitempty"`
	CrossHostSecondaryArch *string `json:",omitempty"`

	DeviceResourceOverlays     []string `json:",omitempty"`
	ProductResourceOverlays    []string `json:",omitempty"`
	EnforceRROTargets          []string `json:",omitempty"`
	EnforceRROExcludedOverlays []string `json:",omitempty"`

	AAPTCharacteristics *string  `json:",omitempty"`
	AAPTConfig          []string `json:",omitempty"`
	AAPTPreferredConfig *string  `json:",omitempty"`
	AAPTPrebuiltDPI     []string `json:",omitempty"`

	DefaultAppCertificate           *string  `json:",omitempty"`
	ExtraOtaKeys                    []string `json:",omitempty"`
	ExtraOtaRecoveryKeys            []string `json:",omitempty"`
	MainlineSepolicyDevCertificates *string  `json:",omitempty"`

	AppsDefaultVersionName *string `json:",omitempty"`

	Allow_missing_dependencies   *bool    `json:",omitempty"`
	Unbundled_build              *bool    `json:",omitempty"`
	Unbundled_build_apps         []string `json:",omitempty"`
	Unbundled_build_image        *bool    `json:",omitempty"`
	Always_use_prebuilt_sdks     *bool    `json:",omitempty"`
	Skip_boot_jars_check         *bool    `json:",omitempty"`
	Malloc_low_memory            *bool    `json:",omitempty"`
	Malloc_zero_contents         *bool    `json:",omitempty"`
	Malloc_pattern_fill_contents *bool    `json:",omitempty"`
	Safestack                    *bool    `json:",omitempty"`
	HostStaticBinaries           *bool    `json:",omitempty"`
	Binder32bit                  *bool    `json:",omitempty"`
	UseGoma                      *bool    `json:",omitempty"`
	UseABFS                      *bool    `json:",omitempty"`
	UseRBE                       *bool    `json:",omitempty"`
	UseRBEJAVAC                  *bool    `json:",omitempty"`
	UseRBER8                     *bool    `json:",omitempty"`
	UseRBED8                     *bool    `json:",omitempty"`
	Debuggable                   *bool    `json:",omitempty"`
	Eng                          *bool    `json:",omitempty"`
	Treble_linker_namespaces     *bool    `json:",omitempty"`
	Enforce_vintf_manifest       *bool    `json:",omitempty"`
	Uml                          *bool    `json:",omitempty"`
	Arc                          *bool    `json:",omitempty"`
	MinimizeJavaDebugInfo        *bool    `json:",omitempty"`
	Build_from_text_stub         *bool    `json:",omitempty"`

	BuildType *string `json:",omitempty"`

	Check_elf_files *bool `json:",omitempty"`

	UncompressPrivAppDex             *bool    `json:",omitempty"`
	ModulesLoadedByPrivilegedModules []string `json:",omitempty"`

	BootJars     ConfiguredJarList `json:",omitempty"`
	ApexBootJars ConfiguredJarList `json:",omitempty"`

	IntegerOverflowExcludePaths []string `json:",omitempty"`

	EnableCFI       *bool    `json:",omitempty"`
	CFIExcludePaths []string `json:",omitempty"`
	CFIIncludePaths []string `json:",omitempty"`

	DisableScudo *bool `json:",omitempty"`

	MemtagHeapExcludePaths      []string `json:",omitempty"`
	MemtagHeapAsyncIncludePaths []string `json:",omitempty"`
	MemtagHeapSyncIncludePaths  []string `json:",omitempty"`

	HWASanIncludePaths []string `json:",omitempty"`
	HWASanExcludePaths []string `json:",omitempty"`

	VendorPath           *string `json:",omitempty"`
	BuildingVendorImage  *bool   `json:",omitempty"`
	OdmPath              *string `json:",omitempty"`
	ProductPath          *string `json:",omitempty"`
	BuildingProductImage *bool   `json:",omitempty"`
	SystemExtPath        *string `json:",omitempty"`

	ClangTidy  *bool   `json:",omitempty"`
	TidyChecks *string `json:",omitempty"`

	JavaCoveragePaths        []string `json:",omitempty"`
	JavaCoverageExcludePaths []string `json:",omitempty"`

	GcovCoverage                *bool    `json:",omitempty"`
	ClangCoverage               *bool    `json:",omitempty"`
	NativeCoveragePaths         []string `json:",omitempty"`
	NativeCoverageExcludePaths  []string `json:",omitempty"`
	ClangCoverageContinuousMode *bool    `json:",omitempty"`

	// Set by NewConfig
	Native_coverage *bool `json:",omitempty"`

	SanitizeHost       []string `json:",omitempty"`
	SanitizeDevice     []string `json:",omitempty"`
	SanitizeDeviceDiag []string `json:",omitempty"`
	SanitizeDeviceArch []string `json:",omitempty"`

	ArtUseReadBarrier *bool `json:",omitempty"`

	BtConfigIncludeDir *string `json:",omitempty"`

	Override_rs_driver *string `json:",omitempty"`

	DeviceKernelHeaders []string `json:",omitempty"`

	ExtraVndkVersions []string `json:",omitempty"`

	NamespacesToExport []string `json:",omitempty"`

	PgoAdditionalProfileDirs []string `json:",omitempty"`

	MultitreeUpdateMeta bool `json:",omitempty"`

	BoardVendorSepolicyDirs      []string `json:",omitempty"`
	BoardOdmSepolicyDirs         []string `json:",omitempty"`
	SystemExtPublicSepolicyDirs  []string `json:",omitempty"`
	SystemExtPrivateSepolicyDirs []string `json:",omitempty"`
	BoardSepolicyM4Defs          []string `json:",omitempty"`

	BoardPlatform           *string `json:",omitempty"`
	BoardSepolicyVers       *string `json:",omitempty"`
	PlatformSepolicyVersion *string `json:",omitempty"`

	SystemExtSepolicyPrebuiltApiDir *string `json:",omitempty"`
	ProductSepolicyPrebuiltApiDir   *string `json:",omitempty"`

	PlatformSepolicyCompatVersions []string `json:",omitempty"`

	VendorVars     map[string]map[string]string `json:",omitempty"`
	VendorVarTypes map[string]map[string]string `json:",omitempty"`

	Ndk_abis *bool `json:",omitempty"`

	TrimmedApex                  *bool `json:",omitempty"`
	ForceApexSymlinkOptimization *bool `json:",omitempty"`
	CompressedApex               *bool `json:",omitempty"`
	Aml_abis                     *bool `json:",omitempty"`

	DexpreoptGlobalConfig *string `json:",omitempty"`

	WithDexpreopt bool `json:",omitempty"`

	ManifestPackageNameOverrides   []string `json:",omitempty"`
	CertificateOverrides           []string `json:",omitempty"`
	PackageNameOverrides           []string `json:",omitempty"`
	ConfiguredJarLocationOverrides []string `json:",omitempty"`

	ApexGlobalMinSdkVersionOverride *string `json:",omitempty"`

	EnforceSystemCertificate          *bool    `json:",omitempty"`
	EnforceSystemCertificateAllowList []string `json:",omitempty"`

	ProductHiddenAPIStubs       []string `json:",omitempty"`
	ProductHiddenAPIStubsSystem []string `json:",omitempty"`
	ProductHiddenAPIStubsTest   []string `json:",omitempty"`

	ProductPublicSepolicyDirs  []string `json:",omitempty"`
	ProductPrivateSepolicyDirs []string `json:",omitempty"`

	TargetFSConfigGen []string `json:",omitempty"`

	UseSoongSystemImage            *bool   `json:",omitempty"`
	ProductSoongDefinedSystemImage *string `json:",omitempty"`

	EnforceProductPartitionInterface *bool `json:",omitempty"`

	BoardUsesRecoveryAsBoot *bool `json:",omitempty"`

	BoardKernelBinaries                []string `json:",omitempty"`
	BoardKernelModuleInterfaceVersions []string `json:",omitempty"`

	BoardMoveRecoveryResourcesToVendorBoot *bool `json:",omitempty"`

	PrebuiltHiddenApiDir *string `json:",omitempty"`

	Shipping_api_level *string `json:",omitempty"`

	BuildBrokenPluginValidation         []string `json:",omitempty"`
	BuildBrokenClangAsFlags             bool     `json:",omitempty"`
	BuildBrokenClangCFlags              bool     `json:",omitempty"`
	BuildBrokenClangProperty            bool     `json:",omitempty"`
	GenruleSandboxing                   *bool    `json:",omitempty"`
	BuildBrokenEnforceSyspropOwner      bool     `json:",omitempty"`
	BuildBrokenTrebleSyspropNeverallow  bool     `json:",omitempty"`
	BuildBrokenVendorPropertyNamespace  bool     `json:",omitempty"`
	BuildBrokenIncorrectPartitionImages bool     `json:",omitempty"`
	BuildBrokenInputDirModules          []string `json:",omitempty"`
	BuildBrokenDontCheckSystemSdk       bool     `json:",omitempty"`
	BuildBrokenDupSysprop               bool     `json:",omitempty"`

	BuildWarningBadOptionalUsesLibsAllowlist []string `json:",omitempty"`

	BuildDebugfsRestrictionsEnabled bool `json:",omitempty"`

	RequiresInsecureExecmemForSwiftshader bool `json:",omitempty"`

	SelinuxIgnoreNeverallows bool `json:",omitempty"`

	Release_aidl_use_unfrozen *bool `json:",omitempty"`

	SepolicyFreezeTestExtraDirs         []string `json:",omitempty"`
	SepolicyFreezeTestExtraPrebuiltDirs []string `json:",omitempty"`

	GenerateAidlNdkPlatformBackend bool `json:",omitempty"`

	IgnorePrefer32OnDevice bool `json:",omitempty"`

	SourceRootDirs []string `json:",omitempty"`

	AfdoProfiles []string `json:",omitempty"`

	ProductManufacturer string `json:",omitempty"`
	ProductBrand        string `json:",omitempty"`
	ProductDevice       string `json:",omitempty"`
	ProductModel        string `json:",omitempty"`

	ReleaseVersion          string   `json:",omitempty"`
	ReleaseAconfigValueSets []string `json:",omitempty"`

	ReleaseAconfigFlagDefaultPermission string `json:",omitempty"`

	ReleaseDefaultModuleBuildFromSource *bool `json:",omitempty"`

	CheckVendorSeappViolations *bool `json:",omitempty"`

	BuildFlags map[string]string `json:",omitempty"`

	BuildFlagTypes map[string]string `json:",omitempty"`

	BuildFromSourceStub *bool `json:",omitempty"`

	BuildIgnoreApexContributionContents *bool `json:",omitempty"`

	HiddenapiExportableStubs *bool `json:",omitempty"`

	ExportRuntimeApis *bool `json:",omitempty"`

	AconfigContainerValidation string `json:",omitempty"`

	ProductLocales []string `json:",omitempty"`

	ProductDefaultWifiChannels []string `json:",omitempty"`

	BoardUseVbmetaDigestInFingerprint *bool `json:",omitempty"`

	OemProperties []string `json:",omitempty"`

	ArtTargetIncludeDebugBuild *bool `json:",omitempty"`

	SystemPropFiles    []string `json:",omitempty"`
	SystemExtPropFiles []string `json:",omitempty"`
	ProductPropFiles   []string `json:",omitempty"`
	OdmPropFiles       []string `json:",omitempty"`

	EnableUffdGc *string `json:",omitempty"`
<<<<<<< HEAD
=======

	BoardAvbEnable                         *bool    `json:",omitempty"`
	BoardAvbSystemAddHashtreeFooterArgs    []string `json:",omitempty"`
	DeviceFrameworkCompatibilityMatrixFile []string `json:",omitempty"`
	DeviceProductCompatibilityMatrixFile   []string `json:",omitempty"`

	PartitionVarsForSoongMigrationOnlyDoNotUse PartitionVariables

	ExtraAllowedDepsTxt *string `json:",omitempty"`

	AdbKeys *string `json:",omitempty"`
>>>>>>> 0d8ab3ab
}

type PartitionQualifiedVariablesType struct {
	BuildingImage               bool   `json:",omitempty"`
	BoardErofsCompressor        string `json:",omitempty"`
	BoardErofsCompressHints     string `json:",omitempty"`
	BoardErofsPclusterSize      string `json:",omitempty"`
	BoardExtfsInodeCount        string `json:",omitempty"`
	BoardExtfsRsvPct            string `json:",omitempty"`
	BoardF2fsSloadCompressFlags string `json:",omitempty"`
	BoardFileSystemCompress     string `json:",omitempty"`
	BoardFileSystemType         string `json:",omitempty"`
	BoardJournalSize            string `json:",omitempty"`
	BoardPartitionReservedSize  string `json:",omitempty"`
	BoardPartitionSize          string `json:",omitempty"`
	BoardSquashfsBlockSize      string `json:",omitempty"`
	BoardSquashfsCompressor     string `json:",omitempty"`
	BoardSquashfsCompressorOpt  string `json:",omitempty"`
	BoardSquashfsDisable4kAlign string `json:",omitempty"`
	ProductBaseFsPath           string `json:",omitempty"`
	ProductHeadroom             string `json:",omitempty"`
	ProductVerityPartition      string `json:",omitempty"`

	BoardAvbAddHashtreeFooterArgs string `json:",omitempty"`
	BoardAvbKeyPath               string `json:",omitempty"`
	BoardAvbAlgorithm             string `json:",omitempty"`
	BoardAvbRollbackIndex         string `json:",omitempty"`
	BoardAvbRollbackIndexLocation string `json:",omitempty"`
}

type PartitionVariables struct {
	ProductDirectory            string `json:",omitempty"`
	PartitionQualifiedVariables map[string]PartitionQualifiedVariablesType
	TargetUserimagesUseExt2     bool `json:",omitempty"`
	TargetUserimagesUseExt3     bool `json:",omitempty"`
	TargetUserimagesUseExt4     bool `json:",omitempty"`

	TargetUserimagesSparseExtDisabled      bool `json:",omitempty"`
	TargetUserimagesSparseErofsDisabled    bool `json:",omitempty"`
	TargetUserimagesSparseSquashfsDisabled bool `json:",omitempty"`
	TargetUserimagesSparseF2fsDisabled     bool `json:",omitempty"`

	BoardErofsCompressor           string `json:",omitempty"`
	BoardErofsCompressorHints      string `json:",omitempty"`
	BoardErofsPclusterSize         string `json:",omitempty"`
	BoardErofsShareDupBlocks       string `json:",omitempty"`
	BoardErofsUseLegacyCompression string `json:",omitempty"`
	BoardExt4ShareDupBlocks        string `json:",omitempty"`
	BoardFlashLogicalBlockSize     string `json:",omitempty"`
	BoardFlashEraseBlockSize       string `json:",omitempty"`
	BoardUsesRecoveryAsBoot        bool   `json:",omitempty"`
	ProductUseDynamicPartitionSize bool   `json:",omitempty"`
	CopyImagesForTargetFilesZip    bool   `json:",omitempty"`

	BoardAvbEnable bool `json:",omitempty"`

	ProductPackages      []string `json:",omitempty"`
	ProductPackagesDebug []string `json:",omitempty"`

	ProductCopyFiles map[string]string `json:",omitempty"`
}

func boolPtr(v bool) *bool {
	return &v
}

func intPtr(v int) *int {
	return &v
}

func stringPtr(v string) *string {
	return &v
}

func (v *ProductVariables) SetDefaultConfig() {
	*v = ProductVariables{
		BuildNumberFile: stringPtr("build_number.txt"),

		Platform_version_name:                  stringPtr("S"),
		Platform_base_sdk_extension_version:    intPtr(30),
		Platform_sdk_version:                   intPtr(30),
		Platform_sdk_codename:                  stringPtr("S"),
		Platform_sdk_final:                     boolPtr(false),
		Platform_version_active_codenames:      []string{"S"},
		Platform_version_all_preview_codenames: []string{"S"},

		HostArch:                    stringPtr("x86_64"),
		HostSecondaryArch:           stringPtr("x86"),
		DeviceName:                  stringPtr("generic_arm64"),
		DeviceProduct:               stringPtr("aosp_arm-eng"),
		DeviceArch:                  stringPtr("arm64"),
		DeviceArchVariant:           stringPtr("armv8-a"),
		DeviceCpuVariant:            stringPtr("generic"),
		DeviceAbi:                   []string{"arm64-v8a"},
		DeviceSecondaryArch:         stringPtr("arm"),
		DeviceSecondaryArchVariant:  stringPtr("armv8-a"),
		DeviceSecondaryCpuVariant:   stringPtr("generic"),
		DeviceSecondaryAbi:          []string{"armeabi-v7a", "armeabi"},
		DeviceMaxPageSizeSupported:  stringPtr("4096"),
		DeviceNoBionicPageSizeMacro: boolPtr(false),

		AAPTConfig:          []string{"normal", "large", "xlarge", "hdpi", "xhdpi", "xxhdpi"},
		AAPTPreferredConfig: stringPtr("xhdpi"),
		AAPTCharacteristics: stringPtr("nosdcard"),
		AAPTPrebuiltDPI:     []string{"xhdpi", "xxhdpi"},

		Malloc_low_memory:            boolPtr(false),
		Malloc_zero_contents:         boolPtr(true),
		Malloc_pattern_fill_contents: boolPtr(false),
		Safestack:                    boolPtr(false),
		TrimmedApex:                  boolPtr(false),
		Build_from_text_stub:         boolPtr(false),

		BootJars:     ConfiguredJarList{apexes: []string{}, jars: []string{}},
		ApexBootJars: ConfiguredJarList{apexes: []string{}, jars: []string{}},
	}

	if runtime.GOOS == "linux" {
		v.CrossHost = stringPtr("windows")
		v.CrossHostArch = stringPtr("x86")
		v.CrossHostSecondaryArch = stringPtr("x86_64")
	}
}

func (this *ProductVariables) GetBuildFlagBool(flag string) bool {
	val, ok := this.BuildFlags[flag]
	if !ok {
		return false
	}
	return val == "true"
}

func VariableMutator(mctx BottomUpMutatorContext) {
	var module Module
	var ok bool
	if module, ok = mctx.Module().(Module); !ok {
		return
	}

	// TODO: depend on config variable, create variants, propagate variants up tree
	a := module.base()

	if a.variableProperties == nil {
		return
	}

	variableValues := reflect.ValueOf(a.variableProperties).Elem().FieldByName("Product_variables")

	productVariables := reflect.ValueOf(mctx.Config().productVariables)

	for i := 0; i < variableValues.NumField(); i++ {
		variableValue := variableValues.Field(i)
		name := variableValues.Type().Field(i).Name
		property := "product_variables." + proptools.PropertyNameForField(name)

		// Check that the variable was set for the product
		val := productVariables.FieldByName(name)
		if !val.IsValid() || val.Kind() != reflect.Ptr || val.IsNil() {
			continue
		}

		val = val.Elem()

		// For bools, check that the value is true
		if val.Kind() == reflect.Bool && val.Bool() == false {
			continue
		}

		// Check if any properties were set for the module
		if variableValue.IsZero() {
			continue
		}
		a.setVariableProperties(mctx, property, variableValue, val.Interface())
	}
}

func (m *ModuleBase) setVariableProperties(ctx BottomUpMutatorContext,
	prefix string, productVariablePropertyValue reflect.Value, variableValue interface{}) {

	printfIntoProperties(ctx, prefix, productVariablePropertyValue, variableValue)

	err := proptools.AppendMatchingProperties(m.GetProperties(),
		productVariablePropertyValue.Addr().Interface(), nil)
	if err != nil {
		if propertyErr, ok := err.(*proptools.ExtendPropertyError); ok {
			ctx.PropertyErrorf(propertyErr.Property, "%s", propertyErr.Err.Error())
		} else {
			panic(err)
		}
	}
}

func printfIntoPropertiesError(ctx BottomUpMutatorContext, prefix string,
	productVariablePropertyValue reflect.Value, i int, err error) {

	field := productVariablePropertyValue.Type().Field(i).Name
	property := prefix + "." + proptools.PropertyNameForField(field)
	ctx.PropertyErrorf(property, "%s", err)
}

func printfIntoProperties(ctx BottomUpMutatorContext, prefix string,
	productVariablePropertyValue reflect.Value, variableValue interface{}) {

	for i := 0; i < productVariablePropertyValue.NumField(); i++ {
		propertyValue := productVariablePropertyValue.Field(i)
		kind := propertyValue.Kind()
		if kind == reflect.Ptr {
			if propertyValue.IsNil() {
				continue
			}
			propertyValue = propertyValue.Elem()
		}
		switch propertyValue.Kind() {
		case reflect.String:
			err := printfIntoProperty(propertyValue, variableValue)
			if err != nil {
				printfIntoPropertiesError(ctx, prefix, productVariablePropertyValue, i, err)
			}
		case reflect.Slice:
			for j := 0; j < propertyValue.Len(); j++ {
				err := printfIntoProperty(propertyValue.Index(j), variableValue)
				if err != nil {
					printfIntoPropertiesError(ctx, prefix, productVariablePropertyValue, i, err)
				}
			}
		case reflect.Bool:
			// Nothing
		case reflect.Struct:
			printfIntoProperties(ctx, prefix, propertyValue, variableValue)
		default:
			panic(fmt.Errorf("unsupported field kind %q", propertyValue.Kind()))
		}
	}
}

func printfIntoProperty(propertyValue reflect.Value, variableValue interface{}) error {
	s := propertyValue.String()

	count := strings.Count(s, "%")
	if count == 0 {
		return nil
	}

	if count > 1 {
		return fmt.Errorf("product variable properties only support a single '%%'")
	}

	if strings.Contains(s, "%d") {
		switch v := variableValue.(type) {
		case int:
			// Nothing
		case bool:
			if v {
				variableValue = 1
			} else {
				variableValue = 0
			}
		default:
			return fmt.Errorf("unsupported type %T for %%d", variableValue)
		}
	} else if strings.Contains(s, "%s") {
		switch variableValue.(type) {
		case string:
			// Nothing
		default:
			return fmt.Errorf("unsupported type %T for %%s", variableValue)
		}
	} else {
		return fmt.Errorf("unsupported %% in product variable property")
	}

	propertyValue.Set(reflect.ValueOf(fmt.Sprintf(s, variableValue)))

	return nil
}

var variablePropTypeMap OncePer

// sliceToTypeArray takes a slice of property structs and returns a reflection created array containing the
// reflect.Types of each property struct.  The result can be used as a key in a map.
func sliceToTypeArray(s []interface{}) interface{} {
	// Create an array using reflection whose length is the length of the input slice
	ret := reflect.New(reflect.ArrayOf(len(s), reflect.TypeOf(reflect.TypeOf(0)))).Elem()
	for i, e := range s {
		ret.Index(i).Set(reflect.ValueOf(reflect.TypeOf(e)))
	}
	return ret.Interface()
}

func initProductVariableModule(m Module) {
	base := m.base()

	// Allow tests to override the default product variables
	if base.variableProperties == nil {
		base.variableProperties = defaultProductVariables
	}
	// Filter the product variables properties to the ones that exist on this module
	base.variableProperties = createVariableProperties(m.GetProperties(), base.variableProperties)
	if base.variableProperties != nil {
		m.AddProperties(base.variableProperties)
	}
}

// createVariableProperties takes the list of property structs for a module and returns a property struct that
// contains the product variable properties that exist in the property structs, or nil if there are none.  It
// caches the result.
func createVariableProperties(moduleTypeProps []interface{}, productVariables interface{}) interface{} {
	// Convert the moduleTypeProps to an array of reflect.Types that can be used as a key in the OncePer.
	key := sliceToTypeArray(moduleTypeProps)

	// Use the variablePropTypeMap OncePer to cache the result for each set of property struct types.
	typ, _ := variablePropTypeMap.Once(NewCustomOnceKey(key), func() interface{} {
		// Compute the filtered property struct type.
		return createVariablePropertiesType(moduleTypeProps, productVariables)
	}).(reflect.Type)

	if typ == nil {
		return nil
	}

	// Create a new pointer to a filtered property struct.
	return reflect.New(typ).Interface()
}

// createVariablePropertiesType creates a new type that contains only the product variable properties that exist in
// a list of property structs.
func createVariablePropertiesType(moduleTypeProps []interface{}, productVariables interface{}) reflect.Type {
	typ, _ := proptools.FilterPropertyStruct(reflect.TypeOf(productVariables),
		func(field reflect.StructField, prefix string) (bool, reflect.StructField) {
			// Filter function, returns true if the field should be in the resulting struct
			if prefix == "" {
				// Keep the top level Product_variables field
				return true, field
			}
			_, rest := splitPrefix(prefix)
			if rest == "" {
				// Keep the 2nd level field (i.e. Product_variables.Eng)
				return true, field
			}

			// Strip off the first 2 levels of the prefix
			_, prefix = splitPrefix(rest)

			for _, p := range moduleTypeProps {
				if fieldExistsByNameRecursive(reflect.TypeOf(p).Elem(), prefix, field.Name) {
					// Keep any fields that exist in one of the property structs
					return true, field
				}
			}

			return false, field
		})
	return typ
}

func splitPrefix(prefix string) (first, rest string) {
	index := strings.IndexByte(prefix, '.')
	if index == -1 {
		return prefix, ""
	}
	return prefix[:index], prefix[index+1:]
}

func fieldExistsByNameRecursive(t reflect.Type, prefix, name string) bool {
	if t.Kind() != reflect.Struct {
		panic(fmt.Errorf("fieldExistsByNameRecursive can only be called on a reflect.Struct"))
	}

	if prefix != "" {
		split := strings.SplitN(prefix, ".", 2)
		firstPrefix := split[0]
		rest := ""
		if len(split) > 1 {
			rest = split[1]
		}
		f, exists := t.FieldByName(firstPrefix)
		if !exists {
			return false
		}
		ft := f.Type
		if ft.Kind() == reflect.Ptr {
			ft = ft.Elem()
		}
		if ft.Kind() != reflect.Struct {
			panic(fmt.Errorf("field %q in %q is not a struct", firstPrefix, t))
		}
		return fieldExistsByNameRecursive(ft, rest, name)
	} else {
		_, exists := t.FieldByName(name)
		return exists
	}
}<|MERGE_RESOLUTION|>--- conflicted
+++ resolved
@@ -523,8 +523,6 @@
 	OdmPropFiles       []string `json:",omitempty"`
 
 	EnableUffdGc *string `json:",omitempty"`
-<<<<<<< HEAD
-=======
 
 	BoardAvbEnable                         *bool    `json:",omitempty"`
 	BoardAvbSystemAddHashtreeFooterArgs    []string `json:",omitempty"`
@@ -536,7 +534,6 @@
 	ExtraAllowedDepsTxt *string `json:",omitempty"`
 
 	AdbKeys *string `json:",omitempty"`
->>>>>>> 0d8ab3ab
 }
 
 type PartitionQualifiedVariablesType struct {
