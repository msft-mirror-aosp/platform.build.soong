--- conflicted
+++ resolved
@@ -135,8 +135,6 @@
 	}
 }
 
-<<<<<<< HEAD
-=======
 func (m *ComplianceMetadataInfo) ToGob() *complianceMetadataInfoGob {
 	return &complianceMetadataInfoGob{
 		Properties: m.properties,
@@ -155,7 +153,6 @@
 	return blueprint.CustomGobDecode[complianceMetadataInfoGob](data, c)
 }
 
->>>>>>> 0d8ab3ab
 func (c *ComplianceMetadataInfo) SetStringValue(propertyName string, value string) {
 	if !slices.Contains(COMPLIANCE_METADATA_PROPS, propertyName) {
 		panic(fmt.Errorf("Unknown metadata property: %s.", propertyName))
