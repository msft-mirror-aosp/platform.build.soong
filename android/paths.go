--- conflicted
+++ resolved
@@ -1839,8 +1839,6 @@
 	fullPath string
 }
 
-<<<<<<< HEAD
-=======
 type installPathGob struct {
 	BasePath     basePath
 	SoongOutDir  string
@@ -1878,7 +1876,6 @@
 	return blueprint.CustomGobDecode[installPathGob](data, p)
 }
 
->>>>>>> 0d8ab3ab
 // Will panic if called from outside a test environment.
 func ensureTestOnly() {
 	if PrefixInList(os.Args, "-test.") {
