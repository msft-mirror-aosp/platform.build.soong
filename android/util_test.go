// Copyright 2017 Google Inc. All rights reserved.
//
// Licensed under the Apache License, Version 2.0 (the "License");
// you may not use this file except in compliance with the License.
// You may obtain a copy of the License at
//
//     http://www.apache.org/licenses/LICENSE-2.0
//
// Unless required by applicable law or agreed to in writing, software
// distributed under the License is distributed on an "AS IS" BASIS,
// WITHOUT WARRANTIES OR CONDITIONS OF ANY KIND, either express or implied.
// See the License for the specific language governing permissions and
// limitations under the License.

package android

import (
	"fmt"
	"reflect"
	"testing"
)

var firstUniqueStringsTestCases = []struct {
	in  []string
	out []string
}{
	{
		in:  []string{"a"},
		out: []string{"a"},
	},
	{
		in:  []string{"a", "b"},
		out: []string{"a", "b"},
	},
	{
		in:  []string{"a", "a"},
		out: []string{"a"},
	},
	{
		in:  []string{"a", "b", "a"},
		out: []string{"a", "b"},
	},
	{
		in:  []string{"b", "a", "a"},
		out: []string{"b", "a"},
	},
	{
		in:  []string{"a", "a", "b"},
		out: []string{"a", "b"},
	},
	{
		in:  []string{"a", "b", "a", "b"},
		out: []string{"a", "b"},
	},
	{
		in:  []string{"liblog", "libdl", "libc++", "libdl", "libc", "libm"},
		out: []string{"liblog", "libdl", "libc++", "libc", "libm"},
	},
}

func TestFirstUniqueStrings(t *testing.T) {
	for _, testCase := range firstUniqueStringsTestCases {
		out := FirstUniqueStrings(testCase.in)
		if !reflect.DeepEqual(out, testCase.out) {
			t.Errorf("incorrect output:")
			t.Errorf("     input: %#v", testCase.in)
			t.Errorf("  expected: %#v", testCase.out)
			t.Errorf("       got: %#v", out)
		}
	}
}

var lastUniqueStringsTestCases = []struct {
	in  []string
	out []string
}{
	{
		in:  []string{"a"},
		out: []string{"a"},
	},
	{
		in:  []string{"a", "b"},
		out: []string{"a", "b"},
	},
	{
		in:  []string{"a", "a"},
		out: []string{"a"},
	},
	{
		in:  []string{"a", "b", "a"},
		out: []string{"b", "a"},
	},
	{
		in:  []string{"b", "a", "a"},
		out: []string{"b", "a"},
	},
	{
		in:  []string{"a", "a", "b"},
		out: []string{"a", "b"},
	},
	{
		in:  []string{"a", "b", "a", "b"},
		out: []string{"a", "b"},
	},
	{
		in:  []string{"liblog", "libdl", "libc++", "libdl", "libc", "libm"},
		out: []string{"liblog", "libc++", "libdl", "libc", "libm"},
	},
}

func TestLastUniqueStrings(t *testing.T) {
	for _, testCase := range lastUniqueStringsTestCases {
		out := LastUniqueStrings(testCase.in)
		if !reflect.DeepEqual(out, testCase.out) {
			t.Errorf("incorrect output:")
			t.Errorf("     input: %#v", testCase.in)
			t.Errorf("  expected: %#v", testCase.out)
			t.Errorf("       got: %#v", out)
		}
	}
}

func TestJoinWithPrefix(t *testing.T) {
	testcases := []struct {
		name     string
		input    []string
		expected string
	}{
		{
			name:     "zero_inputs",
			input:    []string{},
			expected: "",
		},
		{
			name:     "one_input",
			input:    []string{"a"},
			expected: "prefix:a",
		},
		{
			name:     "two_inputs",
			input:    []string{"a", "b"},
			expected: "prefix:a prefix:b",
		},
	}

	prefix := "prefix:"

	for _, testCase := range testcases {
		t.Run(testCase.name, func(t *testing.T) {
			out := JoinWithPrefix(testCase.input, prefix)
			if out != testCase.expected {
				t.Errorf("incorrect output:")
				t.Errorf("     input: %#v", testCase.input)
				t.Errorf("    prefix: %#v", prefix)
				t.Errorf("  expected: %#v", testCase.expected)
				t.Errorf("       got: %#v", out)
			}
		})
	}
}

func TestIndexList(t *testing.T) {
	input := []string{"a", "b", "c"}

	testcases := []struct {
		key      string
		expected int
	}{
		{
			key:      "a",
			expected: 0,
		},
		{
			key:      "b",
			expected: 1,
		},
		{
			key:      "c",
			expected: 2,
		},
		{
			key:      "X",
			expected: -1,
		},
	}

	for _, testCase := range testcases {
		t.Run(testCase.key, func(t *testing.T) {
			out := IndexList(testCase.key, input)
			if out != testCase.expected {
				t.Errorf("incorrect output:")
				t.Errorf("       key: %#v", testCase.key)
				t.Errorf("     input: %#v", input)
				t.Errorf("  expected: %#v", testCase.expected)
				t.Errorf("       got: %#v", out)
			}
		})
	}
}

func TestInList(t *testing.T) {
	input := []string{"a"}

	testcases := []struct {
		key      string
		expected bool
	}{
		{
			key:      "a",
			expected: true,
		},
		{
			key:      "X",
			expected: false,
		},
	}

	for _, testCase := range testcases {
		t.Run(testCase.key, func(t *testing.T) {
			out := InList(testCase.key, input)
			if out != testCase.expected {
				t.Errorf("incorrect output:")
				t.Errorf("       key: %#v", testCase.key)
				t.Errorf("     input: %#v", input)
				t.Errorf("  expected: %#v", testCase.expected)
				t.Errorf("       got: %#v", out)
			}
		})
	}
}

func TestPrefixInList(t *testing.T) {
	prefixes := []string{"a", "b"}

	testcases := []struct {
		str      string
		expected bool
	}{
		{
			str:      "a-example",
			expected: true,
		},
		{
			str:      "b-example",
			expected: true,
		},
		{
			str:      "X-example",
			expected: false,
		},
	}

	for _, testCase := range testcases {
		t.Run(testCase.str, func(t *testing.T) {
			out := PrefixInList(testCase.str, prefixes)
			if out != testCase.expected {
				t.Errorf("incorrect output:")
				t.Errorf("       str: %#v", testCase.str)
				t.Errorf("  prefixes: %#v", prefixes)
				t.Errorf("  expected: %#v", testCase.expected)
				t.Errorf("       got: %#v", out)
			}
		})
	}
}

func TestFilterList(t *testing.T) {
	input := []string{"a", "b", "c", "c", "b", "d", "a"}
	filter := []string{"a", "c"}
	remainder, filtered := FilterList(input, filter)

	expected := []string{"b", "b", "d"}
	if !reflect.DeepEqual(remainder, expected) {
		t.Errorf("incorrect remainder output:")
		t.Errorf("     input: %#v", input)
		t.Errorf("    filter: %#v", filter)
		t.Errorf("  expected: %#v", expected)
		t.Errorf("       got: %#v", remainder)
	}

	expected = []string{"a", "c", "c", "a"}
	if !reflect.DeepEqual(filtered, expected) {
		t.Errorf("incorrect filtered output:")
		t.Errorf("     input: %#v", input)
		t.Errorf("    filter: %#v", filter)
		t.Errorf("  expected: %#v", expected)
		t.Errorf("       got: %#v", filtered)
	}
}

func TestRemoveListFromList(t *testing.T) {
	input := []string{"a", "b", "c", "d", "a", "c", "d"}
	filter := []string{"a", "c"}
	expected := []string{"b", "d", "d"}
	out := RemoveListFromList(input, filter)
	if !reflect.DeepEqual(out, expected) {
		t.Errorf("incorrect output:")
		t.Errorf("     input: %#v", input)
		t.Errorf("    filter: %#v", filter)
		t.Errorf("  expected: %#v", expected)
		t.Errorf("       got: %#v", out)
	}
}

func TestRemoveFromList(t *testing.T) {
	testcases := []struct {
		name          string
		key           string
		input         []string
		expectedFound bool
		expectedOut   []string
	}{
		{
			name:          "remove_one_match",
			key:           "a",
			input:         []string{"a", "b", "c"},
			expectedFound: true,
			expectedOut:   []string{"b", "c"},
		},
		{
			name:          "remove_three_matches",
			key:           "a",
			input:         []string{"a", "b", "a", "c", "a"},
			expectedFound: true,
			expectedOut:   []string{"b", "c"},
		},
		{
			name:          "remove_zero_matches",
			key:           "X",
			input:         []string{"a", "b", "a", "c", "a"},
			expectedFound: false,
			expectedOut:   []string{"a", "b", "a", "c", "a"},
		},
		{
			name:          "remove_all_matches",
			key:           "a",
			input:         []string{"a", "a", "a", "a"},
			expectedFound: true,
			expectedOut:   []string{},
		},
	}

	for _, testCase := range testcases {
		t.Run(testCase.name, func(t *testing.T) {
			found, out := RemoveFromList(testCase.key, testCase.input)
			if found != testCase.expectedFound {
				t.Errorf("incorrect output:")
				t.Errorf("       key: %#v", testCase.key)
				t.Errorf("     input: %#v", testCase.input)
				t.Errorf("  expected: %#v", testCase.expectedFound)
				t.Errorf("       got: %#v", found)
			}
			if !reflect.DeepEqual(out, testCase.expectedOut) {
				t.Errorf("incorrect output:")
				t.Errorf("       key: %#v", testCase.key)
				t.Errorf("     input: %#v", testCase.input)
				t.Errorf("  expected: %#v", testCase.expectedOut)
				t.Errorf("       got: %#v", out)
			}
		})
	}
}

func ExampleCopyOf() {
	a := []string{"1", "2", "3"}
	b := CopyOf(a)
	a[0] = "-1"
	fmt.Printf("a = %q\n", a)
	fmt.Printf("b = %q\n", b)

	// Output:
	// a = ["-1" "2" "3"]
	// b = ["1" "2" "3"]
}

func ExampleCopyOf_append() {
	a := make([]string, 1, 2)
	a[0] = "foo"

	fmt.Println("Without CopyOf:")
	b := append(a, "bar")
	c := append(a, "baz")
	fmt.Printf("a = %q\n", a)
	fmt.Printf("b = %q\n", b)
	fmt.Printf("c = %q\n", c)

	a = make([]string, 1, 2)
	a[0] = "foo"

	fmt.Println("With CopyOf:")
	b = append(CopyOf(a), "bar")
	c = append(CopyOf(a), "baz")
	fmt.Printf("a = %q\n", a)
	fmt.Printf("b = %q\n", b)
	fmt.Printf("c = %q\n", c)

	// Output:
	// Without CopyOf:
	// a = ["foo"]
	// b = ["foo" "baz"]
	// c = ["foo" "baz"]
	// With CopyOf:
	// a = ["foo"]
	// b = ["foo" "bar"]
	// c = ["foo" "baz"]
}

<<<<<<< HEAD
func TestSplitFileExt(t *testing.T) {
	t.Run("soname with version", func(t *testing.T) {
		root, suffix, ext := SplitFileExt("libtest.so.1.0.30")
		expected := "libtest"
		if root != expected {
			t.Errorf("root should be %q but got %q", expected, root)
		}
		expected = ".so.1.0.30"
		if suffix != expected {
			t.Errorf("suffix should be %q but got %q", expected, suffix)
		}
		expected = ".so"
		if ext != expected {
			t.Errorf("ext should be %q but got %q", expected, ext)
		}
	})

	t.Run("soname with svn version", func(t *testing.T) {
		root, suffix, ext := SplitFileExt("libtest.so.1svn")
		expected := "libtest"
		if root != expected {
			t.Errorf("root should be %q but got %q", expected, root)
		}
		expected = ".so.1svn"
		if suffix != expected {
			t.Errorf("suffix should be %q but got %q", expected, suffix)
		}
		expected = ".so"
		if ext != expected {
			t.Errorf("ext should be %q but got %q", expected, ext)
		}
	})

	t.Run("version numbers in the middle should be ignored", func(t *testing.T) {
		root, suffix, ext := SplitFileExt("libtest.1.0.30.so")
		expected := "libtest.1.0.30"
		if root != expected {
			t.Errorf("root should be %q but got %q", expected, root)
		}
		expected = ".so"
		if suffix != expected {
			t.Errorf("suffix should be %q but got %q", expected, suffix)
		}
		expected = ".so"
		if ext != expected {
			t.Errorf("ext should be %q but got %q", expected, ext)
		}
	})

	t.Run("no known file extension", func(t *testing.T) {
		root, suffix, ext := SplitFileExt("test.exe")
		expected := "test"
		if root != expected {
			t.Errorf("root should be %q but got %q", expected, root)
		}
		expected = ".exe"
		if suffix != expected {
			t.Errorf("suffix should be %q but got %q", expected, suffix)
		}
		if ext != expected {
			t.Errorf("ext should be %q but got %q", expected, ext)
		}
	})
}

=======
>>>>>>> 8ee870a5
func Test_Shard(t *testing.T) {
	type args struct {
		strings   []string
		shardSize int
	}
	tests := []struct {
		name string
		args args
		want [][]string
	}{
		{
			name: "empty",
			args: args{
				strings:   nil,
				shardSize: 1,
			},
			want: [][]string(nil),
		},
		{
			name: "single shard",
			args: args{
				strings:   []string{"a", "b"},
				shardSize: 2,
			},
			want: [][]string{{"a", "b"}},
		},
		{
			name: "single short shard",
			args: args{
				strings:   []string{"a", "b"},
				shardSize: 3,
			},
			want: [][]string{{"a", "b"}},
		},
		{
			name: "shard per input",
			args: args{
				strings:   []string{"a", "b", "c"},
				shardSize: 1,
			},
			want: [][]string{{"a"}, {"b"}, {"c"}},
		},
		{
			name: "balanced shards",
			args: args{
				strings:   []string{"a", "b", "c", "d"},
				shardSize: 2,
			},
			want: [][]string{{"a", "b"}, {"c", "d"}},
		},
		{
			name: "unbalanced shards",
			args: args{
				strings:   []string{"a", "b", "c"},
				shardSize: 2,
			},
			want: [][]string{{"a", "b"}, {"c"}},
		},
	}
	for _, tt := range tests {
		t.Run(tt.name, func(t *testing.T) {
			t.Run("strings", func(t *testing.T) {
				if got := ShardStrings(tt.args.strings, tt.args.shardSize); !reflect.DeepEqual(got, tt.want) {
					t.Errorf("ShardStrings(%v, %v) = %v, want %v",
						tt.args.strings, tt.args.shardSize, got, tt.want)
				}
			})

			t.Run("paths", func(t *testing.T) {
				stringsToPaths := func(strings []string) Paths {
					if strings == nil {
						return nil
					}
					paths := make(Paths, len(strings))
					for i, s := range strings {
						paths[i] = PathForTesting(s)
					}
					return paths
				}

				paths := stringsToPaths(tt.args.strings)

				var want []Paths
				if sWant := tt.want; sWant != nil {
					want = make([]Paths, len(sWant))
					for i, w := range sWant {
						want[i] = stringsToPaths(w)
					}
				}

				if got := ShardPaths(paths, tt.args.shardSize); !reflect.DeepEqual(got, want) {
					t.Errorf("ShardPaths(%v, %v) = %v, want %v",
						paths, tt.args.shardSize, got, want)
				}
			})
		})
	}
}<|MERGE_RESOLUTION|>--- conflicted
+++ resolved
@@ -405,74 +405,6 @@
 	// c = ["foo" "baz"]
 }
 
-<<<<<<< HEAD
-func TestSplitFileExt(t *testing.T) {
-	t.Run("soname with version", func(t *testing.T) {
-		root, suffix, ext := SplitFileExt("libtest.so.1.0.30")
-		expected := "libtest"
-		if root != expected {
-			t.Errorf("root should be %q but got %q", expected, root)
-		}
-		expected = ".so.1.0.30"
-		if suffix != expected {
-			t.Errorf("suffix should be %q but got %q", expected, suffix)
-		}
-		expected = ".so"
-		if ext != expected {
-			t.Errorf("ext should be %q but got %q", expected, ext)
-		}
-	})
-
-	t.Run("soname with svn version", func(t *testing.T) {
-		root, suffix, ext := SplitFileExt("libtest.so.1svn")
-		expected := "libtest"
-		if root != expected {
-			t.Errorf("root should be %q but got %q", expected, root)
-		}
-		expected = ".so.1svn"
-		if suffix != expected {
-			t.Errorf("suffix should be %q but got %q", expected, suffix)
-		}
-		expected = ".so"
-		if ext != expected {
-			t.Errorf("ext should be %q but got %q", expected, ext)
-		}
-	})
-
-	t.Run("version numbers in the middle should be ignored", func(t *testing.T) {
-		root, suffix, ext := SplitFileExt("libtest.1.0.30.so")
-		expected := "libtest.1.0.30"
-		if root != expected {
-			t.Errorf("root should be %q but got %q", expected, root)
-		}
-		expected = ".so"
-		if suffix != expected {
-			t.Errorf("suffix should be %q but got %q", expected, suffix)
-		}
-		expected = ".so"
-		if ext != expected {
-			t.Errorf("ext should be %q but got %q", expected, ext)
-		}
-	})
-
-	t.Run("no known file extension", func(t *testing.T) {
-		root, suffix, ext := SplitFileExt("test.exe")
-		expected := "test"
-		if root != expected {
-			t.Errorf("root should be %q but got %q", expected, root)
-		}
-		expected = ".exe"
-		if suffix != expected {
-			t.Errorf("suffix should be %q but got %q", expected, suffix)
-		}
-		if ext != expected {
-			t.Errorf("ext should be %q but got %q", expected, ext)
-		}
-	})
-}
-
-=======
->>>>>>> 8ee870a5
 func Test_Shard(t *testing.T) {
 	type args struct {
 		strings   []string
