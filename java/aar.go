--- conflicted
+++ resolved
@@ -458,6 +458,7 @@
 			packageName:        a.manifestValues.applicationId,
 		}
 		a.mergedManifestFile = manifestMerger(ctx, transitiveManifestPaths[0], manifestMergerParams)
+		ctx.CheckbuildFile(a.mergedManifestFile)
 		if !a.isLibrary {
 			// Only use the merged manifest for applications.  For libraries, the transitive closure of manifests
 			// will be propagated to the final application and merged there.  The merged manifest for libraries is
@@ -592,6 +593,8 @@
 	aapt2Link(ctx, packageRes, srcJar, proguardOptionsFile, rTxt,
 		linkFlags, linkDeps, compiledRes, compiledOverlay, transitiveAssets, splitPackages,
 		opts.aconfigTextFiles)
+	ctx.CheckbuildFile(packageRes)
+
 	// Extract assets from the resource package output so that they can be used later in aapt2link
 	// for modules that depend on this one.
 	if android.PrefixInList(linkFlags, "-A ") {
@@ -936,13 +939,12 @@
 		extraSrcJars = android.Paths{a.aapt.aaptSrcJar}
 	}
 
-	a.Module.compile(ctx, extraSrcJars, extraClasspathJars, extraCombinedJars)
+	a.Module.compile(ctx, extraSrcJars, extraClasspathJars, extraCombinedJars, nil)
 
 	a.aarFile = android.PathForModuleOut(ctx, ctx.ModuleName()+".aar")
 	var res android.Paths
 	if a.androidLibraryProperties.BuildAAR {
 		BuildAAR(ctx, a.aarFile, a.outputFile, a.manifestPath, a.rTxt, res)
-		ctx.CheckbuildFile(a.aarFile)
 	}
 
 	prebuiltJniPackages := android.Paths{}
@@ -1046,7 +1048,7 @@
 	// Functionality common to Module and Import.
 	embeddableInModuleAndImport
 
-	providesTransitiveHeaderJars
+	providesTransitiveHeaderJarsForR8
 
 	properties AARImportProperties
 
@@ -1307,10 +1309,12 @@
 	transitiveAssets := android.ReverseSliceInPlace(staticDeps.assets())
 	aapt2Link(ctx, exportPackage, nil, proguardOptionsFile, aaptRTxt,
 		linkFlags, linkDeps, nil, overlayRes, transitiveAssets, nil, nil)
+	ctx.CheckbuildFile(exportPackage)
 	a.exportPackage = exportPackage
 
 	rJar := android.PathForModuleOut(ctx, "busybox/R.jar")
 	resourceProcessorBusyBoxGenerateBinaryR(ctx, a.rTxt, a.manifest, rJar, nil, true, nil, false)
+	ctx.CheckbuildFile(rJar)
 	a.rJar = rJar
 
 	aapt2ExtractExtraPackages(ctx, extraAaptPackagesFile, a.rJar)
@@ -1341,7 +1345,7 @@
 	android.WriteFileRule(ctx, transitiveAaptResourcePackagesFile, strings.Join(transitiveAaptResourcePackages, "\n"))
 	a.transitiveAaptResourcePackagesFile = transitiveAaptResourcePackagesFile
 
-	a.collectTransitiveHeaderJars(ctx)
+	a.collectTransitiveHeaderJarsForR8(ctx)
 
 	a.classLoaderContexts = a.usesLibrary.classLoaderContextForUsesLibDeps(ctx)
 
@@ -1446,16 +1450,6 @@
 		a.headerJarFile = headerJars[0]
 	}
 
-<<<<<<< HEAD
-	android.SetProvider(ctx, JavaInfoProvider, &JavaInfo{
-		HeaderJars:                     android.PathsIfNonNil(a.headerJarFile),
-		ResourceJars:                   android.PathsIfNonNil(resourceJarFile),
-		TransitiveLibsHeaderJars:       a.transitiveLibsHeaderJars,
-		TransitiveStaticLibsHeaderJars: a.transitiveStaticLibsHeaderJars,
-		ImplementationAndResourcesJars: android.PathsIfNonNil(a.implementationAndResourcesJarFile),
-		ImplementationJars:             android.PathsIfNonNil(a.implementationJarFile),
-		StubsLinkType:                  Implementation,
-=======
 	if ctx.Config().UseTransitiveJarsInClasspath() {
 		ctx.CheckbuildFile(classpathFile)
 	} else {
@@ -1475,7 +1469,6 @@
 		ImplementationAndResourcesJars:         android.PathsIfNonNil(a.implementationAndResourcesJarFile),
 		ImplementationJars:                     android.PathsIfNonNil(a.implementationJarFile),
 		StubsLinkType:                          Implementation,
->>>>>>> 0d8ab3ab
 		// TransitiveAconfigFiles: // TODO(b/289117800): LOCAL_ACONFIG_FILES for prebuilts
 	})
 
