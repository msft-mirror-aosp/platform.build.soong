// Copyright 2021 Google Inc. All rights reserved.
//
// Licensed under the Apache License, Version 2.0 (the "License");
// you may not use this file except in compliance with the License.
// You may obtain a copy of the License at
//
//     http://www.apache.org/licenses/LICENSE-2.0
//
// Unless required by applicable law or agreed to in writing, software
// distributed under the License is distributed on an "AS IS" BASIS,
// WITHOUT WARRANTIES OR CONDITIONS OF ANY KIND, either express or implied.
// See the License for the specific language governing permissions and
// limitations under the License.

package java

import (
	"fmt"
	"path/filepath"
	"regexp"
	"strings"

	"github.com/google/blueprint/proptools"

	"android/soong/android"
	"android/soong/java/config"
	"android/soong/remoteexec"
)

// The values allowed for Droidstubs' Api_levels_sdk_type
var allowedApiLevelSdkTypes = []string{"public", "system", "module-lib", "system-server"}

type StubsType int

const (
	Everything StubsType = iota
	Runtime
	Exportable
	Unavailable
)

func (s StubsType) String() string {
	switch s {
	case Everything:
		return "everything"
	case Runtime:
		return "runtime"
	case Exportable:
		return "exportable"
	default:
		return ""
	}
}

func StringToStubsType(s string) StubsType {
	switch strings.ToLower(s) {
	case Everything.String():
		return Everything
	case Runtime.String():
		return Runtime
	case Exportable.String():
		return Exportable
	default:
		return Unavailable
	}
}

func init() {
	RegisterStubsBuildComponents(android.InitRegistrationContext)
}

func RegisterStubsBuildComponents(ctx android.RegistrationContext) {
	ctx.RegisterModuleType("stubs_defaults", StubsDefaultsFactory)

	ctx.RegisterModuleType("droidstubs", DroidstubsFactory)
	ctx.RegisterModuleType("droidstubs_host", DroidstubsHostFactory)

	ctx.RegisterModuleType("prebuilt_stubs_sources", PrebuiltStubsSourcesFactory)
}

type stubsArtifacts struct {
	nullabilityWarningsFile android.WritablePath
	annotationsZip          android.WritablePath
	apiVersionsXml          android.WritablePath
	metadataZip             android.WritablePath
	metadataDir             android.WritablePath
}

// Droidstubs
type Droidstubs struct {
	Javadoc
	embeddableInModuleAndImport

	properties     DroidstubsProperties
	apiFile        android.Path
	removedApiFile android.Path

	checkCurrentApiTimestamp      android.WritablePath
	updateCurrentApiTimestamp     android.WritablePath
	checkLastReleasedApiTimestamp android.WritablePath
	apiLintTimestamp              android.WritablePath
	apiLintReport                 android.WritablePath

	checkNullabilityWarningsTimestamp android.WritablePath

	everythingArtifacts stubsArtifacts
	exportableArtifacts stubsArtifacts

	exportableApiFile        android.WritablePath
	exportableRemovedApiFile android.WritablePath
}

type DroidstubsProperties struct {
	// The generated public API filename by Metalava, defaults to <module>_api.txt
	Api_filename *string

	// the generated removed API filename by Metalava, defaults to <module>_removed.txt
	Removed_api_filename *string

	Check_api struct {
		Last_released ApiToCheck

		Current ApiToCheck

		Api_lint struct {
			Enabled *bool

			// If set, performs api_lint on any new APIs not found in the given signature file
			New_since *string `android:"path"`

			// If not blank, path to the baseline txt file for approved API lint violations.
			Baseline_file *string `android:"path"`
		}
	}

	// user can specify the version of previous released API file in order to do compatibility check.
	Previous_api *string `android:"path"`

	// is set to true, Metalava will allow framework SDK to contain annotations.
	Annotations_enabled *bool

	// a list of top-level directories containing files to merge qualifier annotations (i.e. those intended to be included in the stubs written) from.
	Merge_annotations_dirs []string

	// a list of top-level directories containing Java stub files to merge show/hide annotations from.
	Merge_inclusion_annotations_dirs []string

	// a file containing a list of classes to do nullability validation for.
	Validate_nullability_from_list *string

	// a file containing expected warnings produced by validation of nullability annotations.
	Check_nullability_warnings *string

	// if set to true, allow Metalava to generate doc_stubs source files. Defaults to false.
	Create_doc_stubs *bool

	// if set to true, cause Metalava to output Javadoc comments in the stubs source files. Defaults to false.
	// Has no effect if create_doc_stubs: true.
	Output_javadoc_comments *bool

	// if set to false then do not write out stubs. Defaults to true.
	//
	// TODO(b/146727827): Remove capability when we do not need to generate stubs and API separately.
	Generate_stubs *bool

	// if set to true, provides a hint to the build system that this rule uses a lot of memory,
	// which can be used for scheduling purposes
	High_mem *bool

	// if set to true, Metalava will allow framework SDK to contain API levels annotations.
	Api_levels_annotations_enabled *bool

	// Apply the api levels database created by this module rather than generating one in this droidstubs.
	Api_levels_module *string

	// the dirs which Metalava extracts API levels annotations from.
	Api_levels_annotations_dirs []string

	// the sdk kind which Metalava extracts API levels annotations from. Supports 'public', 'system', 'module-lib' and 'system-server'; defaults to public.
	Api_levels_sdk_type *string

	// the filename which Metalava extracts API levels annotations from. Defaults to android.jar.
	Api_levels_jar_filename *string

	// if set to true, collect the values used by the Dev tools and
	// write them in files packaged with the SDK. Defaults to false.
	Write_sdk_values *bool

	// path or filegroup to file defining extension an SDK name <-> numerical ID mapping and
	// what APIs exist in which SDKs; passed to metalava via --sdk-extensions-info
	Extensions_info_file *string `android:"path"`

	// API surface of this module. If set, the module contributes to an API surface.
	// For the full list of available API surfaces, refer to soong/android/sdk_version.go
	Api_surface *string

	// a list of aconfig_declarations module names that the stubs generated in this module
	// depend on.
	Aconfig_declarations []string
}

// Used by xsd_config
type ApiFilePath interface {
	ApiFilePath(StubsType) (android.Path, error)
}

type ApiStubsSrcProvider interface {
	StubsSrcJar(StubsType) (android.Path, error)
}

// Provider of information about API stubs, used by java_sdk_library.
type ApiStubsProvider interface {
	AnnotationsZip(StubsType) (android.Path, error)
	ApiFilePath
	RemovedApiFilePath(StubsType) (android.Path, error)

	ApiStubsSrcProvider
}

type currentApiTimestampProvider interface {
	CurrentApiTimestamp() android.Path
}

type annotationFlagsParams struct {
	migratingNullability    bool
	validatingNullability   bool
	nullabilityWarningsFile android.WritablePath
	annotationsZip          android.WritablePath
}
type stubsCommandParams struct {
	srcJarDir               android.ModuleOutPath
	stubsDir                android.OptionalPath
	stubsSrcJar             android.WritablePath
	metadataZip             android.WritablePath
	metadataDir             android.WritablePath
	apiVersionsXml          android.WritablePath
	nullabilityWarningsFile android.WritablePath
	annotationsZip          android.WritablePath
	stubConfig              stubsCommandConfigParams
}
type stubsCommandConfigParams struct {
	stubsType             StubsType
	javaVersion           javaVersion
	deps                  deps
	checkApi              bool
	generateStubs         bool
	doApiLint             bool
	doCheckReleased       bool
	writeSdkValues        bool
	migratingNullability  bool
	validatingNullability bool
}

// droidstubs passes sources files through Metalava to generate stub .java files that only contain the API to be
// documented, filtering out hidden classes and methods.  The resulting .java files are intended to be passed to
// a droiddoc module to generate documentation.
func DroidstubsFactory() android.Module {
	module := &Droidstubs{}

	module.AddProperties(&module.properties,
		&module.Javadoc.properties)
	module.initModuleAndImport(module)

	InitDroiddocModule(module, android.HostAndDeviceSupported)

	module.SetDefaultableHook(func(ctx android.DefaultableHookContext) {
		module.createApiContribution(ctx)
	})
	return module
}

// droidstubs_host passes sources files through Metalava to generate stub .java files that only contain the API
// to be documented, filtering out hidden classes and methods.  The resulting .java files are intended to be
// passed to a droiddoc_host module to generate documentation.  Use a droidstubs_host instead of a droidstubs
// module when symbols needed by the source files are provided by java_library_host modules.
func DroidstubsHostFactory() android.Module {
	module := &Droidstubs{}

	module.AddProperties(&module.properties,
		&module.Javadoc.properties)

	InitDroiddocModule(module, android.HostSupported)
	return module
}

func getStubsTypeAndTag(tag string) (StubsType, string, error) {
	if len(tag) == 0 {
		return Everything, "", nil
	}
	if tag[0] != '.' {
		return Unavailable, "", fmt.Errorf("tag must begin with \".\"")
	}

	stubsType := Everything
	// Check if the tag has a stubs type prefix (e.g. ".exportable")
	for st := Everything; st <= Exportable; st++ {
		if strings.HasPrefix(tag, "."+st.String()) {
			stubsType = st
		}
	}

	return stubsType, strings.TrimPrefix(tag, "."+stubsType.String()), nil
}

// Droidstubs' tag supports specifying with the stubs type.
// While supporting the pre-existing tags, it also supports tags with
// the stubs type prefix. Some examples are shown below:
// {.annotations.zip} - pre-existing behavior. Returns the path to the
// annotation zip.
// {.exportable} - Returns the path to the exportable stubs src jar.
// {.exportable.annotations.zip} - Returns the path to the exportable
// annotations zip file.
// {.runtime.api_versions.xml} - Runtime stubs does not generate api versions
// xml file. For unsupported combinations, the default everything output file
// is returned.
func (d *Droidstubs) OutputFiles(tag string) (android.Paths, error) {
	stubsType, prefixRemovedTag, err := getStubsTypeAndTag(tag)
	if err != nil {
		return nil, err
	}
	switch prefixRemovedTag {
	case "":
		stubsSrcJar, err := d.StubsSrcJar(stubsType)
		return android.Paths{stubsSrcJar}, err
	case ".docs.zip":
		docZip, err := d.DocZip(stubsType)
		return android.Paths{docZip}, err
	case ".api.txt", android.DefaultDistTag:
		// This is the default dist path for dist properties that have no tag property.
		apiFilePath, err := d.ApiFilePath(stubsType)
		return android.Paths{apiFilePath}, err
	case ".removed-api.txt":
		removedApiFilePath, err := d.RemovedApiFilePath(stubsType)
		return android.Paths{removedApiFilePath}, err
	case ".annotations.zip":
		annotationsZip, err := d.AnnotationsZip(stubsType)
		return android.Paths{annotationsZip}, err
	case ".api_versions.xml":
		apiVersionsXmlFilePath, err := d.ApiVersionsXmlFilePath(stubsType)
		return android.Paths{apiVersionsXmlFilePath}, err
	default:
		return nil, fmt.Errorf("unsupported module reference tag %q", tag)
	}
}

func (d *Droidstubs) AnnotationsZip(stubsType StubsType) (ret android.Path, err error) {
	switch stubsType {
	case Everything:
		ret, err = d.everythingArtifacts.annotationsZip, nil
	case Exportable:
		ret, err = d.exportableArtifacts.annotationsZip, nil
	default:
		ret, err = nil, fmt.Errorf("annotations zip not supported for the stub type %s", stubsType.String())
	}
	return ret, err
}

func (d *Droidstubs) ApiFilePath(stubsType StubsType) (ret android.Path, err error) {
	switch stubsType {
	case Everything:
		ret, err = d.apiFile, nil
	case Exportable:
		ret, err = d.exportableApiFile, nil
	default:
		ret, err = nil, fmt.Errorf("api file path not supported for the stub type %s", stubsType.String())
	}
	if ret == nil && err == nil {
		err = fmt.Errorf("api file is null for the stub type %s", stubsType.String())
	}
	return ret, err
}

func (d *Droidstubs) ApiVersionsXmlFilePath(stubsType StubsType) (ret android.Path, err error) {
	switch stubsType {
	case Everything:
		ret, err = d.everythingArtifacts.apiVersionsXml, nil
	case Exportable:
		ret, err = d.exportableArtifacts.apiVersionsXml, nil
	default:
		ret, err = nil, fmt.Errorf("api versions xml file path not supported for the stub type %s", stubsType.String())
	}
	if ret == nil && err == nil {
		err = fmt.Errorf("api versions xml file is null for the stub type %s", stubsType.String())
	}
	return ret, err
}

func (d *Droidstubs) DocZip(stubsType StubsType) (ret android.Path, err error) {
	switch stubsType {
	case Everything:
		ret, err = d.docZip, nil
	default:
		ret, err = nil, fmt.Errorf("docs zip not supported for the stub type %s", stubsType.String())
	}
	if ret == nil && err == nil {
		err = fmt.Errorf("docs zip is null for the stub type %s", stubsType.String())
	}
	return ret, err
}

func (d *Droidstubs) RemovedApiFilePath(stubsType StubsType) (ret android.Path, err error) {
	switch stubsType {
	case Everything:
		ret, err = d.removedApiFile, nil
	case Exportable:
		ret, err = d.exportableRemovedApiFile, nil
	default:
		ret, err = nil, fmt.Errorf("removed api file path not supported for the stub type %s", stubsType.String())
	}
	if ret == nil && err == nil {
		err = fmt.Errorf("removed api file is null for the stub type %s", stubsType.String())
	}
	return ret, err
}

func (d *Droidstubs) StubsSrcJar(stubsType StubsType) (ret android.Path, err error) {
	switch stubsType {
	case Everything:
		ret, err = d.stubsSrcJar, nil
	case Exportable:
		ret, err = d.exportableStubsSrcJar, nil
	default:
		ret, err = nil, fmt.Errorf("stubs srcjar not supported for the stub type %s", stubsType.String())
	}
	if ret == nil && err == nil {
		err = fmt.Errorf("stubs srcjar is null for the stub type %s", stubsType.String())
	}
	return ret, err
}

func (d *Droidstubs) CurrentApiTimestamp() android.Path {
	return d.checkCurrentApiTimestamp
}

var metalavaMergeAnnotationsDirTag = dependencyTag{name: "metalava-merge-annotations-dir"}
var metalavaMergeInclusionAnnotationsDirTag = dependencyTag{name: "metalava-merge-inclusion-annotations-dir"}
var metalavaAPILevelsAnnotationsDirTag = dependencyTag{name: "metalava-api-levels-annotations-dir"}
var metalavaAPILevelsModuleTag = dependencyTag{name: "metalava-api-levels-module-tag"}
var metalavaCurrentApiTimestampTag = dependencyTag{name: "metalava-current-api-timestamp-tag"}

func (d *Droidstubs) DepsMutator(ctx android.BottomUpMutatorContext) {
	d.Javadoc.addDeps(ctx)

	if len(d.properties.Merge_annotations_dirs) != 0 {
		for _, mergeAnnotationsDir := range d.properties.Merge_annotations_dirs {
			ctx.AddDependency(ctx.Module(), metalavaMergeAnnotationsDirTag, mergeAnnotationsDir)
		}
	}

	if len(d.properties.Merge_inclusion_annotations_dirs) != 0 {
		for _, mergeInclusionAnnotationsDir := range d.properties.Merge_inclusion_annotations_dirs {
			ctx.AddDependency(ctx.Module(), metalavaMergeInclusionAnnotationsDirTag, mergeInclusionAnnotationsDir)
		}
	}

	if len(d.properties.Api_levels_annotations_dirs) != 0 {
		for _, apiLevelsAnnotationsDir := range d.properties.Api_levels_annotations_dirs {
			ctx.AddDependency(ctx.Module(), metalavaAPILevelsAnnotationsDirTag, apiLevelsAnnotationsDir)
		}
	}

	if len(d.properties.Aconfig_declarations) != 0 {
		for _, aconfigDeclarationModuleName := range d.properties.Aconfig_declarations {
			ctx.AddDependency(ctx.Module(), aconfigDeclarationTag, aconfigDeclarationModuleName)
		}
	}

	if d.properties.Api_levels_module != nil {
		ctx.AddDependency(ctx.Module(), metalavaAPILevelsModuleTag, proptools.String(d.properties.Api_levels_module))
	}
}

func (d *Droidstubs) sdkValuesFlags(ctx android.ModuleContext, cmd *android.RuleBuilderCommand, metadataDir android.WritablePath) {
	cmd.FlagWithArg("--sdk-values ", metadataDir.String())
}

func (d *Droidstubs) stubsFlags(ctx android.ModuleContext, cmd *android.RuleBuilderCommand, stubsDir android.OptionalPath, stubsType StubsType, checkApi bool) {

	apiFileName := proptools.StringDefault(d.properties.Api_filename, ctx.ModuleName()+"_api.txt")
	uncheckedApiFile := android.PathForModuleOut(ctx, stubsType.String(), apiFileName)
	cmd.FlagWithOutput("--api ", uncheckedApiFile)
	if checkApi || String(d.properties.Api_filename) != "" {
		if stubsType == Everything {
			d.apiFile = uncheckedApiFile
		} else if stubsType == Exportable {
			d.exportableApiFile = uncheckedApiFile
		}
	} else if sourceApiFile := proptools.String(d.properties.Check_api.Current.Api_file); sourceApiFile != "" {
		if stubsType == Everything {
			// If check api is disabled then make the source file available for export.
			d.apiFile = android.PathForModuleSrc(ctx, sourceApiFile)
		} else if stubsType == Exportable {
			d.exportableApiFile = uncheckedApiFile
		}
	}

	removedApiFileName := proptools.StringDefault(d.properties.Removed_api_filename, ctx.ModuleName()+"_removed.txt")
	uncheckedRemovedFile := android.PathForModuleOut(ctx, stubsType.String(), removedApiFileName)
	cmd.FlagWithOutput("--removed-api ", uncheckedRemovedFile)
	if checkApi || String(d.properties.Removed_api_filename) != "" {
		if stubsType == Everything {
			d.removedApiFile = uncheckedRemovedFile
		} else if stubsType == Exportable {
			d.exportableRemovedApiFile = uncheckedRemovedFile
		}
	} else if sourceRemovedApiFile := proptools.String(d.properties.Check_api.Current.Removed_api_file); sourceRemovedApiFile != "" {
		if stubsType == Everything {
			// If check api is disabled then make the source removed api file available for export.
			d.removedApiFile = android.PathForModuleSrc(ctx, sourceRemovedApiFile)
		} else if stubsType == Exportable {
			d.exportableRemovedApiFile = uncheckedRemovedFile
		}
	}

	if stubsDir.Valid() {
		if Bool(d.properties.Create_doc_stubs) {
			cmd.FlagWithArg("--doc-stubs ", stubsDir.String())
		} else {
			cmd.FlagWithArg("--stubs ", stubsDir.String())
			if !Bool(d.properties.Output_javadoc_comments) {
				cmd.Flag("--exclude-documentation-from-stubs")
			}
		}
	}
}

func (d *Droidstubs) annotationsFlags(ctx android.ModuleContext, cmd *android.RuleBuilderCommand, params annotationFlagsParams) {
	if Bool(d.properties.Annotations_enabled) {
		cmd.Flag(config.MetalavaAnnotationsFlags)

		if params.migratingNullability {
			previousApiFiles := android.PathsForModuleSrc(ctx, []string{String(d.properties.Previous_api)})
			cmd.FlagForEachInput("--migrate-nullness ", previousApiFiles)
		}

		if s := String(d.properties.Validate_nullability_from_list); s != "" {
			cmd.FlagWithInput("--validate-nullability-from-list ", android.PathForModuleSrc(ctx, s))
		}

		if params.validatingNullability {
			cmd.FlagWithOutput("--nullability-warnings-txt ", params.nullabilityWarningsFile)
		}

		cmd.FlagWithOutput("--extract-annotations ", params.annotationsZip)

		if len(d.properties.Merge_annotations_dirs) != 0 {
			d.mergeAnnoDirFlags(ctx, cmd)
		}

		cmd.Flag(config.MetalavaAnnotationsWarningsFlags)
	}
}

func (d *Droidstubs) mergeAnnoDirFlags(ctx android.ModuleContext, cmd *android.RuleBuilderCommand) {
	ctx.VisitDirectDepsWithTag(metalavaMergeAnnotationsDirTag, func(m android.Module) {
		if t, ok := m.(*ExportedDroiddocDir); ok {
			cmd.FlagWithArg("--merge-qualifier-annotations ", t.dir.String()).Implicits(t.deps)
		} else {
			ctx.PropertyErrorf("merge_annotations_dirs",
				"module %q is not a metalava merge-annotations dir", ctx.OtherModuleName(m))
		}
	})
}

func (d *Droidstubs) inclusionAnnotationsFlags(ctx android.ModuleContext, cmd *android.RuleBuilderCommand) {
	ctx.VisitDirectDepsWithTag(metalavaMergeInclusionAnnotationsDirTag, func(m android.Module) {
		if t, ok := m.(*ExportedDroiddocDir); ok {
			cmd.FlagWithArg("--merge-inclusion-annotations ", t.dir.String()).Implicits(t.deps)
		} else {
			ctx.PropertyErrorf("merge_inclusion_annotations_dirs",
				"module %q is not a metalava merge-annotations dir", ctx.OtherModuleName(m))
		}
	})
}

func (d *Droidstubs) apiLevelsAnnotationsFlags(ctx android.ModuleContext, cmd *android.RuleBuilderCommand, stubsType StubsType, apiVersionsXml android.WritablePath) {
	var apiVersions android.Path
	if proptools.Bool(d.properties.Api_levels_annotations_enabled) {
		d.apiLevelsGenerationFlags(ctx, cmd, stubsType, apiVersionsXml)
		apiVersions = apiVersionsXml
	} else {
		ctx.VisitDirectDepsWithTag(metalavaAPILevelsModuleTag, func(m android.Module) {
			if s, ok := m.(*Droidstubs); ok {
				if stubsType == Everything {
					apiVersions = s.everythingArtifacts.apiVersionsXml
				} else if stubsType == Exportable {
					apiVersions = s.exportableArtifacts.apiVersionsXml
				} else {
					ctx.ModuleErrorf("%s stubs type does not generate api-versions.xml file", stubsType.String())
				}
			} else {
				ctx.PropertyErrorf("api_levels_module",
					"module %q is not a droidstubs module", ctx.OtherModuleName(m))
			}
		})
	}
	if apiVersions != nil {
		cmd.FlagWithArg("--current-version ", ctx.Config().PlatformSdkVersion().String())
		cmd.FlagWithArg("--current-codename ", ctx.Config().PlatformSdkCodename())
		cmd.FlagWithInput("--apply-api-levels ", apiVersions)
	}
}

// AndroidPlusUpdatableJar is the name of some extra jars added into `module-lib` and
// `system-server` directories that contain all the APIs provided by the platform and updatable
// modules because the `android.jar` files do not. See b/337836752.
const AndroidPlusUpdatableJar = "android-plus-updatable.jar"

func (d *Droidstubs) apiLevelsGenerationFlags(ctx android.ModuleContext, cmd *android.RuleBuilderCommand, stubsType StubsType, apiVersionsXml android.WritablePath) {
	if len(d.properties.Api_levels_annotations_dirs) == 0 {
		ctx.PropertyErrorf("api_levels_annotations_dirs",
			"has to be non-empty if api levels annotations was enabled!")
	}

	cmd.FlagWithOutput("--generate-api-levels ", apiVersionsXml)

	filename := proptools.StringDefault(d.properties.Api_levels_jar_filename, "android.jar")

	// TODO: Avoid the duplication of API surfaces, reuse apiScope.
	// Add all relevant --android-jar-pattern patterns for Metalava.
	// When parsing a stub jar for a specific version, Metalava picks the first pattern that defines
	// an actual file present on disk (in the order the patterns were passed). For system APIs for
	// privileged apps that are only defined since API level 21 (Lollipop), fallback to public stubs
	// for older releases. Similarly, module-lib falls back to system API.
	var sdkDirs []string
	apiLevelsSdkType := proptools.StringDefault(d.properties.Api_levels_sdk_type, "public")
	switch apiLevelsSdkType {
	case "system-server":
		sdkDirs = []string{"system-server", "module-lib", "system", "public"}
	case "module-lib":
		sdkDirs = []string{"module-lib", "system", "public"}
	case "system":
		sdkDirs = []string{"system", "public"}
	case "public":
		sdkDirs = []string{"public"}
	default:
		ctx.PropertyErrorf("api_levels_sdk_type", "needs to be one of %v", allowedApiLevelSdkTypes)
		return
	}

	// Construct a pattern to match the appropriate extensions that should be included in the
	// generated api-versions.xml file.
	//
	// Use the first item in the sdkDirs array as that is the sdk type for the target API levels
	// being generated but has the advantage over `Api_levels_sdk_type` as it has been validated.
	// The exception is for system-server which needs to include module-lib and system-server. That
	// is because while system-server extends module-lib the system-server extension directory only
	// contains service-* modules which provide system-server APIs it does not list the modules which
	// only provide a module-lib, so they have to be included separately.
	extensionSurfacesPattern := sdkDirs[0]
	if apiLevelsSdkType == "system-server" {
		// Take the first two items in sdkDirs, which are system-server and module-lib, and construct
		// a pattern that will match either.
		extensionSurfacesPattern = strings.Join(sdkDirs[0:2], "|")
	}
	extensionsPattern := fmt.Sprintf(`/extensions/[0-9]+/(%s)/.*\.jar`, extensionSurfacesPattern)

	var dirs []string
	var extensions_dir string
	ctx.VisitDirectDepsWithTag(metalavaAPILevelsAnnotationsDirTag, func(m android.Module) {
		if t, ok := m.(*ExportedDroiddocDir); ok {
			extRegex := regexp.MustCompile(t.dir.String() + extensionsPattern)

			// Grab the first extensions_dir and we find while scanning ExportedDroiddocDir.deps;
			// ideally this should be read from prebuiltApis.properties.Extensions_*
			for _, dep := range t.deps {
				// Check to see if it matches an extension first.
				depBase := dep.Base()
				if extRegex.MatchString(dep.String()) && d.properties.Extensions_info_file != nil {
					if extensions_dir == "" {
						extensions_dir = t.dir.String() + "/extensions"
					}
					cmd.Implicit(dep)
				} else if depBase == filename {
					// Check to see if it matches a dessert release for an SDK, e.g. Android, Car, Wear, etc..
					cmd.Implicit(dep)
				} else if depBase == AndroidPlusUpdatableJar && d.properties.Extensions_info_file != nil {
					// The output api-versions.xml has been requested to include information on SDK
					// extensions. That means it also needs to include
					// so
					// The module-lib and system-server directories should use `android-plus-updatable.jar`
					// instead of `android.jar`. See AndroidPlusUpdatableJar for more information.
					cmd.Implicit(dep)
				} else if filename != "android.jar" && depBase == "android.jar" {
					// Metalava implicitly searches these patterns:
					//  prebuilts/tools/common/api-versions/android-%/android.jar
					//  prebuilts/sdk/%/public/android.jar
					// Add android.jar files from the api_levels_annotations_dirs directories to try
					// to satisfy these patterns.  If Metalava can't find a match for an API level
					// between 1 and 28 in at least one pattern it will fail.
					cmd.Implicit(dep)
				}
			}

			dirs = append(dirs, t.dir.String())
		} else {
			ctx.PropertyErrorf("api_levels_annotations_dirs",
				"module %q is not a metalava api-levels-annotations dir", ctx.OtherModuleName(m))
		}
	})

	// Generate the list of --android-jar-pattern options. The order matters so the first one which
	// matches will be the one that is used for a specific api level..
	for _, sdkDir := range sdkDirs {
		for _, dir := range dirs {
			addPattern := func(jarFilename string) {
				cmd.FlagWithArg("--android-jar-pattern ", fmt.Sprintf("%s/%%/%s/%s", dir, sdkDir, jarFilename))
			}

			if sdkDir == "module-lib" || sdkDir == "system-server" {
				// The module-lib and system-server android.jars do not include the updatable modules (as
				// doing so in the source would introduce dependency cycles and the prebuilts have to
				// match the sources). So, instead an additional `android-plus-updatable.jar` will be used
				// that does include the updatable modules and this pattern will match that. This pattern
				// is added in addition to the following pattern to decouple this change from the change
				// to add the `android-plus-updatable.jar`.
				addPattern(AndroidPlusUpdatableJar)
			}

			addPattern(filename)
		}
	}

	if d.properties.Extensions_info_file != nil {
		if extensions_dir == "" {
			ctx.ModuleErrorf("extensions_info_file set, but no SDK extension dirs found")
		}
		info_file := android.PathForModuleSrc(ctx, *d.properties.Extensions_info_file)
		cmd.Implicit(info_file)
		cmd.FlagWithArg("--sdk-extensions-root ", extensions_dir)
		cmd.FlagWithArg("--sdk-extensions-info ", info_file.String())
	}
}

func (d *Droidstubs) apiCompatibilityFlags(ctx android.ModuleContext, cmd *android.RuleBuilderCommand, stubsType StubsType) {
	if len(d.Javadoc.properties.Out) > 0 {
		ctx.PropertyErrorf("out", "out property may not be combined with check_api")
	}

	apiFiles := android.PathsForModuleSrc(ctx, []string{String(d.properties.Check_api.Last_released.Api_file)})
	removedApiFiles := android.PathsForModuleSrc(ctx, []string{String(d.properties.Check_api.Last_released.Removed_api_file)})

	cmd.FlagForEachInput("--check-compatibility:api:released ", apiFiles)
	cmd.FlagForEachInput("--check-compatibility:removed:released ", removedApiFiles)

	baselineFile := android.OptionalPathForModuleSrc(ctx, d.properties.Check_api.Last_released.Baseline_file)
	if baselineFile.Valid() {
		cmd.FlagWithInput("--baseline:compatibility:released ", baselineFile.Path())
	}
}

func metalavaUseRbe(ctx android.ModuleContext) bool {
	return ctx.Config().UseRBE() && ctx.Config().IsEnvTrue("RBE_METALAVA")
}

func metalavaCmd(ctx android.ModuleContext, rule *android.RuleBuilder, srcs android.Paths,
	srcJarList android.Path, homeDir android.WritablePath, params stubsCommandConfigParams) *android.RuleBuilderCommand {
	rule.Command().Text("rm -rf").Flag(homeDir.String())
	rule.Command().Text("mkdir -p").Flag(homeDir.String())

	cmd := rule.Command()
	cmd.FlagWithArg("ANDROID_PREFS_ROOT=", homeDir.String())

	if metalavaUseRbe(ctx) {
		rule.Remoteable(android.RemoteRuleSupports{RBE: true})
		execStrategy := ctx.Config().GetenvWithDefault("RBE_METALAVA_EXEC_STRATEGY", remoteexec.LocalExecStrategy)
		compare := ctx.Config().IsEnvTrue("RBE_METALAVA_COMPARE")
		remoteUpdateCache := !ctx.Config().IsEnvFalse("RBE_METALAVA_REMOTE_UPDATE_CACHE")
		labels := map[string]string{"type": "tool", "name": "metalava"}
		// TODO: metalava pool rejects these jobs
		pool := ctx.Config().GetenvWithDefault("RBE_METALAVA_POOL", "java16")
		rule.Rewrapper(&remoteexec.REParams{
			Labels:              labels,
			ExecStrategy:        execStrategy,
			ToolchainInputs:     []string{config.JavaCmd(ctx).String()},
			Platform:            map[string]string{remoteexec.PoolKey: pool},
			Compare:             compare,
			NumLocalRuns:        1,
			NumRemoteRuns:       1,
			NoRemoteUpdateCache: !remoteUpdateCache,
		})
	}

	cmd.BuiltTool("metalava").ImplicitTool(ctx.Config().HostJavaToolPath(ctx, "metalava.jar")).
		Flag(config.JavacVmFlags).
		Flag(config.MetalavaAddOpens).
		FlagWithArg("--java-source ", params.javaVersion.String()).
		FlagWithRspFileInputList("@", android.PathForModuleOut(ctx, fmt.Sprintf("%s.metalava.rsp", params.stubsType.String())), srcs).
		FlagWithInput("@", srcJarList)

	// Metalava does not differentiate between bootclasspath and classpath and has not done so for
	// years, so it is unlikely to change any time soon.
	combinedPaths := append(([]android.Path)(nil), params.deps.bootClasspath.Paths()...)
	combinedPaths = append(combinedPaths, params.deps.classpath.Paths()...)
	if len(combinedPaths) > 0 {
		cmd.FlagWithInputList("--classpath ", combinedPaths, ":")
	}

	cmd.Flag(config.MetalavaFlags)

	return cmd
}

// Pass flagged apis related flags to metalava. When aconfig_declarations property is not
// defined for a module, simply revert all flagged apis annotations. If aconfig_declarations
// property is defined, apply transformations and only revert the flagged apis that are not
// enabled via release configurations and are not specified in aconfig_declarations
func generateRevertAnnotationArgs(ctx android.ModuleContext, cmd *android.RuleBuilderCommand, stubsType StubsType, aconfigFlagsPaths android.Paths) {

	if len(aconfigFlagsPaths) == 0 {
		cmd.Flag("--revert-annotation android.annotation.FlaggedApi")
		return
	}

	releasedFlaggedApisFile := android.PathForModuleOut(ctx, fmt.Sprintf("released-flagged-apis-%s.txt", stubsType.String()))
	revertAnnotationsFile := android.PathForModuleOut(ctx, fmt.Sprintf("revert-annotations-%s.txt", stubsType.String()))

	var filterArgs string
	switch stubsType {
	// No flagged apis specific flags need to be passed to metalava when generating
	// everything stubs
	case Everything:
		return

	case Runtime:
		filterArgs = "--filter='state:ENABLED+permission:READ_ONLY' --filter='permission:READ_WRITE'"

	case Exportable:
		// When the build flag RELEASE_EXPORT_RUNTIME_APIS is set to true, apis marked with
		// the flagged apis that have read_write permissions are exposed on top of the enabled
		// and read_only apis. This is to support local override of flag values at runtime.
		if ctx.Config().ReleaseExportRuntimeApis() {
			filterArgs = "--filter='state:ENABLED+permission:READ_ONLY' --filter='permission:READ_WRITE'"
		} else {
			filterArgs = "--filter='state:ENABLED+permission:READ_ONLY'"
		}
	}

	ctx.Build(pctx, android.BuildParams{
		Rule:        gatherReleasedFlaggedApisRule,
		Inputs:      aconfigFlagsPaths,
		Output:      releasedFlaggedApisFile,
		Description: fmt.Sprintf("%s gather aconfig flags", stubsType),
		Args: map[string]string{
			"flags_path":  android.JoinPathsWithPrefix(aconfigFlagsPaths, "--cache "),
			"filter_args": filterArgs,
		},
	})

	ctx.Build(pctx, android.BuildParams{
		Rule:        generateMetalavaRevertAnnotationsRule,
		Input:       releasedFlaggedApisFile,
		Output:      revertAnnotationsFile,
		Description: fmt.Sprintf("%s revert annotations", stubsType),
	})

	cmd.FlagWithInput("@", revertAnnotationsFile)
}

func (d *Droidstubs) commonMetalavaStubCmd(ctx android.ModuleContext, rule *android.RuleBuilder,
	params stubsCommandParams) *android.RuleBuilderCommand {
	if BoolDefault(d.properties.High_mem, false) {
		// This metalava run uses lots of memory, restrict the number of metalava jobs that can run in parallel.
		rule.HighMem()
	}

	if params.stubConfig.generateStubs {
		rule.Command().Text("rm -rf").Text(params.stubsDir.String())
		rule.Command().Text("mkdir -p").Text(params.stubsDir.String())
	}

	srcJarList := zipSyncCmd(ctx, rule, params.srcJarDir, d.Javadoc.srcJars)

	homeDir := android.PathForModuleOut(ctx, params.stubConfig.stubsType.String(), "home")
	cmd := metalavaCmd(ctx, rule, d.Javadoc.srcFiles, srcJarList, homeDir, params.stubConfig)
	cmd.Implicits(d.Javadoc.implicits)

	d.stubsFlags(ctx, cmd, params.stubsDir, params.stubConfig.stubsType, params.stubConfig.checkApi)

	if params.stubConfig.writeSdkValues {
		d.sdkValuesFlags(ctx, cmd, params.metadataDir)
	}

	annotationParams := annotationFlagsParams{
		migratingNullability:    params.stubConfig.migratingNullability,
		validatingNullability:   params.stubConfig.validatingNullability,
		nullabilityWarningsFile: params.nullabilityWarningsFile,
		annotationsZip:          params.annotationsZip,
	}

	d.annotationsFlags(ctx, cmd, annotationParams)
	d.inclusionAnnotationsFlags(ctx, cmd)
	d.apiLevelsAnnotationsFlags(ctx, cmd, params.stubConfig.stubsType, params.apiVersionsXml)

	if params.stubConfig.doCheckReleased {
		d.apiCompatibilityFlags(ctx, cmd, params.stubConfig.stubsType)
	}

	d.expandArgs(ctx, cmd)

	for _, o := range d.Javadoc.properties.Out {
		cmd.ImplicitOutput(android.PathForModuleGen(ctx, o))
	}

	return cmd
}

// Sandbox rule for generating the everything stubs and other artifacts
func (d *Droidstubs) everythingStubCmd(ctx android.ModuleContext, params stubsCommandConfigParams) {
	srcJarDir := android.PathForModuleOut(ctx, Everything.String(), "srcjars")
	rule := android.NewRuleBuilder(pctx, ctx)
	rule.Sbox(android.PathForModuleOut(ctx, Everything.String()),
		android.PathForModuleOut(ctx, "metalava.sbox.textproto")).
		SandboxInputs()

	var stubsDir android.OptionalPath
	if params.generateStubs {
		stubsDir = android.OptionalPathForPath(android.PathForModuleOut(ctx, Everything.String(), "stubsDir"))
		d.Javadoc.stubsSrcJar = android.PathForModuleOut(ctx, Everything.String(), ctx.ModuleName()+"-"+"stubs.srcjar")
	}

	if params.writeSdkValues {
		d.everythingArtifacts.metadataDir = android.PathForModuleOut(ctx, Everything.String(), "metadata")
		d.everythingArtifacts.metadataZip = android.PathForModuleOut(ctx, Everything.String(), ctx.ModuleName()+"-metadata.zip")
	}

	if Bool(d.properties.Annotations_enabled) {
		if params.validatingNullability {
			d.everythingArtifacts.nullabilityWarningsFile = android.PathForModuleOut(ctx, Everything.String(), ctx.ModuleName()+"_nullability_warnings.txt")
		}
		d.everythingArtifacts.annotationsZip = android.PathForModuleOut(ctx, Everything.String(), ctx.ModuleName()+"_annotations.zip")
	}
	if Bool(d.properties.Api_levels_annotations_enabled) {
		d.everythingArtifacts.apiVersionsXml = android.PathForModuleOut(ctx, Everything.String(), "api-versions.xml")
	}

	commonCmdParams := stubsCommandParams{
		srcJarDir:               srcJarDir,
		stubsDir:                stubsDir,
		stubsSrcJar:             d.Javadoc.stubsSrcJar,
		metadataDir:             d.everythingArtifacts.metadataDir,
		apiVersionsXml:          d.everythingArtifacts.apiVersionsXml,
		nullabilityWarningsFile: d.everythingArtifacts.nullabilityWarningsFile,
		annotationsZip:          d.everythingArtifacts.annotationsZip,
		stubConfig:              params,
	}

	cmd := d.commonMetalavaStubCmd(ctx, rule, commonCmdParams)

	d.everythingOptionalCmd(ctx, cmd, params.doApiLint, params.doCheckReleased)

	if params.generateStubs {
		rule.Command().
			BuiltTool("soong_zip").
			Flag("-write_if_changed").
			Flag("-jar").
			FlagWithOutput("-o ", d.Javadoc.stubsSrcJar).
			FlagWithArg("-C ", stubsDir.String()).
			FlagWithArg("-D ", stubsDir.String())
	}

	if params.writeSdkValues {
		rule.Command().
			BuiltTool("soong_zip").
			Flag("-write_if_changed").
			Flag("-d").
			FlagWithOutput("-o ", d.everythingArtifacts.metadataZip).
			FlagWithArg("-C ", d.everythingArtifacts.metadataDir.String()).
			FlagWithArg("-D ", d.everythingArtifacts.metadataDir.String())
	}

	// TODO: We don't really need two separate API files, but this is a reminiscence of how
	// we used to run metalava separately for API lint and the "last_released" check. Unify them.
	if params.doApiLint {
		rule.Command().Text("touch").Output(d.apiLintTimestamp)
	}
	if params.doCheckReleased {
		rule.Command().Text("touch").Output(d.checkLastReleasedApiTimestamp)
	}

	// TODO(b/183630617): rewrapper doesn't support restat rules
	if !metalavaUseRbe(ctx) {
		rule.Restat()
	}

	zipSyncCleanupCmd(rule, srcJarDir)

	rule.Build("metalava", "metalava merged")
}

// Sandbox rule for generating the everything artifacts that are not run by
// default but only run based on the module configurations
func (d *Droidstubs) everythingOptionalCmd(ctx android.ModuleContext, cmd *android.RuleBuilderCommand, doApiLint bool, doCheckReleased bool) {

	// Add API lint options.
	if doApiLint {
		var newSince android.Paths
		if d.properties.Check_api.Api_lint.New_since != nil {
			newSince = android.PathsForModuleSrc(ctx, []string{proptools.String(d.properties.Check_api.Api_lint.New_since)})
		}
		cmd.Flag("--api-lint")
		cmd.FlagForEachInput("--api-lint-previous-api ", newSince)
		d.apiLintReport = android.PathForModuleOut(ctx, Everything.String(), "api_lint_report.txt")
		cmd.FlagWithOutput("--report-even-if-suppressed ", d.apiLintReport) // TODO:  Change to ":api-lint"

		// TODO(b/154317059): Clean up this allowlist by baselining and/or checking in last-released.
		if d.Name() != "android.car-system-stubs-docs" &&
			d.Name() != "android.car-stubs-docs" {
			cmd.Flag("--lints-as-errors")
			cmd.Flag("--warnings-as-errors") // Most lints are actually warnings.
		}

		baselineFile := android.OptionalPathForModuleSrc(ctx, d.properties.Check_api.Api_lint.Baseline_file)
		updatedBaselineOutput := android.PathForModuleOut(ctx, Everything.String(), "api_lint_baseline.txt")
		d.apiLintTimestamp = android.PathForModuleOut(ctx, Everything.String(), "api_lint.timestamp")

		// Note this string includes a special shell quote $' ... ', which decodes the "\n"s.
		//
		// TODO: metalava also has a slightly different message hardcoded. Should we unify this
		// message and metalava's one?
		msg := `$'` + // Enclose with $' ... '
			`************************************************************\n` +
			`Your API changes are triggering API Lint warnings or errors.\n` +
			`To make these errors go away, fix the code according to the\n` +
			`error and/or warning messages above.\n` +
			`\n` +
			`If it is not possible to do so, there are workarounds:\n` +
			`\n` +
			`1. You can suppress the errors with @SuppressLint("<id>")\n` +
			`   where the <id> is given in brackets in the error message above.\n`

		if baselineFile.Valid() {
			cmd.FlagWithInput("--baseline:api-lint ", baselineFile.Path())
			cmd.FlagWithOutput("--update-baseline:api-lint ", updatedBaselineOutput)

			msg += fmt.Sprintf(``+
				`2. You can update the baseline by executing the following\n`+
				`   command:\n`+
				`       (cd $ANDROID_BUILD_TOP && cp \\\n`+
				`       "%s" \\\n`+
				`       "%s")\n`+
				`   To submit the revised baseline.txt to the main Android\n`+
				`   repository, you will need approval.\n`, updatedBaselineOutput, baselineFile.Path())
		} else {
			msg += fmt.Sprintf(``+
				`2. You can add a baseline file of existing lint failures\n`+
				`   to the build rule of %s.\n`, d.Name())
		}
		// Note the message ends with a ' (single quote), to close the $' ... ' .
		msg += `************************************************************\n'`

		cmd.FlagWithArg("--error-message:api-lint ", msg)
	}

<<<<<<< HEAD
=======
	if !treatDocumentationIssuesAsErrors {
		treatDocumentationIssuesAsWarningErrorWhenNew(cmd)
	}

>>>>>>> 95cae90e
	// Add "check released" options. (Detect incompatible API changes from the last public release)
	if doCheckReleased {
		baselineFile := android.OptionalPathForModuleSrc(ctx, d.properties.Check_api.Last_released.Baseline_file)
		d.checkLastReleasedApiTimestamp = android.PathForModuleOut(ctx, Everything.String(), "check_last_released_api.timestamp")
		if baselineFile.Valid() {
			updatedBaselineOutput := android.PathForModuleOut(ctx, Everything.String(), "last_released_baseline.txt")
			cmd.FlagWithOutput("--update-baseline:compatibility:released ", updatedBaselineOutput)
		}
		// Note this string includes quote ($' ... '), which decodes the "\n"s.
		msg := `$'\n******************************\n` +
			`You have tried to change the API from what has been previously released in\n` +
			`an SDK.  Please fix the errors listed above.\n` +
			`******************************\n'`

		cmd.FlagWithArg("--error-message:compatibility:released ", msg)
	}

	if apiCheckEnabled(ctx, d.properties.Check_api.Current, "current") {
		// Pass the current API file into metalava so it can use it as the basis for determining how to
		// generate the output signature files (both api and removed).
		currentApiFile := android.PathForModuleSrc(ctx, String(d.properties.Check_api.Current.Api_file))
		cmd.FlagWithInput("--use-same-format-as ", currentApiFile)
	}
}

// HIDDEN_DOCUMENTATION_ISSUES is the set of documentation related issues that should always be
// hidden as they are very noisy and provide little value.
var HIDDEN_DOCUMENTATION_ISSUES = []string{
	"Deprecated",
	"IntDef",
	"Nullable",
}

func treatDocumentationIssuesAsWarningErrorWhenNew(cmd *android.RuleBuilderCommand) {
	// Treat documentation issues as warnings, but error when new.
	cmd.Flag("--error-when-new-category").Flag("Documentation")

	// Hide some documentation issues that generated a lot of noise for little benefit.
	cmd.FlagForEachArg("--hide ", HIDDEN_DOCUMENTATION_ISSUES)
}

// Sandbox rule for generating exportable stubs and other artifacts
func (d *Droidstubs) exportableStubCmd(ctx android.ModuleContext, params stubsCommandConfigParams) {
	optionalCmdParams := stubsCommandParams{
		stubConfig: params,
	}

	if params.generateStubs {
		d.Javadoc.exportableStubsSrcJar = android.PathForModuleOut(ctx, params.stubsType.String(), ctx.ModuleName()+"-"+"stubs.srcjar")
		optionalCmdParams.stubsSrcJar = d.Javadoc.exportableStubsSrcJar
	}

	if params.writeSdkValues {
		d.exportableArtifacts.metadataZip = android.PathForModuleOut(ctx, params.stubsType.String(), ctx.ModuleName()+"-metadata.zip")
		d.exportableArtifacts.metadataDir = android.PathForModuleOut(ctx, params.stubsType.String(), "metadata")
		optionalCmdParams.metadataZip = d.exportableArtifacts.metadataZip
		optionalCmdParams.metadataDir = d.exportableArtifacts.metadataDir
	}

	if Bool(d.properties.Annotations_enabled) {
		if params.validatingNullability {
			d.exportableArtifacts.nullabilityWarningsFile = android.PathForModuleOut(ctx, params.stubsType.String(), ctx.ModuleName()+"_nullability_warnings.txt")
			optionalCmdParams.nullabilityWarningsFile = d.exportableArtifacts.nullabilityWarningsFile
		}
		d.exportableArtifacts.annotationsZip = android.PathForModuleOut(ctx, params.stubsType.String(), ctx.ModuleName()+"_annotations.zip")
		optionalCmdParams.annotationsZip = d.exportableArtifacts.annotationsZip
	}
	if Bool(d.properties.Api_levels_annotations_enabled) {
		d.exportableArtifacts.apiVersionsXml = android.PathForModuleOut(ctx, params.stubsType.String(), "api-versions.xml")
		optionalCmdParams.apiVersionsXml = d.exportableArtifacts.apiVersionsXml
	}

	if params.checkApi || String(d.properties.Api_filename) != "" {
		filename := proptools.StringDefault(d.properties.Api_filename, ctx.ModuleName()+"_api.txt")
		d.exportableApiFile = android.PathForModuleOut(ctx, params.stubsType.String(), filename)
	}

	if params.checkApi || String(d.properties.Removed_api_filename) != "" {
		filename := proptools.StringDefault(d.properties.Removed_api_filename, ctx.ModuleName()+"_api.txt")
		d.exportableRemovedApiFile = android.PathForModuleOut(ctx, params.stubsType.String(), filename)
	}

	d.optionalStubCmd(ctx, optionalCmdParams)
}

func (d *Droidstubs) optionalStubCmd(ctx android.ModuleContext, params stubsCommandParams) {

	params.srcJarDir = android.PathForModuleOut(ctx, params.stubConfig.stubsType.String(), "srcjars")
	rule := android.NewRuleBuilder(pctx, ctx)
	rule.Sbox(android.PathForModuleOut(ctx, params.stubConfig.stubsType.String()),
		android.PathForModuleOut(ctx, fmt.Sprintf("metalava_%s.sbox.textproto", params.stubConfig.stubsType.String()))).
		SandboxInputs()

	if params.stubConfig.generateStubs {
		params.stubsDir = android.OptionalPathForPath(android.PathForModuleOut(ctx, params.stubConfig.stubsType.String(), "stubsDir"))
	}

	cmd := d.commonMetalavaStubCmd(ctx, rule, params)

	generateRevertAnnotationArgs(ctx, cmd, params.stubConfig.stubsType, params.stubConfig.deps.aconfigProtoFiles)

	if params.stubConfig.doApiLint {
		// Pass the lint baseline file as an input to resolve the lint errors.
		// The exportable stubs generation does not update the lint baseline file.
		// Lint baseline file update is handled by the everything stubs
		baselineFile := android.OptionalPathForModuleSrc(ctx, d.properties.Check_api.Api_lint.Baseline_file)
		if baselineFile.Valid() {
			cmd.FlagWithInput("--baseline:api-lint ", baselineFile.Path())
		}
	}

	// Treat documentation issues as warnings, but error when new.
	treatDocumentationIssuesAsWarningErrorWhenNew(cmd)

	if params.stubConfig.generateStubs {
		rule.Command().
			BuiltTool("soong_zip").
			Flag("-write_if_changed").
			Flag("-jar").
			FlagWithOutput("-o ", params.stubsSrcJar).
			FlagWithArg("-C ", params.stubsDir.String()).
			FlagWithArg("-D ", params.stubsDir.String())
	}

	if params.stubConfig.writeSdkValues {
		rule.Command().
			BuiltTool("soong_zip").
			Flag("-write_if_changed").
			Flag("-d").
			FlagWithOutput("-o ", params.metadataZip).
			FlagWithArg("-C ", params.metadataDir.String()).
			FlagWithArg("-D ", params.metadataDir.String())
	}

	// TODO(b/183630617): rewrapper doesn't support restat rules
	if !metalavaUseRbe(ctx) {
		rule.Restat()
	}

	zipSyncCleanupCmd(rule, params.srcJarDir)

	rule.Build(fmt.Sprintf("metalava_%s", params.stubConfig.stubsType.String()), "metalava merged")
}

func (d *Droidstubs) GenerateAndroidBuildActions(ctx android.ModuleContext) {
	deps := d.Javadoc.collectDeps(ctx)

	javaVersion := getJavaVersion(ctx, String(d.Javadoc.properties.Java_version), android.SdkContext(d))
	generateStubs := BoolDefault(d.properties.Generate_stubs, true)

	// Add options for the other optional tasks: API-lint and check-released.
	// We generate separate timestamp files for them.
	doApiLint := BoolDefault(d.properties.Check_api.Api_lint.Enabled, false)
	doCheckReleased := apiCheckEnabled(ctx, d.properties.Check_api.Last_released, "last_released")

	writeSdkValues := Bool(d.properties.Write_sdk_values)

	annotationsEnabled := Bool(d.properties.Annotations_enabled)

	migratingNullability := annotationsEnabled && String(d.properties.Previous_api) != ""
	validatingNullability := annotationsEnabled && (strings.Contains(String(d.Javadoc.properties.Args), "--validate-nullability-from-merged-stubs") ||
		String(d.properties.Validate_nullability_from_list) != "")

	checkApi := apiCheckEnabled(ctx, d.properties.Check_api.Current, "current") ||
		apiCheckEnabled(ctx, d.properties.Check_api.Last_released, "last_released")

	stubCmdParams := stubsCommandConfigParams{
		javaVersion:           javaVersion,
		deps:                  deps,
		checkApi:              checkApi,
		generateStubs:         generateStubs,
		doApiLint:             doApiLint,
		doCheckReleased:       doCheckReleased,
		writeSdkValues:        writeSdkValues,
		migratingNullability:  migratingNullability,
		validatingNullability: validatingNullability,
	}
	stubCmdParams.stubsType = Everything
	// Create default (i.e. "everything" stubs) rule for metalava
	d.everythingStubCmd(ctx, stubCmdParams)

	// The module generates "exportable" (and "runtime" eventually) stubs regardless of whether
	// aconfig_declarations property is defined or not. If the property is not defined, the module simply
	// strips all flagged apis to generate the "exportable" stubs
	stubCmdParams.stubsType = Exportable
	d.exportableStubCmd(ctx, stubCmdParams)

	if apiCheckEnabled(ctx, d.properties.Check_api.Current, "current") {

		if len(d.Javadoc.properties.Out) > 0 {
			ctx.PropertyErrorf("out", "out property may not be combined with check_api")
		}

		apiFile := android.PathForModuleSrc(ctx, String(d.properties.Check_api.Current.Api_file))
		removedApiFile := android.PathForModuleSrc(ctx, String(d.properties.Check_api.Current.Removed_api_file))
		baselineFile := android.OptionalPathForModuleSrc(ctx, d.properties.Check_api.Current.Baseline_file)

		if baselineFile.Valid() {
			ctx.PropertyErrorf("baseline_file", "current API check can't have a baseline file. (module %s)", ctx.ModuleName())
		}

		d.checkCurrentApiTimestamp = android.PathForModuleOut(ctx, Everything.String(), "check_current_api.timestamp")

		rule := android.NewRuleBuilder(pctx, ctx)

		// Diff command line.
		// -F matches the closest "opening" line, such as "package android {"
		// and "  public class Intent {".
		diff := `diff -u -F '{ *$'`

		rule.Command().Text("( true")
		rule.Command().
			Text(diff).
			Input(apiFile).Input(d.apiFile)

		rule.Command().
			Text(diff).
			Input(removedApiFile).Input(d.removedApiFile)

		msg := fmt.Sprintf(`\n******************************\n`+
			`You have tried to change the API from what has been previously approved.\n\n`+
			`To make these errors go away, you have two choices:\n`+
			`   1. You can add '@hide' javadoc comments (and remove @SystemApi/@TestApi/etc)\n`+
			`      to the new methods, etc. shown in the above diff.\n\n`+
			`   2. You can update current.txt and/or removed.txt by executing the following command:\n`+
			`         m %s-update-current-api\n\n`+
			`      To submit the revised current.txt to the main Android repository,\n`+
			`      you will need approval.\n`+
			`If your build failed due to stub validation, you can resolve the errors with\n`+
			`either of the two choices above and try re-building the target.\n`+
			`If the mismatch between the stubs and the current.txt is intended,\n`+
			`you can try re-building the target by executing the following command:\n`+
			`m DISABLE_STUB_VALIDATION=true <your build target>.\n`+
			`Note that DISABLE_STUB_VALIDATION=true does not bypass checkapi.\n`+
			`******************************\n`, ctx.ModuleName())

		rule.Command().
			Text("touch").Output(d.checkCurrentApiTimestamp).
			Text(") || (").
			Text("echo").Flag("-e").Flag(`"` + msg + `"`).
			Text("; exit 38").
			Text(")")

		rule.Build("metalavaCurrentApiCheck", "check current API")

		d.updateCurrentApiTimestamp = android.PathForModuleOut(ctx, Everything.String(), "update_current_api.timestamp")

		// update API rule
		rule = android.NewRuleBuilder(pctx, ctx)

		rule.Command().Text("( true")

		rule.Command().
			Text("cp").Flag("-f").
			Input(d.apiFile).Flag(apiFile.String())

		rule.Command().
			Text("cp").Flag("-f").
			Input(d.removedApiFile).Flag(removedApiFile.String())

		msg = "failed to update public API"

		rule.Command().
			Text("touch").Output(d.updateCurrentApiTimestamp).
			Text(") || (").
			Text("echo").Flag("-e").Flag(`"` + msg + `"`).
			Text("; exit 38").
			Text(")")

		rule.Build("metalavaCurrentApiUpdate", "update current API")
	}

	if String(d.properties.Check_nullability_warnings) != "" {
		if d.everythingArtifacts.nullabilityWarningsFile == nil {
			ctx.PropertyErrorf("check_nullability_warnings",
				"Cannot specify check_nullability_warnings unless validating nullability")
		}

		checkNullabilityWarnings := android.PathForModuleSrc(ctx, String(d.properties.Check_nullability_warnings))

		d.checkNullabilityWarningsTimestamp = android.PathForModuleOut(ctx, Everything.String(), "check_nullability_warnings.timestamp")

		msg := fmt.Sprintf(`\n******************************\n`+
			`The warnings encountered during nullability annotation validation did\n`+
			`not match the checked in file of expected warnings. The diffs are shown\n`+
			`above. You have two options:\n`+
			`   1. Resolve the differences by editing the nullability annotations.\n`+
			`   2. Update the file of expected warnings by running:\n`+
			`         cp %s %s\n`+
			`       and submitting the updated file as part of your change.`,
			d.everythingArtifacts.nullabilityWarningsFile, checkNullabilityWarnings)

		rule := android.NewRuleBuilder(pctx, ctx)

		rule.Command().
			Text("(").
			Text("diff").Input(checkNullabilityWarnings).Input(d.everythingArtifacts.nullabilityWarningsFile).
			Text("&&").
			Text("touch").Output(d.checkNullabilityWarningsTimestamp).
			Text(") || (").
			Text("echo").Flag("-e").Flag(`"` + msg + `"`).
			Text("; exit 38").
			Text(")")

		rule.Build("nullabilityWarningsCheck", "nullability warnings check")
	}
}

func (d *Droidstubs) createApiContribution(ctx android.DefaultableHookContext) {
	api_file := d.properties.Check_api.Current.Api_file
	api_surface := d.properties.Api_surface

	props := struct {
		Name        *string
		Api_surface *string
		Api_file    *string
		Visibility  []string
	}{}

	props.Name = proptools.StringPtr(d.Name() + ".api.contribution")
	props.Api_surface = api_surface
	props.Api_file = api_file
	props.Visibility = []string{"//visibility:override", "//visibility:public"}

	ctx.CreateModule(ApiContributionFactory, &props)
}

// TODO (b/262014796): Export the API contributions of CorePlatformApi
// A map to populate the api surface of a droidstub from a substring appearing in its name
// This map assumes that droidstubs (either checked-in or created by java_sdk_library)
// use a strict naming convention
var (
	droidstubsModuleNamingToSdkKind = map[string]android.SdkKind{
		// public is commented out since the core libraries use public in their java_sdk_library names
		"intracore":     android.SdkIntraCore,
		"intra.core":    android.SdkIntraCore,
		"system_server": android.SdkSystemServer,
		"system-server": android.SdkSystemServer,
		"system":        android.SdkSystem,
		"module_lib":    android.SdkModule,
		"module-lib":    android.SdkModule,
		"platform.api":  android.SdkCorePlatform,
		"test":          android.SdkTest,
		"toolchain":     android.SdkToolchain,
	}
)

func StubsDefaultsFactory() android.Module {
	module := &DocDefaults{}

	module.AddProperties(
		&JavadocProperties{},
		&DroidstubsProperties{},
	)

	android.InitDefaultsModule(module)

	return module
}

var _ android.PrebuiltInterface = (*PrebuiltStubsSources)(nil)

type PrebuiltStubsSourcesProperties struct {
	Srcs []string `android:"path"`

	// Name of the source soong module that gets shadowed by this prebuilt
	// If unspecified, follows the naming convention that the source module of
	// the prebuilt is Name() without "prebuilt_" prefix
	Source_module_name *string

	// Non-nil if this prebuilt stub srcs  module was dynamically created by a java_sdk_library_import
	// The name is the undecorated name of the java_sdk_library as it appears in the blueprint file
	// (without any prebuilt_ prefix)
	Created_by_java_sdk_library_name *string `blueprint:"mutated"`
}

func (j *PrebuiltStubsSources) BaseModuleName() string {
	return proptools.StringDefault(j.properties.Source_module_name, j.ModuleBase.Name())
}

func (j *PrebuiltStubsSources) CreatedByJavaSdkLibraryName() *string {
	return j.properties.Created_by_java_sdk_library_name
}

type PrebuiltStubsSources struct {
	android.ModuleBase
	android.DefaultableModuleBase
	embeddableInModuleAndImport

	prebuilt android.Prebuilt

	properties PrebuiltStubsSourcesProperties

	stubsSrcJar android.Path
}

func (p *PrebuiltStubsSources) OutputFiles(tag string) (android.Paths, error) {
	switch tag {
	// prebuilt droidstubs does not output "exportable" stubs.
	// Output the "everything" stubs srcjar file if the tag is ".exportable".
	case "", ".exportable":
		return android.Paths{p.stubsSrcJar}, nil
	default:
		return nil, fmt.Errorf("unsupported module reference tag %q", tag)
	}
}

func (d *PrebuiltStubsSources) StubsSrcJar(_ StubsType) (android.Path, error) {
	return d.stubsSrcJar, nil
}

func (p *PrebuiltStubsSources) GenerateAndroidBuildActions(ctx android.ModuleContext) {
	if len(p.properties.Srcs) != 1 {
		ctx.PropertyErrorf("srcs", "must only specify one directory path or srcjar, contains %d paths", len(p.properties.Srcs))
		return
	}

	src := p.properties.Srcs[0]
	if filepath.Ext(src) == ".srcjar" {
		// This is a srcjar. We can use it directly.
		p.stubsSrcJar = android.PathForModuleSrc(ctx, src)
	} else {
		outPath := android.PathForModuleOut(ctx, ctx.ModuleName()+"-"+"stubs.srcjar")

		// This is a directory. Glob the contents just in case the directory does not exist.
		srcGlob := src + "/**/*"
		srcPaths := android.PathsForModuleSrc(ctx, []string{srcGlob})

		// Although PathForModuleSrc can return nil if either the path doesn't exist or
		// the path components are invalid it won't in this case because no components
		// are specified and the module directory must exist in order to get this far.
		srcDir := android.PathForModuleSrc(ctx).(android.SourcePath).Join(ctx, src)

		rule := android.NewRuleBuilder(pctx, ctx)
		rule.Command().
			BuiltTool("soong_zip").
			Flag("-write_if_changed").
			Flag("-jar").
			FlagWithOutput("-o ", outPath).
			FlagWithArg("-C ", srcDir.String()).
			FlagWithRspFileInputList("-r ", outPath.ReplaceExtension(ctx, "rsp"), srcPaths)
		rule.Restat()
		rule.Build("zip src", "Create srcjar from prebuilt source")
		p.stubsSrcJar = outPath
	}
}

func (p *PrebuiltStubsSources) Prebuilt() *android.Prebuilt {
	return &p.prebuilt
}

func (p *PrebuiltStubsSources) Name() string {
	return p.prebuilt.Name(p.ModuleBase.Name())
}

// prebuilt_stubs_sources imports a set of java source files as if they were
// generated by droidstubs.
//
// By default, a prebuilt_stubs_sources has a single variant that expects a
// set of `.java` files generated by droidstubs.
//
// Specifying `host_supported: true` will produce two variants, one for use as a dependency of device modules and one
// for host modules.
//
// Intended only for use by sdk snapshots.
func PrebuiltStubsSourcesFactory() android.Module {
	module := &PrebuiltStubsSources{}

	module.AddProperties(&module.properties)
	module.initModuleAndImport(module)

	android.InitPrebuiltModule(module, &module.properties.Srcs)
	InitDroiddocModule(module, android.HostAndDeviceSupported)
	return module
}<|MERGE_RESOLUTION|>--- conflicted
+++ resolved
@@ -993,6 +993,7 @@
 func (d *Droidstubs) everythingOptionalCmd(ctx android.ModuleContext, cmd *android.RuleBuilderCommand, doApiLint bool, doCheckReleased bool) {
 
 	// Add API lint options.
+	treatDocumentationIssuesAsErrors := false
 	if doApiLint {
 		var newSince android.Paths
 		if d.properties.Check_api.Api_lint.New_since != nil {
@@ -1006,7 +1007,7 @@
 		// TODO(b/154317059): Clean up this allowlist by baselining and/or checking in last-released.
 		if d.Name() != "android.car-system-stubs-docs" &&
 			d.Name() != "android.car-stubs-docs" {
-			cmd.Flag("--lints-as-errors")
+			treatDocumentationIssuesAsErrors = true
 			cmd.Flag("--warnings-as-errors") // Most lints are actually warnings.
 		}
 
@@ -1052,13 +1053,10 @@
 		cmd.FlagWithArg("--error-message:api-lint ", msg)
 	}
 
-<<<<<<< HEAD
-=======
 	if !treatDocumentationIssuesAsErrors {
 		treatDocumentationIssuesAsWarningErrorWhenNew(cmd)
 	}
 
->>>>>>> 95cae90e
 	// Add "check released" options. (Detect incompatible API changes from the last public release)
 	if doCheckReleased {
 		baselineFile := android.OptionalPathForModuleSrc(ctx, d.properties.Check_api.Last_released.Baseline_file)
