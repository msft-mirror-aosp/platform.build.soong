--- conflicted
+++ resolved
@@ -661,8 +661,6 @@
 	appR8 := result.ModuleForTests("app", "android_common").Rule("r8")
 	android.AssertStringDoesContain(t, "expected aarimports's proguard flags",
 		appR8.Args["r8Flags"], "proguard.txt")
-<<<<<<< HEAD
-=======
 }
 
 func TestR8FlagsArtProfile(t *testing.T) {
@@ -714,5 +712,4 @@
 		optimize: true,
 	}
 }`)
->>>>>>> ce78db08
 }