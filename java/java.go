--- conflicted
+++ resolved
@@ -260,10 +260,10 @@
 	RepackagedHeaderJars android.Paths
 
 	// set of header jars for all transitive libs deps
-	TransitiveLibsHeaderJars *android.DepSet[android.Path]
+	TransitiveLibsHeaderJarsForR8 *android.DepSet[android.Path]
 
 	// set of header jars for all transitive static libs deps
-	TransitiveStaticLibsHeaderJars *android.DepSet[android.Path]
+	TransitiveStaticLibsHeaderJarsForR8 *android.DepSet[android.Path]
 
 	// depset of header jars for this module and all transitive static dependencies
 	TransitiveStaticLibsHeaderJars *android.DepSet[android.Path]
@@ -570,7 +570,7 @@
 	// are provided by systemModules.
 	java9Classpath classpath
 
-	processorPath           classpath
+	processorPath           classpath ``
 	errorProneProcessorPath classpath
 	processorClasses        []string
 	staticJars              android.Paths
@@ -1001,7 +1001,7 @@
 			j.dexpreopter.disableDexpreopt()
 		}
 	}
-	j.compile(ctx, nil, nil, nil)
+	j.compile(ctx, nil, nil, nil, nil)
 
 	j.setInstallRules(ctx)
 
@@ -2680,9 +2680,6 @@
 
 	var flags javaBuilderFlags
 
-<<<<<<< HEAD
-	j.collectTransitiveHeaderJars(ctx)
-=======
 	var transitiveClasspathHeaderJars []*android.DepSet[android.Path]
 	var transitiveBootClasspathHeaderJars []*android.DepSet[android.Path]
 	var transitiveStaticLibsHeaderJars []*android.DepSet[android.Path]
@@ -2690,7 +2687,6 @@
 	var transitiveStaticLibsResourceJars []*android.DepSet[android.Path]
 
 	j.collectTransitiveHeaderJarsForR8(ctx)
->>>>>>> 0d8ab3ab
 	var staticJars android.Paths
 	var staticResourceJars android.Paths
 	var staticHeaderJars android.Paths
@@ -2836,15 +2832,12 @@
 
 	j.exportAidlIncludeDirs = android.PathsForModuleSrc(ctx, j.properties.Aidl.Export_include_dirs)
 
-<<<<<<< HEAD
-=======
 	if ctx.Config().UseTransitiveJarsInClasspath() {
 		ctx.CheckbuildFile(localJars...)
 	} else {
 		ctx.CheckbuildFile(outputFile)
 	}
 
->>>>>>> 0d8ab3ab
 	if ctx.Device() {
 		// Shared libraries deapexed from prebuilt apexes are no longer supported.
 		// Set the dexJarBuildPath to a fake path.
@@ -2884,6 +2877,7 @@
 			if ctx.Failed() {
 				return
 			}
+			ctx.CheckbuildFile(dexOutputFile)
 
 			// Initialize the hiddenapi structure.
 			j.initHiddenAPI(ctx, makeDexJarPathFromPath(dexOutputFile), outputFile, j.dexProperties.Uncompress_dex)
@@ -2897,16 +2891,6 @@
 	}
 
 	android.SetProvider(ctx, JavaInfoProvider, &JavaInfo{
-<<<<<<< HEAD
-		HeaderJars:                     android.PathsIfNonNil(j.combinedHeaderFile),
-		TransitiveLibsHeaderJars:       j.transitiveLibsHeaderJars,
-		TransitiveStaticLibsHeaderJars: j.transitiveStaticLibsHeaderJars,
-		ImplementationAndResourcesJars: android.PathsIfNonNil(j.combinedImplementationFile),
-		ImplementationJars:             android.PathsIfNonNil(implementationJarFile.WithoutRel()),
-		ResourceJars:                   android.PathsIfNonNil(resourceJarFile),
-		AidlIncludeDirs:                j.exportAidlIncludeDirs,
-		StubsLinkType:                  j.stubsLinkType,
-=======
 		HeaderJars:                             android.PathsIfNonNil(j.combinedHeaderFile),
 		LocalHeaderJars:                        android.PathsIfNonNil(j.combinedHeaderFile),
 		TransitiveLibsHeaderJarsForR8:          j.transitiveLibsHeaderJarsForR8,
@@ -2919,7 +2903,6 @@
 		ResourceJars:                           android.PathsIfNonNil(resourceJarFile),
 		AidlIncludeDirs:                        j.exportAidlIncludeDirs,
 		StubsLinkType:                          j.stubsLinkType,
->>>>>>> 0d8ab3ab
 		// TODO(b/289117800): LOCAL_ACONFIG_FILES for prebuilts
 	})
 
