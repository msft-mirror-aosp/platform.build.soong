// Copyright (C) 2021 The Android Open Source Project
//
// Licensed under the Apache License, Version 2.0 (the "License");
// you may not use this file except in compliance with the License.
// You may obtain a copy of the License at
//
//     http://www.apache.org/licenses/LICENSE-2.0
//
// Unless required by applicable law or agreed to in writing, software
// distributed under the License is distributed on an "AS IS" BASIS,
// WITHOUT WARRANTIES OR CONDITIONS OF ANY KIND, either express or implied.
// See the License for the specific language governing permissions and
// limitations under the License.

package sdk

import (
	"testing"

	"android/soong/android"
	"android/soong/dexpreopt"
	"android/soong/java"
)

<<<<<<< HEAD
func testSnapshotWithSystemServerClasspathFragment(t *testing.T, targetBuildRelease string, expectedUnversionedSdkSnapshot string, expectedVersionedSdkSnapshot string) {
=======
func testSnapshotWithSystemServerClasspathFragment(t *testing.T, sdk string, targetBuildRelease string, expectedSdkSnapshot string) {
>>>>>>> f33bea35
	result := android.GroupFixturePreparers(
		prepareForSdkTestWithJava,
		java.PrepareForTestWithJavaDefaultModules,
		java.PrepareForTestWithJavaSdkLibraryFiles,
		java.FixtureWithLastReleaseApis("mysdklibrary"),
		dexpreopt.FixtureSetApexSystemServerJars("myapex:mylib", "myapex:mysdklibrary"),
		android.FixtureModifyEnv(func(env map[string]string) {
<<<<<<< HEAD
			env["SOONG_SDK_SNAPSHOT_TARGET_BUILD_RELEASE"] = targetBuildRelease
		}),
		prepareForSdkTestWithApex,

		android.FixtureWithRootAndroidBp(`
			sdk {
				name: "mysdk",
				systemserverclasspath_fragments: ["mysystemserverclasspathfragment"],
				java_sdk_libs: [
					// This is not strictly needed as it should be automatically added to the sdk_snapshot as
					// a java_sdk_libs module because it is used in the mysystemserverclasspathfragment's
					// contents property. However, it is specified here to ensure that duplicates are
					// correctly deduped.
					"mysdklibrary",
				],
=======
			if targetBuildRelease != "latest" {
				env["SOONG_SDK_SNAPSHOT_TARGET_BUILD_RELEASE"] = targetBuildRelease
>>>>>>> f33bea35
			}
		}),
		prepareForSdkTestWithApex,

		android.FixtureWithRootAndroidBp(sdk+`
			apex {
				name: "myapex",
				key: "myapex.key",
				min_sdk_version: "2",
				systemserverclasspath_fragments: ["mysystemserverclasspathfragment"],
			}

			systemserverclasspath_fragment {
				name: "mysystemserverclasspathfragment",
				apex_available: ["myapex"],
				contents: [
					"mylib",
					"mysdklibrary",
				],
			}

			java_library {
				name: "mylib",
				apex_available: ["myapex"],
				srcs: ["Test.java"],
				system_modules: "none",
				sdk_version: "none",
				min_sdk_version: "2",
				compile_dex: true,
				permitted_packages: ["mylib"],
			}

			java_sdk_library {
				name: "mysdklibrary",
				apex_available: ["myapex"],
				srcs: ["Test.java"],
				shared_library: false,
				public: {enabled: true},
				min_sdk_version: "2",
			}
		`),
	).RunTest(t)

	CheckSnapshot(t, result, "mysdk", "",
<<<<<<< HEAD
		checkUnversionedAndroidBpContents(expectedUnversionedSdkSnapshot),
		checkVersionedAndroidBpContents(expectedVersionedSdkSnapshot),
=======
		checkAndroidBpContents(expectedSdkSnapshot),
>>>>>>> f33bea35
	)
}

func TestSnapshotWithSystemServerClasspathFragment(t *testing.T) {
<<<<<<< HEAD
	t.Run("target-s", func(t *testing.T) {
		testSnapshotWithSystemServerClasspathFragment(t, "S", `
// This is auto-generated. DO NOT EDIT.

java_sdk_library_import {
    name: "mysdklibrary",
    prefer: false,
    visibility: ["//visibility:public"],
    apex_available: ["myapex"],
    shared_library: false,
    public: {
        jars: ["sdk_library/public/mysdklibrary-stubs.jar"],
        stub_srcs: ["sdk_library/public/mysdklibrary_stub_sources"],
        current_api: "sdk_library/public/mysdklibrary.txt",
        removed_api: "sdk_library/public/mysdklibrary-removed.txt",
        sdk_version: "current",
    },
}
`, `
// This is auto-generated. DO NOT EDIT.

java_sdk_library_import {
    name: "mysdk_mysdklibrary@current",
    sdk_member_name: "mysdklibrary",
    visibility: ["//visibility:public"],
    apex_available: ["myapex"],
    shared_library: false,
    public: {
        jars: ["sdk_library/public/mysdklibrary-stubs.jar"],
        stub_srcs: ["sdk_library/public/mysdklibrary_stub_sources"],
        current_api: "sdk_library/public/mysdklibrary.txt",
        removed_api: "sdk_library/public/mysdklibrary-removed.txt",
        sdk_version: "current",
    },
}

sdk_snapshot {
    name: "mysdk@current",
    visibility: ["//visibility:public"],
    java_sdk_libs: ["mysdk_mysdklibrary@current"],
}
`)
	})

	t.Run("target-t", func(t *testing.T) {
		testSnapshotWithSystemServerClasspathFragment(t, "Tiramisu", `
=======

	commonSdk := `
sdk {
	name: "mysdk",
	systemserverclasspath_fragments: ["mysystemserverclasspathfragment"],
	java_sdk_libs: [
		// This is not strictly needed as it should be automatically added to the sdk_snapshot as
		// a java_sdk_libs module because it is used in the mysystemserverclasspathfragment's
		// contents property. However, it is specified here to ensure that duplicates are
		// correctly deduped.
		"mysdklibrary",
	],
}
	`

	expectedLatestSnapshot := `
>>>>>>> f33bea35
// This is auto-generated. DO NOT EDIT.

java_sdk_library_import {
    name: "mysdklibrary",
    prefer: false,
    visibility: ["//visibility:public"],
    apex_available: ["myapex"],
    shared_library: false,
    public: {
        jars: ["sdk_library/public/mysdklibrary-stubs.jar"],
        stub_srcs: ["sdk_library/public/mysdklibrary_stub_sources"],
        current_api: "sdk_library/public/mysdklibrary.txt",
        removed_api: "sdk_library/public/mysdklibrary-removed.txt",
        sdk_version: "current",
    },
}

java_import {
    name: "mylib",
    prefer: false,
    visibility: ["//visibility:public"],
    apex_available: ["myapex"],
    jars: ["java_systemserver_libs/snapshot/jars/are/invalid/mylib.jar"],
    permitted_packages: ["mylib"],
}

prebuilt_systemserverclasspath_fragment {
    name: "mysystemserverclasspathfragment",
    prefer: false,
    visibility: ["//visibility:public"],
    apex_available: ["myapex"],
    contents: [
        "mylib",
        "mysdklibrary",
    ],
}
<<<<<<< HEAD
`, `
=======
`

	t.Run("target-s", func(t *testing.T) {
		testSnapshotWithSystemServerClasspathFragment(t, commonSdk, "S", `
>>>>>>> f33bea35
// This is auto-generated. DO NOT EDIT.

java_sdk_library_import {
    name: "mysdklibrary",
    prefer: false,
    visibility: ["//visibility:public"],
    apex_available: ["myapex"],
    shared_library: false,
    public: {
        jars: ["sdk_library/public/mysdklibrary-stubs.jar"],
        stub_srcs: ["sdk_library/public/mysdklibrary_stub_sources"],
        current_api: "sdk_library/public/mysdklibrary.txt",
        removed_api: "sdk_library/public/mysdklibrary-removed.txt",
        sdk_version: "current",
    },
}
`)
	})

	t.Run("target-t", func(t *testing.T) {
		testSnapshotWithSystemServerClasspathFragment(t, commonSdk, "Tiramisu", `
// This is auto-generated. DO NOT EDIT.

java_sdk_library_import {
    name: "mysdklibrary",
    prefer: false,
    visibility: ["//visibility:public"],
    apex_available: ["myapex"],
    shared_library: false,
    public: {
        jars: ["sdk_library/public/mysdklibrary-stubs.jar"],
        stub_srcs: ["sdk_library/public/mysdklibrary_stub_sources"],
        current_api: "sdk_library/public/mysdklibrary.txt",
        removed_api: "sdk_library/public/mysdklibrary-removed.txt",
        sdk_version: "current",
    },
}

java_import {
    name: "mylib",
    prefer: false,
    visibility: ["//visibility:public"],
    apex_available: ["myapex"],
    jars: ["java_systemserver_libs/snapshot/jars/are/invalid/mylib.jar"],
    permitted_packages: ["mylib"],
}

prebuilt_systemserverclasspath_fragment {
    name: "mysystemserverclasspathfragment",
    prefer: false,
    visibility: ["//visibility:public"],
    apex_available: ["myapex"],
    contents: [
        "mylib",
        "mysdklibrary",
    ],
}
`)
	})

<<<<<<< HEAD
sdk_snapshot {
    name: "mysdk@current",
    visibility: ["//visibility:public"],
    java_sdk_libs: ["mysdk_mysdklibrary@current"],
    java_systemserver_libs: ["mysdk_mylib@current"],
    systemserverclasspath_fragments: ["mysdk_mysystemserverclasspathfragment@current"],
}
`)
=======
	t.Run("added-directly", func(t *testing.T) {
		testSnapshotWithSystemServerClasspathFragment(t, commonSdk, `latest`, expectedLatestSnapshot)
	})

	t.Run("added-via-apex", func(t *testing.T) {
		testSnapshotWithSystemServerClasspathFragment(t, `
			sdk {
				name: "mysdk",
				apexes: ["myapex"],
			}
		`, `latest`, expectedLatestSnapshot)
>>>>>>> f33bea35
	})
}<|MERGE_RESOLUTION|>--- conflicted
+++ resolved
@@ -22,11 +22,7 @@
 	"android/soong/java"
 )
 
-<<<<<<< HEAD
-func testSnapshotWithSystemServerClasspathFragment(t *testing.T, targetBuildRelease string, expectedUnversionedSdkSnapshot string, expectedVersionedSdkSnapshot string) {
-=======
 func testSnapshotWithSystemServerClasspathFragment(t *testing.T, sdk string, targetBuildRelease string, expectedSdkSnapshot string) {
->>>>>>> f33bea35
 	result := android.GroupFixturePreparers(
 		prepareForSdkTestWithJava,
 		java.PrepareForTestWithJavaDefaultModules,
@@ -34,26 +30,8 @@
 		java.FixtureWithLastReleaseApis("mysdklibrary"),
 		dexpreopt.FixtureSetApexSystemServerJars("myapex:mylib", "myapex:mysdklibrary"),
 		android.FixtureModifyEnv(func(env map[string]string) {
-<<<<<<< HEAD
-			env["SOONG_SDK_SNAPSHOT_TARGET_BUILD_RELEASE"] = targetBuildRelease
-		}),
-		prepareForSdkTestWithApex,
-
-		android.FixtureWithRootAndroidBp(`
-			sdk {
-				name: "mysdk",
-				systemserverclasspath_fragments: ["mysystemserverclasspathfragment"],
-				java_sdk_libs: [
-					// This is not strictly needed as it should be automatically added to the sdk_snapshot as
-					// a java_sdk_libs module because it is used in the mysystemserverclasspathfragment's
-					// contents property. However, it is specified here to ensure that duplicates are
-					// correctly deduped.
-					"mysdklibrary",
-				],
-=======
 			if targetBuildRelease != "latest" {
 				env["SOONG_SDK_SNAPSHOT_TARGET_BUILD_RELEASE"] = targetBuildRelease
->>>>>>> f33bea35
 			}
 		}),
 		prepareForSdkTestWithApex,
@@ -98,64 +76,11 @@
 	).RunTest(t)
 
 	CheckSnapshot(t, result, "mysdk", "",
-<<<<<<< HEAD
-		checkUnversionedAndroidBpContents(expectedUnversionedSdkSnapshot),
-		checkVersionedAndroidBpContents(expectedVersionedSdkSnapshot),
-=======
 		checkAndroidBpContents(expectedSdkSnapshot),
->>>>>>> f33bea35
 	)
 }
 
 func TestSnapshotWithSystemServerClasspathFragment(t *testing.T) {
-<<<<<<< HEAD
-	t.Run("target-s", func(t *testing.T) {
-		testSnapshotWithSystemServerClasspathFragment(t, "S", `
-// This is auto-generated. DO NOT EDIT.
-
-java_sdk_library_import {
-    name: "mysdklibrary",
-    prefer: false,
-    visibility: ["//visibility:public"],
-    apex_available: ["myapex"],
-    shared_library: false,
-    public: {
-        jars: ["sdk_library/public/mysdklibrary-stubs.jar"],
-        stub_srcs: ["sdk_library/public/mysdklibrary_stub_sources"],
-        current_api: "sdk_library/public/mysdklibrary.txt",
-        removed_api: "sdk_library/public/mysdklibrary-removed.txt",
-        sdk_version: "current",
-    },
-}
-`, `
-// This is auto-generated. DO NOT EDIT.
-
-java_sdk_library_import {
-    name: "mysdk_mysdklibrary@current",
-    sdk_member_name: "mysdklibrary",
-    visibility: ["//visibility:public"],
-    apex_available: ["myapex"],
-    shared_library: false,
-    public: {
-        jars: ["sdk_library/public/mysdklibrary-stubs.jar"],
-        stub_srcs: ["sdk_library/public/mysdklibrary_stub_sources"],
-        current_api: "sdk_library/public/mysdklibrary.txt",
-        removed_api: "sdk_library/public/mysdklibrary-removed.txt",
-        sdk_version: "current",
-    },
-}
-
-sdk_snapshot {
-    name: "mysdk@current",
-    visibility: ["//visibility:public"],
-    java_sdk_libs: ["mysdk_mysdklibrary@current"],
-}
-`)
-	})
-
-	t.Run("target-t", func(t *testing.T) {
-		testSnapshotWithSystemServerClasspathFragment(t, "Tiramisu", `
-=======
 
 	commonSdk := `
 sdk {
@@ -172,7 +97,6 @@
 	`
 
 	expectedLatestSnapshot := `
->>>>>>> f33bea35
 // This is auto-generated. DO NOT EDIT.
 
 java_sdk_library_import {
@@ -209,14 +133,10 @@
         "mysdklibrary",
     ],
 }
-<<<<<<< HEAD
-`, `
-=======
 `
 
 	t.Run("target-s", func(t *testing.T) {
 		testSnapshotWithSystemServerClasspathFragment(t, commonSdk, "S", `
->>>>>>> f33bea35
 // This is auto-generated. DO NOT EDIT.
 
 java_sdk_library_import {
@@ -277,16 +197,6 @@
 `)
 	})
 
-<<<<<<< HEAD
-sdk_snapshot {
-    name: "mysdk@current",
-    visibility: ["//visibility:public"],
-    java_sdk_libs: ["mysdk_mysdklibrary@current"],
-    java_systemserver_libs: ["mysdk_mylib@current"],
-    systemserverclasspath_fragments: ["mysdk_mysystemserverclasspathfragment@current"],
-}
-`)
-=======
 	t.Run("added-directly", func(t *testing.T) {
 		testSnapshotWithSystemServerClasspathFragment(t, commonSdk, `latest`, expectedLatestSnapshot)
 	})
@@ -298,6 +208,5 @@
 				apexes: ["myapex"],
 			}
 		`, `latest`, expectedLatestSnapshot)
->>>>>>> f33bea35
 	})
 }