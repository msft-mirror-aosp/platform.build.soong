--- conflicted
+++ resolved
@@ -1,15 +1,4 @@
 // Soong finds all Android.bp and Blueprints files in the source tree,
 // subdirs= and optional_subdirs= are obsolete and this file no longer
 // needs a list of the top level directories that may contain Android.bp
-<<<<<<< HEAD
-// files.
-
-// TODO(b/253827323) Remove this. A module in internal builds needs to disable a new check,
-// IdentifierName, when errorprone is updated. In order to avoid having the update errorprone
-// in internal first, and then aosp, create this variable that we can fill out in internal in the
-// same topic as the errorprone update, then move the flag out of the variable after the update,
-// then remove the variable.
-disable_identifiername_for_errorprone_update = []
-=======
-// files.
->>>>>>> 30c7f501
+// files.