--- conflicted
+++ resolved
@@ -15,71 +15,74 @@
 package bp2build
 
 import (
+	"fmt"
+	"testing"
+
 	"android/soong/android"
 	"android/soong/cc"
-	"strings"
-	"testing"
 )
 
 const (
 	// See cc/testing.go for more context
 	soongCcLibraryPreamble = `
 cc_defaults {
-	name: "linux_bionic_supported",
-}
-
-toolchain_library {
-	name: "libclang_rt.builtins-x86_64-android",
-	defaults: ["linux_bionic_supported"],
-	vendor_available: true,
-	vendor_ramdisk_available: true,
-	product_available: true,
-	recovery_available: true,
-	native_bridge_supported: true,
-	src: "",
+    name: "linux_bionic_supported",
 }`
+
+	soongCcProtoLibraries = `
+cc_library {
+	name: "libprotobuf-cpp-lite",
+	bazel_module: { bp2build_available: false },
+}
+
+cc_library {
+	name: "libprotobuf-cpp-full",
+	bazel_module: { bp2build_available: false },
+}`
+
+	soongCcProtoPreamble = soongCcLibraryPreamble + soongCcProtoLibraries
 )
 
-func TestCcLibraryBp2Build(t *testing.T) {
-	// b/191166471 disabled in sc-dev
-	t.Skip()
-	testCases := []struct {
-		description                        string
-		moduleTypeUnderTest                string
-		moduleTypeUnderTestFactory         android.ModuleFactory
-		moduleTypeUnderTestBp2BuildMutator func(android.TopDownMutatorContext)
-		bp                                 string
-		expectedBazelTargets               []string
-		filesystem                         map[string]string
-		dir                                string
-		depsMutators                       []android.RegisterMutatorFunc
-	}{
-		{
-			description:                        "cc_library - simple example",
-			moduleTypeUnderTest:                "cc_library",
-			moduleTypeUnderTestFactory:         cc.LibraryFactory,
-			moduleTypeUnderTestBp2BuildMutator: cc.CcLibraryBp2Build,
-			filesystem: map[string]string{
-				"android.cpp": "",
-				"darwin.cpp":  "",
-				// Refer to cc.headerExts for the supported header extensions in Soong.
-				"header.h":         "",
-				"header.hh":        "",
-				"header.hpp":       "",
-				"header.hxx":       "",
-				"header.h++":       "",
-				"header.inl":       "",
-				"header.inc":       "",
-				"header.ipp":       "",
-				"header.h.generic": "",
-				"impl.cpp":         "",
-				"linux.cpp":        "",
-				"x86.cpp":          "",
-				"x86_64.cpp":       "",
-				"foo-dir/a.h":      "",
-			},
-			bp: soongCcLibraryPreamble + `
-cc_library_headers { name: "some-headers" }
+func runCcLibraryTestCase(t *testing.T, tc bp2buildTestCase) {
+	t.Helper()
+	runBp2BuildTestCase(t, registerCcLibraryModuleTypes, tc)
+}
+
+func registerCcLibraryModuleTypes(ctx android.RegistrationContext) {
+	cc.RegisterCCBuildComponents(ctx)
+	ctx.RegisterModuleType("filegroup", android.FileGroupFactory)
+	ctx.RegisterModuleType("cc_library_static", cc.LibraryStaticFactory)
+	ctx.RegisterModuleType("cc_prebuilt_library_static", cc.PrebuiltStaticLibraryFactory)
+	ctx.RegisterModuleType("cc_library_headers", cc.LibraryHeaderFactory)
+}
+
+func TestCcLibrarySimple(t *testing.T) {
+	runCcLibraryTestCase(t, bp2buildTestCase{
+		description:                "cc_library - simple example",
+		moduleTypeUnderTest:        "cc_library",
+		moduleTypeUnderTestFactory: cc.LibraryFactory,
+		filesystem: map[string]string{
+			"android.cpp": "",
+			"bionic.cpp":  "",
+			"darwin.cpp":  "",
+			// Refer to cc.headerExts for the supported header extensions in Soong.
+			"header.h":         "",
+			"header.hh":        "",
+			"header.hpp":       "",
+			"header.hxx":       "",
+			"header.h++":       "",
+			"header.inl":       "",
+			"header.inc":       "",
+			"header.ipp":       "",
+			"header.h.generic": "",
+			"impl.cpp":         "",
+			"linux.cpp":        "",
+			"x86.cpp":          "",
+			"x86_64.cpp":       "",
+			"foo-dir/a.h":      "",
+		},
+		blueprint: soongCcLibraryPreamble +
+			simpleModuleDoNotConvertBp2build("cc_library_headers", "some-headers") + `
 cc_library {
     name: "foo-lib",
     srcs: ["impl.cpp"],
@@ -107,48 +110,54 @@
         darwin: {
             srcs: ["darwin.cpp"],
         },
-    },
-}
-`,
-			expectedBazelTargets: []string{`cc_library(
-    name = "foo-lib",
-    copts = [
-        "-Wall",
-        "-I.",
-    ],
-    deps = [":some-headers"],
-    includes = ["foo-dir"],
-    linkopts = ["-Wl,--exclude-libs=bar.a"] + select({
+        bionic: {
+          srcs: ["bionic.cpp"]
+        },
+    },
+    include_build_directory: false,
+}
+`,
+		expectedBazelTargets: makeCcLibraryTargets("foo-lib", attrNameToString{
+			"copts":               `["-Wall"]`,
+			"export_includes":     `["foo-dir"]`,
+			"implementation_deps": `[":some-headers"]`,
+			"linkopts": `["-Wl,--exclude-libs=bar.a"] + select({
         "//build/bazel/platforms/arch:x86": ["-Wl,--exclude-libs=baz.a"],
         "//build/bazel/platforms/arch:x86_64": ["-Wl,--exclude-libs=qux.a"],
         "//conditions:default": [],
-    }),
-    srcs = ["impl.cpp"] + select({
+    })`,
+			"srcs": `["impl.cpp"] + select({
         "//build/bazel/platforms/arch:x86": ["x86.cpp"],
         "//build/bazel/platforms/arch:x86_64": ["x86_64.cpp"],
         "//conditions:default": [],
     }) + select({
-        "//build/bazel/platforms/os:android": ["android.cpp"],
+        "//build/bazel/platforms/os:android": [
+            "bionic.cpp",
+            "android.cpp",
+        ],
         "//build/bazel/platforms/os:darwin": ["darwin.cpp"],
         "//build/bazel/platforms/os:linux": ["linux.cpp"],
-        "//conditions:default": [],
-    }),
-)`},
-		},
-		{
-			description:                        "cc_library - trimmed example of //bionic/linker:ld-android",
-			moduleTypeUnderTest:                "cc_library",
-			moduleTypeUnderTestFactory:         cc.LibraryFactory,
-			moduleTypeUnderTestBp2BuildMutator: cc.CcLibraryBp2Build,
-			filesystem: map[string]string{
-				"ld-android.cpp":           "",
-				"linked_list.h":            "",
-				"linker.h":                 "",
-				"linker_block_allocator.h": "",
-				"linker_cfi.h":             "",
-			},
-			bp: soongCcLibraryPreamble + `
-cc_library_headers { name: "libc_headers" }
+        "//build/bazel/platforms/os:linux_bionic": ["bionic.cpp"],
+        "//conditions:default": [],
+    })`,
+		}),
+	})
+}
+
+func TestCcLibraryTrimmedLdAndroid(t *testing.T) {
+	runCcLibraryTestCase(t, bp2buildTestCase{
+		description:                "cc_library - trimmed example of //bionic/linker:ld-android",
+		moduleTypeUnderTest:        "cc_library",
+		moduleTypeUnderTestFactory: cc.LibraryFactory,
+		filesystem: map[string]string{
+			"ld-android.cpp":           "",
+			"linked_list.h":            "",
+			"linker.h":                 "",
+			"linker_block_allocator.h": "",
+			"linker_cfi.h":             "",
+		},
+		blueprint: soongCcLibraryPreamble +
+			simpleModuleDoNotConvertBp2build("cc_library_headers", "libc_headers") + `
 cc_library {
     name: "fake-ld-android",
     srcs: ["ld_android.cpp"],
@@ -175,19 +184,19 @@
             ldflags: ["-Wl,--exclude-libs=libgcc_eh.a"],
         },
     },
-}
-`,
-			expectedBazelTargets: []string{`cc_library(
-    name = "fake-ld-android",
-    copts = [
+    include_build_directory: false,
+}
+`,
+		expectedBazelTargets: makeCcLibraryTargets("fake-ld-android", attrNameToString{
+			"srcs": `["ld_android.cpp"]`,
+			"copts": `[
         "-Wall",
         "-Wextra",
         "-Wunused",
         "-Werror",
-        "-I.",
-    ],
-    deps = [":libc_headers"],
-    linkopts = [
+    ]`,
+			"implementation_deps": `[":libc_headers"]`,
+			"linkopts": `[
         "-Wl,--exclude-libs=libgcc.a",
         "-Wl,--exclude-libs=libgcc_stripped.a",
         "-Wl,--exclude-libs=libclang_rt.builtins-arm-android.a",
@@ -198,23 +207,24 @@
         "//build/bazel/platforms/arch:x86": ["-Wl,--exclude-libs=libgcc_eh.a"],
         "//build/bazel/platforms/arch:x86_64": ["-Wl,--exclude-libs=libgcc_eh.a"],
         "//conditions:default": [],
-    }),
-    srcs = ["ld_android.cpp"],
-)`},
-		},
-		{
-			description:                        "cc_library exclude_srcs - trimmed example of //external/arm-optimized-routines:libarm-optimized-routines-math",
-			moduleTypeUnderTest:                "cc_library",
-			moduleTypeUnderTestFactory:         cc.LibraryFactory,
-			moduleTypeUnderTestBp2BuildMutator: cc.CcLibraryBp2Build,
-			dir:                                "external",
-			filesystem: map[string]string{
-				"external/math/cosf.c":      "",
-				"external/math/erf.c":       "",
-				"external/math/erf_data.c":  "",
-				"external/math/erff.c":      "",
-				"external/math/erff_data.c": "",
-				"external/Android.bp": `
+    })`,
+		}),
+	})
+}
+
+func TestCcLibraryExcludeSrcs(t *testing.T) {
+	runCcLibraryTestCase(t, bp2buildTestCase{
+		description:                "cc_library exclude_srcs - trimmed example of //external/arm-optimized-routines:libarm-optimized-routines-math",
+		moduleTypeUnderTest:        "cc_library",
+		moduleTypeUnderTestFactory: cc.LibraryFactory,
+		dir:                        "external",
+		filesystem: map[string]string{
+			"external/math/cosf.c":      "",
+			"external/math/erf.c":       "",
+			"external/math/erf_data.c":  "",
+			"external/math/erff.c":      "",
+			"external/math/erff_data.c": "",
+			"external/Android.bp": `
 cc_library {
     name: "fake-libarm-optimized-routines-math",
     exclude_srcs: [
@@ -240,29 +250,30 @@
     bazel_module: { bp2build_available: true },
 }
 `,
-			},
-			bp: soongCcLibraryPreamble,
-			expectedBazelTargets: []string{`cc_library(
-    name = "fake-libarm-optimized-routines-math",
-    copts = ["-Iexternal"] + select({
+		},
+		blueprint: soongCcLibraryPreamble,
+		expectedBazelTargets: makeCcLibraryTargets("fake-libarm-optimized-routines-math", attrNameToString{
+			"copts": `select({
         "//build/bazel/platforms/arch:arm64": ["-DHAVE_FAST_FMA=1"],
         "//conditions:default": [],
-    }),
-    srcs = ["math/cosf.c"],
-)`},
-		},
-		{
-			description:                        "cc_library shared/static props",
-			moduleTypeUnderTest:                "cc_library",
-			moduleTypeUnderTestFactory:         cc.LibraryFactory,
-			moduleTypeUnderTestBp2BuildMutator: cc.CcLibraryBp2Build,
-			depsMutators:                       []android.RegisterMutatorFunc{cc.RegisterDepsBp2Build},
-			dir:                                "foo/bar",
-			filesystem: map[string]string{
-				"foo/bar/both.cpp":       "",
-				"foo/bar/sharedonly.cpp": "",
-				"foo/bar/staticonly.cpp": "",
-				"foo/bar/Android.bp": `
+    })`,
+			"local_includes": `["."]`,
+			"srcs_c":         `["math/cosf.c"]`,
+		}),
+	})
+}
+
+func TestCcLibrarySharedStaticProps(t *testing.T) {
+	runCcLibraryTestCase(t, bp2buildTestCase{
+		description:                "cc_library shared/static props",
+		moduleTypeUnderTest:        "cc_library",
+		moduleTypeUnderTestFactory: cc.LibraryFactory,
+		filesystem: map[string]string{
+			"both.cpp":       "",
+			"sharedonly.cpp": "",
+			"staticonly.cpp": "",
+		},
+		blueprint: soongCcLibraryPreamble + `
 cc_library {
     name: "a",
     srcs: ["both.cpp"],
@@ -284,158 +295,692 @@
         static_libs: ["static_dep_for_shared"],
         whole_static_libs: ["whole_static_lib_for_shared"],
     },
+    include_build_directory: false,
+}
+
+cc_library_static {
+    name: "static_dep_for_shared",
+    bazel_module: { bp2build_available: false },
+}
+
+cc_library_static {
+    name: "static_dep_for_static",
+    bazel_module: { bp2build_available: false },
+}
+
+cc_library_static {
+    name: "static_dep_for_both",
+    bazel_module: { bp2build_available: false },
+}
+
+cc_library_static {
+    name: "whole_static_lib_for_shared",
+    bazel_module: { bp2build_available: false },
+}
+
+cc_library_static {
+    name: "whole_static_lib_for_static",
+    bazel_module: { bp2build_available: false },
+}
+
+cc_library_static {
+    name: "whole_static_lib_for_both",
+    bazel_module: { bp2build_available: false },
+}
+
+cc_library {
+    name: "shared_dep_for_shared",
+    bazel_module: { bp2build_available: false },
+}
+
+cc_library {
+    name: "shared_dep_for_static",
+    bazel_module: { bp2build_available: false },
+}
+
+cc_library {
+    name: "shared_dep_for_both",
+    bazel_module: { bp2build_available: false },
+}
+`,
+		expectedBazelTargets: []string{
+			makeBazelTarget("cc_library_static", "a_bp2build_cc_library_static", attrNameToString{
+				"copts": `[
+        "bothflag",
+        "staticflag",
+    ]`,
+				"implementation_deps": `[
+        ":static_dep_for_both",
+        ":static_dep_for_static",
+    ]`,
+				"implementation_dynamic_deps": `[
+        ":shared_dep_for_both",
+        ":shared_dep_for_static",
+    ]`,
+				"srcs": `[
+        "both.cpp",
+        "staticonly.cpp",
+    ]`,
+				"whole_archive_deps": `[
+        ":whole_static_lib_for_both",
+        ":whole_static_lib_for_static",
+    ]`}),
+			makeBazelTarget("cc_library_shared", "a", attrNameToString{
+				"copts": `[
+        "bothflag",
+        "sharedflag",
+    ]`,
+				"implementation_deps": `[
+        ":static_dep_for_both",
+        ":static_dep_for_shared",
+    ]`,
+				"implementation_dynamic_deps": `[
+        ":shared_dep_for_both",
+        ":shared_dep_for_shared",
+    ]`,
+				"srcs": `[
+        "both.cpp",
+        "sharedonly.cpp",
+    ]`,
+				"whole_archive_deps": `[
+        ":whole_static_lib_for_both",
+        ":whole_static_lib_for_shared",
+    ]`,
+			}),
+		},
+	})
+}
+
+func TestCcLibraryDeps(t *testing.T) {
+	runCcLibraryTestCase(t, bp2buildTestCase{
+		description:                "cc_library shared/static props",
+		moduleTypeUnderTest:        "cc_library",
+		moduleTypeUnderTestFactory: cc.LibraryFactory,
+		filesystem: map[string]string{
+			"both.cpp":       "",
+			"sharedonly.cpp": "",
+			"staticonly.cpp": "",
+		},
+		blueprint: soongCcLibraryPreamble + `
+cc_library {
+    name: "a",
+    srcs: ["both.cpp"],
+    cflags: ["bothflag"],
+    shared_libs: ["implementation_shared_dep_for_both", "shared_dep_for_both"],
+    export_shared_lib_headers: ["shared_dep_for_both"],
+    static_libs: ["implementation_static_dep_for_both", "static_dep_for_both"],
+    export_static_lib_headers: ["static_dep_for_both", "whole_static_dep_for_both"],
+    whole_static_libs: ["not_explicitly_exported_whole_static_dep_for_both", "whole_static_dep_for_both"],
+    static: {
+        srcs: ["staticonly.cpp"],
+        cflags: ["staticflag"],
+        shared_libs: ["implementation_shared_dep_for_static", "shared_dep_for_static"],
+        export_shared_lib_headers: ["shared_dep_for_static"],
+        static_libs: ["implementation_static_dep_for_static", "static_dep_for_static"],
+        export_static_lib_headers: ["static_dep_for_static", "whole_static_dep_for_static"],
+        whole_static_libs: ["not_explicitly_exported_whole_static_dep_for_static", "whole_static_dep_for_static"],
+    },
+    shared: {
+        srcs: ["sharedonly.cpp"],
+        cflags: ["sharedflag"],
+        shared_libs: ["implementation_shared_dep_for_shared", "shared_dep_for_shared"],
+        export_shared_lib_headers: ["shared_dep_for_shared"],
+        static_libs: ["implementation_static_dep_for_shared", "static_dep_for_shared"],
+        export_static_lib_headers: ["static_dep_for_shared", "whole_static_dep_for_shared"],
+        whole_static_libs: ["not_explicitly_exported_whole_static_dep_for_shared", "whole_static_dep_for_shared"],
+    },
+    include_build_directory: false,
+}
+` + simpleModuleDoNotConvertBp2build("cc_library_static", "static_dep_for_shared") +
+			simpleModuleDoNotConvertBp2build("cc_library_static", "implementation_static_dep_for_shared") +
+			simpleModuleDoNotConvertBp2build("cc_library_static", "static_dep_for_static") +
+			simpleModuleDoNotConvertBp2build("cc_library_static", "implementation_static_dep_for_static") +
+			simpleModuleDoNotConvertBp2build("cc_library_static", "static_dep_for_both") +
+			simpleModuleDoNotConvertBp2build("cc_library_static", "implementation_static_dep_for_both") +
+			simpleModuleDoNotConvertBp2build("cc_library_static", "whole_static_dep_for_shared") +
+			simpleModuleDoNotConvertBp2build("cc_library_static", "not_explicitly_exported_whole_static_dep_for_shared") +
+			simpleModuleDoNotConvertBp2build("cc_library_static", "whole_static_dep_for_static") +
+			simpleModuleDoNotConvertBp2build("cc_library_static", "not_explicitly_exported_whole_static_dep_for_static") +
+			simpleModuleDoNotConvertBp2build("cc_library_static", "whole_static_dep_for_both") +
+			simpleModuleDoNotConvertBp2build("cc_library_static", "not_explicitly_exported_whole_static_dep_for_both") +
+			simpleModuleDoNotConvertBp2build("cc_library", "shared_dep_for_shared") +
+			simpleModuleDoNotConvertBp2build("cc_library", "implementation_shared_dep_for_shared") +
+			simpleModuleDoNotConvertBp2build("cc_library", "shared_dep_for_static") +
+			simpleModuleDoNotConvertBp2build("cc_library", "implementation_shared_dep_for_static") +
+			simpleModuleDoNotConvertBp2build("cc_library", "shared_dep_for_both") +
+			simpleModuleDoNotConvertBp2build("cc_library", "implementation_shared_dep_for_both"),
+		expectedBazelTargets: []string{
+			makeBazelTarget("cc_library_static", "a_bp2build_cc_library_static", attrNameToString{
+				"copts": `[
+        "bothflag",
+        "staticflag",
+    ]`,
+				"deps": `[
+        ":static_dep_for_both",
+        ":static_dep_for_static",
+    ]`,
+				"dynamic_deps": `[
+        ":shared_dep_for_both",
+        ":shared_dep_for_static",
+    ]`,
+				"implementation_deps": `[
+        ":implementation_static_dep_for_both",
+        ":implementation_static_dep_for_static",
+    ]`,
+				"implementation_dynamic_deps": `[
+        ":implementation_shared_dep_for_both",
+        ":implementation_shared_dep_for_static",
+    ]`,
+				"srcs": `[
+        "both.cpp",
+        "staticonly.cpp",
+    ]`,
+				"whole_archive_deps": `[
+        ":not_explicitly_exported_whole_static_dep_for_both",
+        ":whole_static_dep_for_both",
+        ":not_explicitly_exported_whole_static_dep_for_static",
+        ":whole_static_dep_for_static",
+    ]`,
+			}),
+			makeBazelTarget("cc_library_shared", "a", attrNameToString{
+				"copts": `[
+        "bothflag",
+        "sharedflag",
+    ]`,
+				"deps": `[
+        ":static_dep_for_both",
+        ":static_dep_for_shared",
+    ]`,
+				"dynamic_deps": `[
+        ":shared_dep_for_both",
+        ":shared_dep_for_shared",
+    ]`,
+				"implementation_deps": `[
+        ":implementation_static_dep_for_both",
+        ":implementation_static_dep_for_shared",
+    ]`,
+				"implementation_dynamic_deps": `[
+        ":implementation_shared_dep_for_both",
+        ":implementation_shared_dep_for_shared",
+    ]`,
+				"srcs": `[
+        "both.cpp",
+        "sharedonly.cpp",
+    ]`,
+				"whole_archive_deps": `[
+        ":not_explicitly_exported_whole_static_dep_for_both",
+        ":whole_static_dep_for_both",
+        ":not_explicitly_exported_whole_static_dep_for_shared",
+        ":whole_static_dep_for_shared",
+    ]`,
+			})},
+	},
+	)
+}
+
+func TestCcLibraryWholeStaticLibsAlwaysLink(t *testing.T) {
+	runCcLibraryTestCase(t, bp2buildTestCase{
+		moduleTypeUnderTest:        "cc_library",
+		moduleTypeUnderTestFactory: cc.LibraryFactory,
+		dir:                        "foo/bar",
+		filesystem: map[string]string{
+			"foo/bar/Android.bp": `
+cc_library {
+    name: "a",
+    whole_static_libs: ["whole_static_lib_for_both"],
+    static: {
+        whole_static_libs: ["whole_static_lib_for_static"],
+    },
+    shared: {
+        whole_static_libs: ["whole_static_lib_for_shared"],
+    },
     bazel_module: { bp2build_available: true },
+    include_build_directory: false,
+}
+
+cc_prebuilt_library_static { name: "whole_static_lib_for_shared" }
+
+cc_prebuilt_library_static { name: "whole_static_lib_for_static" }
+
+cc_prebuilt_library_static { name: "whole_static_lib_for_both" }
+`,
+		},
+		blueprint: soongCcLibraryPreamble,
+		expectedBazelTargets: []string{
+			makeBazelTarget("cc_library_static", "a_bp2build_cc_library_static", attrNameToString{
+				"whole_archive_deps": `[
+        ":whole_static_lib_for_both_alwayslink",
+        ":whole_static_lib_for_static_alwayslink",
+    ]`,
+			}),
+			makeBazelTarget("cc_library_shared", "a", attrNameToString{
+				"whole_archive_deps": `[
+        ":whole_static_lib_for_both_alwayslink",
+        ":whole_static_lib_for_shared_alwayslink",
+    ]`,
+			}),
+		},
+	},
+	)
+}
+
+func TestCcLibrarySharedStaticPropsInArch(t *testing.T) {
+	runCcLibraryTestCase(t, bp2buildTestCase{
+		description:                "cc_library shared/static props in arch",
+		moduleTypeUnderTest:        "cc_library",
+		moduleTypeUnderTestFactory: cc.LibraryFactory,
+		dir:                        "foo/bar",
+		filesystem: map[string]string{
+			"foo/bar/arm.cpp":        "",
+			"foo/bar/x86.cpp":        "",
+			"foo/bar/sharedonly.cpp": "",
+			"foo/bar/staticonly.cpp": "",
+			"foo/bar/Android.bp": `
+cc_library {
+    name: "a",
+    arch: {
+        arm: {
+            shared: {
+                srcs: ["arm_shared.cpp"],
+                cflags: ["-DARM_SHARED"],
+                static_libs: ["arm_static_dep_for_shared"],
+                whole_static_libs: ["arm_whole_static_dep_for_shared"],
+                shared_libs: ["arm_shared_dep_for_shared"],
+            },
+        },
+        x86: {
+            static: {
+                srcs: ["x86_static.cpp"],
+                cflags: ["-DX86_STATIC"],
+                static_libs: ["x86_dep_for_static"],
+            },
+        },
+    },
+    target: {
+        android: {
+            shared: {
+                srcs: ["android_shared.cpp"],
+                cflags: ["-DANDROID_SHARED"],
+                static_libs: ["android_dep_for_shared"],
+            },
+        },
+        android_arm: {
+            shared: {
+                cflags: ["-DANDROID_ARM_SHARED"],
+            },
+        },
+    },
+    srcs: ["both.cpp"],
+    cflags: ["bothflag"],
+    static_libs: ["static_dep_for_both"],
+    static: {
+        srcs: ["staticonly.cpp"],
+        cflags: ["staticflag"],
+        static_libs: ["static_dep_for_static"],
+    },
+    shared: {
+        srcs: ["sharedonly.cpp"],
+        cflags: ["sharedflag"],
+        static_libs: ["static_dep_for_shared"],
+    },
+    bazel_module: { bp2build_available: true },
 }
 
 cc_library_static { name: "static_dep_for_shared" }
-
 cc_library_static { name: "static_dep_for_static" }
-
 cc_library_static { name: "static_dep_for_both" }
 
-cc_library_static { name: "whole_static_lib_for_shared" }
-
-cc_library_static { name: "whole_static_lib_for_static" }
-
-cc_library_static { name: "whole_static_lib_for_both" }
-
-cc_library { name: "shared_dep_for_shared" }
-
-cc_library { name: "shared_dep_for_static" }
-
-cc_library { name: "shared_dep_for_both" }
-`,
-			},
-			bp: soongCcLibraryPreamble,
-			expectedBazelTargets: []string{`cc_library(
-    name = "a",
-    copts = [
+cc_library_static { name: "arm_static_dep_for_shared" }
+cc_library_static { name: "arm_whole_static_dep_for_shared" }
+cc_library_static { name: "arm_shared_dep_for_shared" }
+
+cc_library_static { name: "x86_dep_for_static" }
+
+cc_library_static { name: "android_dep_for_shared" }
+`,
+		},
+		blueprint: soongCcLibraryPreamble,
+		expectedBazelTargets: []string{
+			makeBazelTarget("cc_library_static", "a_bp2build_cc_library_static", attrNameToString{
+				"copts": `[
         "bothflag",
-        "-Ifoo/bar",
-    ],
-    deps = [":static_dep_for_both"],
-    dynamic_deps = [":shared_dep_for_both"],
-    dynamic_deps_for_shared = [":shared_dep_for_shared"],
-    dynamic_deps_for_static = [":shared_dep_for_static"],
-    shared_copts = ["sharedflag"],
-    shared_srcs = ["sharedonly.cpp"],
-    srcs = ["both.cpp"],
-    static_copts = ["staticflag"],
-    static_deps_for_shared = [":static_dep_for_shared"],
-    static_deps_for_static = [":static_dep_for_static"],
-    static_srcs = ["staticonly.cpp"],
-    whole_archive_deps = [":whole_static_lib_for_both"],
-    whole_archive_deps_for_shared = [":whole_static_lib_for_shared"],
-    whole_archive_deps_for_static = [":whole_static_lib_for_static"],
-)`},
-		},
-		{
-			description:                        "cc_library non-configured version script",
-			moduleTypeUnderTest:                "cc_library",
-			moduleTypeUnderTestFactory:         cc.LibraryFactory,
-			moduleTypeUnderTestBp2BuildMutator: cc.CcLibraryBp2Build,
-			depsMutators:                       []android.RegisterMutatorFunc{cc.RegisterDepsBp2Build},
-			dir:                                "foo/bar",
-			filesystem: map[string]string{
-				"foo/bar/Android.bp": `
+        "staticflag",
+    ] + select({
+        "//build/bazel/platforms/arch:x86": ["-DX86_STATIC"],
+        "//conditions:default": [],
+    })`,
+				"implementation_deps": `[
+        ":static_dep_for_both",
+        ":static_dep_for_static",
+    ] + select({
+        "//build/bazel/platforms/arch:x86": [":x86_dep_for_static"],
+        "//conditions:default": [],
+    })`,
+				"local_includes": `["."]`,
+				"srcs": `[
+        "both.cpp",
+        "staticonly.cpp",
+    ] + select({
+        "//build/bazel/platforms/arch:x86": ["x86_static.cpp"],
+        "//conditions:default": [],
+    })`,
+			}),
+			makeBazelTarget("cc_library_shared", "a", attrNameToString{
+				"copts": `[
+        "bothflag",
+        "sharedflag",
+    ] + select({
+        "//build/bazel/platforms/arch:arm": ["-DARM_SHARED"],
+        "//conditions:default": [],
+    }) + select({
+        "//build/bazel/platforms/os:android": ["-DANDROID_SHARED"],
+        "//conditions:default": [],
+    }) + select({
+        "//build/bazel/platforms/os_arch:android_arm": ["-DANDROID_ARM_SHARED"],
+        "//conditions:default": [],
+    })`,
+				"implementation_deps": `[
+        ":static_dep_for_both",
+        ":static_dep_for_shared",
+    ] + select({
+        "//build/bazel/platforms/arch:arm": [":arm_static_dep_for_shared"],
+        "//conditions:default": [],
+    }) + select({
+        "//build/bazel/platforms/os:android": [":android_dep_for_shared"],
+        "//conditions:default": [],
+    })`,
+				"implementation_dynamic_deps": `select({
+        "//build/bazel/platforms/arch:arm": [":arm_shared_dep_for_shared"],
+        "//conditions:default": [],
+    })`,
+				"local_includes": `["."]`,
+				"srcs": `[
+        "both.cpp",
+        "sharedonly.cpp",
+    ] + select({
+        "//build/bazel/platforms/arch:arm": ["arm_shared.cpp"],
+        "//conditions:default": [],
+    }) + select({
+        "//build/bazel/platforms/os:android": ["android_shared.cpp"],
+        "//conditions:default": [],
+    })`,
+				"whole_archive_deps": `select({
+        "//build/bazel/platforms/arch:arm": [":arm_whole_static_dep_for_shared"],
+        "//conditions:default": [],
+    })`,
+			}),
+		},
+	},
+	)
+}
+
+func TestCcLibrarySharedStaticPropsWithMixedSources(t *testing.T) {
+	runCcLibraryTestCase(t, bp2buildTestCase{
+		description:                "cc_library shared/static props with c/cpp/s mixed sources",
+		moduleTypeUnderTest:        "cc_library",
+		moduleTypeUnderTestFactory: cc.LibraryFactory,
+		dir:                        "foo/bar",
+		filesystem: map[string]string{
+			"foo/bar/both_source.cpp":   "",
+			"foo/bar/both_source.cc":    "",
+			"foo/bar/both_source.c":     "",
+			"foo/bar/both_source.s":     "",
+			"foo/bar/both_source.S":     "",
+			"foo/bar/shared_source.cpp": "",
+			"foo/bar/shared_source.cc":  "",
+			"foo/bar/shared_source.c":   "",
+			"foo/bar/shared_source.s":   "",
+			"foo/bar/shared_source.S":   "",
+			"foo/bar/static_source.cpp": "",
+			"foo/bar/static_source.cc":  "",
+			"foo/bar/static_source.c":   "",
+			"foo/bar/static_source.s":   "",
+			"foo/bar/static_source.S":   "",
+			"foo/bar/Android.bp": `
+cc_library {
+    name: "a",
+    srcs: [
+    "both_source.cpp",
+    "both_source.cc",
+    "both_source.c",
+    "both_source.s",
+    "both_source.S",
+    ":both_filegroup",
+  ],
+    static: {
+        srcs: [
+          "static_source.cpp",
+          "static_source.cc",
+          "static_source.c",
+          "static_source.s",
+          "static_source.S",
+          ":static_filegroup",
+        ],
+    },
+    shared: {
+        srcs: [
+          "shared_source.cpp",
+          "shared_source.cc",
+          "shared_source.c",
+          "shared_source.s",
+          "shared_source.S",
+          ":shared_filegroup",
+        ],
+    },
+    bazel_module: { bp2build_available: true },
+}
+
+filegroup {
+    name: "both_filegroup",
+    srcs: [
+        // Not relevant, handled by filegroup macro
+  ],
+}
+
+filegroup {
+    name: "shared_filegroup",
+    srcs: [
+        // Not relevant, handled by filegroup macro
+  ],
+}
+
+filegroup {
+    name: "static_filegroup",
+    srcs: [
+        // Not relevant, handled by filegroup macro
+  ],
+}
+`,
+		},
+		blueprint: soongCcLibraryPreamble,
+		expectedBazelTargets: []string{
+			makeBazelTarget("cc_library_static", "a_bp2build_cc_library_static", attrNameToString{
+				"local_includes": `["."]`,
+				"srcs": `[
+        "both_source.cpp",
+        "both_source.cc",
+        ":both_filegroup_cpp_srcs",
+        "static_source.cpp",
+        "static_source.cc",
+        ":static_filegroup_cpp_srcs",
+    ]`,
+				"srcs_as": `[
+        "both_source.s",
+        "both_source.S",
+        ":both_filegroup_as_srcs",
+        "static_source.s",
+        "static_source.S",
+        ":static_filegroup_as_srcs",
+    ]`,
+				"srcs_c": `[
+        "both_source.c",
+        ":both_filegroup_c_srcs",
+        "static_source.c",
+        ":static_filegroup_c_srcs",
+    ]`,
+			}),
+			makeBazelTarget("cc_library_shared", "a", attrNameToString{
+				"local_includes": `["."]`,
+				"srcs": `[
+        "both_source.cpp",
+        "both_source.cc",
+        ":both_filegroup_cpp_srcs",
+        "shared_source.cpp",
+        "shared_source.cc",
+        ":shared_filegroup_cpp_srcs",
+    ]`,
+				"srcs_as": `[
+        "both_source.s",
+        "both_source.S",
+        ":both_filegroup_as_srcs",
+        "shared_source.s",
+        "shared_source.S",
+        ":shared_filegroup_as_srcs",
+    ]`,
+				"srcs_c": `[
+        "both_source.c",
+        ":both_filegroup_c_srcs",
+        "shared_source.c",
+        ":shared_filegroup_c_srcs",
+    ]`,
+			})}})
+}
+
+func TestCcLibraryNonConfiguredVersionScript(t *testing.T) {
+	runCcLibraryTestCase(t, bp2buildTestCase{
+		description:                "cc_library non-configured version script",
+		moduleTypeUnderTest:        "cc_library",
+		moduleTypeUnderTestFactory: cc.LibraryFactory,
+		dir:                        "foo/bar",
+		filesystem: map[string]string{
+			"foo/bar/Android.bp": `
 cc_library {
     name: "a",
     srcs: ["a.cpp"],
     version_script: "v.map",
     bazel_module: { bp2build_available: true },
-}
-`,
-			},
-			bp: soongCcLibraryPreamble,
-			expectedBazelTargets: []string{`cc_library(
-    name = "a",
-    copts = ["-Ifoo/bar"],
-    srcs = ["a.cpp"],
-    version_script = "v.map",
-)`},
-		},
-		{
-			description:                        "cc_library configured version script",
-			moduleTypeUnderTest:                "cc_library",
-			moduleTypeUnderTestFactory:         cc.LibraryFactory,
-			moduleTypeUnderTestBp2BuildMutator: cc.CcLibraryBp2Build,
-			depsMutators:                       []android.RegisterMutatorFunc{cc.RegisterDepsBp2Build},
-			dir:                                "foo/bar",
-			filesystem: map[string]string{
-				"foo/bar/Android.bp": `
-		cc_library {
-		   name: "a",
-		   srcs: ["a.cpp"],
-		   arch: {
-		     arm: {
-		       version_script: "arm.map",
-		     },
-		     arm64: {
-		       version_script: "arm64.map",
-		     },
-		   },
-
-		   bazel_module: { bp2build_available: true },
-		}
-		`,
-			},
-			bp: soongCcLibraryPreamble,
-			expectedBazelTargets: []string{`cc_library(
-    name = "a",
-    copts = ["-Ifoo/bar"],
-    srcs = ["a.cpp"],
-    version_script = select({
-        "//build/bazel/platforms/arch:arm": "arm.map",
-        "//build/bazel/platforms/arch:arm64": "arm64.map",
-        "//conditions:default": None,
-    }),
-)`},
-		},
-		{
-			description:                        "cc_library shared_libs",
-			moduleTypeUnderTest:                "cc_library",
-			moduleTypeUnderTestFactory:         cc.LibraryFactory,
-			moduleTypeUnderTestBp2BuildMutator: cc.CcLibraryBp2Build,
-			depsMutators:                       []android.RegisterMutatorFunc{cc.RegisterDepsBp2Build},
-			dir:                                "foo/bar",
-			filesystem: map[string]string{
-				"foo/bar/Android.bp": `
+    include_build_directory: false,
+}
+`,
+		},
+		blueprint: soongCcLibraryPreamble,
+		expectedBazelTargets: makeCcLibraryTargets("a", attrNameToString{
+			"additional_linker_inputs": `["v.map"]`,
+			"linkopts":                 `["-Wl,--version-script,$(location v.map)"]`,
+			"srcs":                     `["a.cpp"]`,
+		}),
+	},
+	)
+}
+
+func TestCcLibraryConfiguredVersionScript(t *testing.T) {
+	runCcLibraryTestCase(t, bp2buildTestCase{
+		description:                "cc_library configured version script",
+		moduleTypeUnderTest:        "cc_library",
+		moduleTypeUnderTestFactory: cc.LibraryFactory,
+		dir:                        "foo/bar",
+		filesystem: map[string]string{
+			"foo/bar/Android.bp": `
+cc_library {
+   name: "a",
+   srcs: ["a.cpp"],
+   arch: {
+     arm: {
+       version_script: "arm.map",
+     },
+     arm64: {
+       version_script: "arm64.map",
+     },
+   },
+
+   bazel_module: { bp2build_available: true },
+    include_build_directory: false,
+}
+    `,
+		},
+		blueprint: soongCcLibraryPreamble,
+		expectedBazelTargets: makeCcLibraryTargets("a", attrNameToString{
+			"additional_linker_inputs": `select({
+        "//build/bazel/platforms/arch:arm": ["arm.map"],
+        "//build/bazel/platforms/arch:arm64": ["arm64.map"],
+        "//conditions:default": [],
+    })`,
+			"linkopts": `select({
+        "//build/bazel/platforms/arch:arm": ["-Wl,--version-script,$(location arm.map)"],
+        "//build/bazel/platforms/arch:arm64": ["-Wl,--version-script,$(location arm64.map)"],
+        "//conditions:default": [],
+    })`,
+			"srcs": `["a.cpp"]`,
+		}),
+	},
+	)
+}
+
+func TestCcLibrarySharedLibs(t *testing.T) {
+	runCcLibraryTestCase(t, bp2buildTestCase{
+		description:                "cc_library shared_libs",
+		moduleTypeUnderTest:        "cc_library",
+		moduleTypeUnderTestFactory: cc.LibraryFactory,
+		blueprint: soongCcLibraryPreamble + `
 cc_library {
     name: "mylib",
-    bazel_module: { bp2build_available: true },
+    bazel_module: { bp2build_available: false },
 }
 
 cc_library {
     name: "a",
     shared_libs: ["mylib",],
-    bazel_module: { bp2build_available: true },
-}
-`,
-			},
-			bp: soongCcLibraryPreamble,
-			expectedBazelTargets: []string{`cc_library(
-    name = "a",
-    copts = ["-Ifoo/bar"],
-    dynamic_deps = [":mylib"],
-)`, `cc_library(
-    name = "mylib",
-    copts = ["-Ifoo/bar"],
-)`},
-		},
-		{
-			description:                        "cc_library pack_relocations test",
-			moduleTypeUnderTest:                "cc_library",
-			moduleTypeUnderTestFactory:         cc.LibraryFactory,
-			moduleTypeUnderTestBp2BuildMutator: cc.CcLibraryBp2Build,
-			depsMutators:                       []android.RegisterMutatorFunc{cc.RegisterDepsBp2Build},
-			dir:                                "foo/bar",
-			filesystem: map[string]string{
-				"foo/bar/Android.bp": `
+    include_build_directory: false,
+}
+`,
+		expectedBazelTargets: makeCcLibraryTargets("a", attrNameToString{
+			"implementation_dynamic_deps": `[":mylib"]`,
+		}),
+	},
+	)
+}
+
+func TestCcLibraryFeatures(t *testing.T) {
+	expected_targets := []string{}
+	expected_targets = append(expected_targets, makeCcLibraryTargets("a", attrNameToString{
+		"features": `[
+        "disable_pack_relocations",
+        "-no_undefined_symbols",
+    ]`,
+		"srcs": `["a.cpp"]`,
+	})...)
+	expected_targets = append(expected_targets, makeCcLibraryTargets("b", attrNameToString{
+		"features": `select({
+        "//build/bazel/platforms/arch:x86_64": [
+            "disable_pack_relocations",
+            "-no_undefined_symbols",
+        ],
+        "//conditions:default": [],
+    })`,
+		"srcs": `["b.cpp"]`,
+	})...)
+	expected_targets = append(expected_targets, makeCcLibraryTargets("c", attrNameToString{
+		"features": `select({
+        "//build/bazel/platforms/os:darwin": [
+            "disable_pack_relocations",
+            "-no_undefined_symbols",
+        ],
+        "//conditions:default": [],
+    })`,
+		"srcs": `["c.cpp"]`,
+	})...)
+
+	runCcLibraryTestCase(t, bp2buildTestCase{
+		description:                "cc_library pack_relocations test",
+		moduleTypeUnderTest:        "cc_library",
+		moduleTypeUnderTestFactory: cc.LibraryFactory,
+		blueprint: soongCcLibraryPreamble + `
 cc_library {
     name: "a",
     srcs: ["a.cpp"],
     pack_relocations: false,
-    bazel_module: { bp2build_available: true },
+    allow_undefined_symbols: true,
+    include_build_directory: false,
 }
 
 cc_library {
@@ -443,10 +988,11 @@
     srcs: ["b.cpp"],
     arch: {
         x86_64: {
-		pack_relocations: false,
-	},
-    },
-    bazel_module: { bp2build_available: true },
+            pack_relocations: false,
+            allow_undefined_symbols: true,
+        },
+    },
+    include_build_directory: false,
 }
 
 cc_library {
@@ -454,173 +1000,991 @@
     srcs: ["c.cpp"],
     target: {
         darwin: {
-		pack_relocations: false,
-	},
-    },
-    bazel_module: { bp2build_available: true },
+            pack_relocations: false,
+            allow_undefined_symbols: true,
+        },
+    },
+    include_build_directory: false,
 }`,
-			},
-			bp: soongCcLibraryPreamble,
-			expectedBazelTargets: []string{`cc_library(
-    name = "a",
-    copts = ["-Ifoo/bar"],
-    linkopts = ["-Wl,--pack-dyn-relocs=none"],
-    srcs = ["a.cpp"],
-)`, `cc_library(
-    name = "b",
-    copts = ["-Ifoo/bar"],
-    linkopts = select({
-        "//build/bazel/platforms/arch:x86_64": ["-Wl,--pack-dyn-relocs=none"],
-        "//conditions:default": [],
-    }),
-    srcs = ["b.cpp"],
-)`, `cc_library(
-    name = "c",
-    copts = ["-Ifoo/bar"],
-    linkopts = select({
-        "//build/bazel/platforms/os:darwin": ["-Wl,--pack-dyn-relocs=none"],
-        "//conditions:default": [],
-    }),
-    srcs = ["c.cpp"],
-)`},
-		},
-		{
-			description:                        "cc_library spaces in copts",
-			moduleTypeUnderTest:                "cc_library",
-			moduleTypeUnderTestFactory:         cc.LibraryFactory,
-			moduleTypeUnderTestBp2BuildMutator: cc.CcLibraryBp2Build,
-			depsMutators:                       []android.RegisterMutatorFunc{cc.RegisterDepsBp2Build},
-			dir:                                "foo/bar",
-			filesystem: map[string]string{
-				"foo/bar/Android.bp": `
+		expectedBazelTargets: expected_targets,
+	})
+}
+
+func TestCcLibrarySpacesInCopts(t *testing.T) {
+	runCcLibraryTestCase(t, bp2buildTestCase{
+		description:                "cc_library spaces in copts",
+		moduleTypeUnderTest:        "cc_library",
+		moduleTypeUnderTestFactory: cc.LibraryFactory,
+		blueprint: soongCcLibraryPreamble + `
 cc_library {
     name: "a",
     cflags: ["-include header.h",],
-    bazel_module: { bp2build_available: true },
-}
-`,
-			},
-			bp: soongCcLibraryPreamble,
-			expectedBazelTargets: []string{`cc_library(
-    name = "a",
-    copts = [
+    include_build_directory: false,
+}
+`,
+		expectedBazelTargets: makeCcLibraryTargets("a", attrNameToString{
+			"copts": `[
         "-include",
         "header.h",
-        "-Ifoo/bar",
-    ],
-)`},
-		},
-		{
-			description:                        "cc_library cppflags goes into copts",
-			moduleTypeUnderTest:                "cc_library",
-			moduleTypeUnderTestFactory:         cc.LibraryFactory,
-			moduleTypeUnderTestBp2BuildMutator: cc.CcLibraryBp2Build,
-			depsMutators:                       []android.RegisterMutatorFunc{cc.RegisterDepsBp2Build},
-			dir:                                "foo/bar",
-			filesystem: map[string]string{
-				"foo/bar/Android.bp": `cc_library {
+    ]`,
+		}),
+	},
+	)
+}
+
+func TestCcLibraryCppFlagsGoesIntoCopts(t *testing.T) {
+	runCcLibraryTestCase(t, bp2buildTestCase{
+		description:                "cc_library cppflags usage",
+		moduleTypeUnderTest:        "cc_library",
+		moduleTypeUnderTestFactory: cc.LibraryFactory,
+		blueprint: soongCcLibraryPreamble + `cc_library {
     name: "a",
     srcs: ["a.cpp"],
-    cflags: [
-		"-Wall",
-	],
+    cflags: ["-Wall"],
     cppflags: [
         "-fsigned-char",
         "-pedantic",
-	],
+    ],
     arch: {
         arm64: {
             cppflags: ["-DARM64=1"],
-		},
-	},
+        },
+    },
     target: {
         android: {
             cppflags: ["-DANDROID=1"],
-		},
-	},
-    bazel_module: { bp2build_available: true  },
-}
-`,
-			},
-			bp: soongCcLibraryPreamble,
-			expectedBazelTargets: []string{`cc_library(
-    name = "a",
-    copts = [
-        "-Wall",
+        },
+    },
+    include_build_directory: false,
+}
+`,
+		expectedBazelTargets: makeCcLibraryTargets("a", attrNameToString{
+			"copts": `["-Wall"]`,
+			"cppflags": `[
         "-fsigned-char",
         "-pedantic",
-        "-Ifoo/bar",
     ] + select({
         "//build/bazel/platforms/arch:arm64": ["-DARM64=1"],
         "//conditions:default": [],
     }) + select({
         "//build/bazel/platforms/os:android": ["-DANDROID=1"],
         "//conditions:default": [],
-    }),
-    srcs = ["a.cpp"],
-)`},
-		},
+    })`,
+			"srcs": `["a.cpp"]`,
+		}),
+	},
+	)
+}
+
+func TestCcLibraryExcludeLibs(t *testing.T) {
+	runCcLibraryTestCase(t, bp2buildTestCase{
+		moduleTypeUnderTest:        "cc_library",
+		moduleTypeUnderTestFactory: cc.LibraryFactory,
+		filesystem:                 map[string]string{},
+		blueprint: soongCcLibraryStaticPreamble + `
+cc_library {
+    name: "foo_static",
+    srcs: ["common.c"],
+    whole_static_libs: [
+        "arm_whole_static_lib_excludes",
+        "malloc_not_svelte_whole_static_lib_excludes"
+    ],
+    static_libs: [
+        "arm_static_lib_excludes",
+        "malloc_not_svelte_static_lib_excludes"
+    ],
+    shared_libs: [
+        "arm_shared_lib_excludes",
+    ],
+    arch: {
+        arm: {
+            exclude_shared_libs: [
+                 "arm_shared_lib_excludes",
+            ],
+            exclude_static_libs: [
+                "arm_static_lib_excludes",
+                "arm_whole_static_lib_excludes",
+            ],
+        },
+    },
+    product_variables: {
+        malloc_not_svelte: {
+            shared_libs: ["malloc_not_svelte_shared_lib"],
+            whole_static_libs: ["malloc_not_svelte_whole_static_lib"],
+            exclude_static_libs: [
+                "malloc_not_svelte_static_lib_excludes",
+                "malloc_not_svelte_whole_static_lib_excludes",
+            ],
+        },
+    },
+    include_build_directory: false,
+}
+
+cc_library {
+    name: "arm_whole_static_lib_excludes",
+    bazel_module: { bp2build_available: false },
+}
+
+cc_library {
+    name: "malloc_not_svelte_whole_static_lib",
+    bazel_module: { bp2build_available: false },
+}
+
+cc_library {
+    name: "malloc_not_svelte_whole_static_lib_excludes",
+    bazel_module: { bp2build_available: false },
+}
+
+cc_library {
+    name: "arm_static_lib_excludes",
+    bazel_module: { bp2build_available: false },
+}
+
+cc_library {
+    name: "malloc_not_svelte_static_lib_excludes",
+    bazel_module: { bp2build_available: false },
+}
+
+cc_library {
+    name: "arm_shared_lib_excludes",
+    bazel_module: { bp2build_available: false },
+}
+
+cc_library {
+    name: "malloc_not_svelte_shared_lib",
+    bazel_module: { bp2build_available: false },
+}
+`,
+		expectedBazelTargets: makeCcLibraryTargets("foo_static", attrNameToString{
+			"implementation_deps": `select({
+        "//build/bazel/platforms/arch:arm": [],
+        "//conditions:default": [":arm_static_lib_excludes_bp2build_cc_library_static"],
+    }) + select({
+        "//build/bazel/product_variables:malloc_not_svelte": [],
+        "//conditions:default": [":malloc_not_svelte_static_lib_excludes_bp2build_cc_library_static"],
+    })`,
+			"implementation_dynamic_deps": `select({
+        "//build/bazel/platforms/arch:arm": [],
+        "//conditions:default": [":arm_shared_lib_excludes"],
+    }) + select({
+        "//build/bazel/product_variables:malloc_not_svelte": [":malloc_not_svelte_shared_lib"],
+        "//conditions:default": [],
+    })`,
+			"srcs_c": `["common.c"]`,
+			"whole_archive_deps": `select({
+        "//build/bazel/platforms/arch:arm": [],
+        "//conditions:default": [":arm_whole_static_lib_excludes_bp2build_cc_library_static"],
+    }) + select({
+        "//build/bazel/product_variables:malloc_not_svelte": [":malloc_not_svelte_whole_static_lib_bp2build_cc_library_static"],
+        "//conditions:default": [":malloc_not_svelte_whole_static_lib_excludes_bp2build_cc_library_static"],
+    })`,
+		}),
+	},
+	)
+}
+
+func TestCCLibraryNoCrtTrue(t *testing.T) {
+	runCcLibraryTestCase(t, bp2buildTestCase{
+		description:                "cc_library - nocrt: true emits attribute",
+		moduleTypeUnderTest:        "cc_library",
+		moduleTypeUnderTestFactory: cc.LibraryFactory,
+		filesystem: map[string]string{
+			"impl.cpp": "",
+		},
+		blueprint: soongCcLibraryPreamble + `
+cc_library {
+    name: "foo-lib",
+    srcs: ["impl.cpp"],
+    nocrt: true,
+    include_build_directory: false,
+}
+`,
+		expectedBazelTargets: makeCcLibraryTargets("foo-lib", attrNameToString{
+			"link_crt": `False`,
+			"srcs":     `["impl.cpp"]`,
+		}),
+	},
+	)
+}
+
+func TestCCLibraryNoCrtFalse(t *testing.T) {
+	runCcLibraryTestCase(t, bp2buildTestCase{
+		description:                "cc_library - nocrt: false - does not emit attribute",
+		moduleTypeUnderTest:        "cc_library",
+		moduleTypeUnderTestFactory: cc.LibraryFactory,
+		filesystem: map[string]string{
+			"impl.cpp": "",
+		},
+		blueprint: soongCcLibraryPreamble + `
+cc_library {
+    name: "foo-lib",
+    srcs: ["impl.cpp"],
+    nocrt: false,
+    include_build_directory: false,
+}
+`,
+		expectedBazelTargets: makeCcLibraryTargets("foo-lib", attrNameToString{
+			"srcs": `["impl.cpp"]`,
+		}),
+	})
+}
+
+func TestCCLibraryNoCrtArchVariant(t *testing.T) {
+	runCcLibraryTestCase(t, bp2buildTestCase{
+		description:                "cc_library - nocrt in select",
+		moduleTypeUnderTest:        "cc_library",
+		moduleTypeUnderTestFactory: cc.LibraryFactory,
+		filesystem: map[string]string{
+			"impl.cpp": "",
+		},
+		blueprint: soongCcLibraryPreamble + `
+cc_library {
+    name: "foo-lib",
+    srcs: ["impl.cpp"],
+    arch: {
+        arm: {
+            nocrt: true,
+        },
+        x86: {
+            nocrt: false,
+        },
+    },
+    include_build_directory: false,
+}
+`,
+		expectedErr: fmt.Errorf("module \"foo-lib\": nocrt is not supported for arch variants"),
+	})
+}
+
+func TestCCLibraryNoLibCrtTrue(t *testing.T) {
+	runCcLibraryTestCase(t, bp2buildTestCase{
+		moduleTypeUnderTest:        "cc_library",
+		moduleTypeUnderTestFactory: cc.LibraryFactory,
+		filesystem: map[string]string{
+			"impl.cpp": "",
+		},
+		blueprint: soongCcLibraryPreamble + `
+cc_library {
+    name: "foo-lib",
+    srcs: ["impl.cpp"],
+    no_libcrt: true,
+    include_build_directory: false,
+}
+`,
+		expectedBazelTargets: makeCcLibraryTargets("foo-lib", attrNameToString{
+			"srcs":       `["impl.cpp"]`,
+			"use_libcrt": `False`,
+		}),
+	})
+}
+
+func makeCcLibraryTargets(name string, attrs attrNameToString) []string {
+	STATIC_ONLY_ATTRS := map[string]bool{}
+	SHARED_ONLY_ATTRS := map[string]bool{
+		"link_crt":                 true,
+		"additional_linker_inputs": true,
+		"linkopts":                 true,
+		"strip":                    true,
+		"stubs_symbol_file":        true,
+		"stubs_versions":           true,
+		"inject_bssl_hash":         true,
 	}
-
-	dir := "."
-	for _, testCase := range testCases {
-		filesystem := make(map[string][]byte)
-		toParse := []string{
-			"Android.bp",
+	sharedAttrs := attrNameToString{}
+	staticAttrs := attrNameToString{}
+	for key, val := range attrs {
+		if _, staticOnly := STATIC_ONLY_ATTRS[key]; !staticOnly {
+			sharedAttrs[key] = val
 		}
-		for f, content := range testCase.filesystem {
-			if strings.HasSuffix(f, "Android.bp") {
-				toParse = append(toParse, f)
-			}
-			filesystem[f] = []byte(content)
-		}
-		config := android.TestConfig(buildDir, nil, testCase.bp, filesystem)
-		ctx := android.NewTestContext(config)
-
-		cc.RegisterCCBuildComponents(ctx)
-		ctx.RegisterModuleType("cc_library_static", cc.LibraryStaticFactory)
-		ctx.RegisterModuleType("toolchain_library", cc.ToolchainLibraryFactory)
-		ctx.RegisterModuleType("cc_library_headers", cc.LibraryHeaderFactory)
-		ctx.RegisterModuleType(testCase.moduleTypeUnderTest, testCase.moduleTypeUnderTestFactory)
-		ctx.RegisterBp2BuildMutator(testCase.moduleTypeUnderTest, testCase.moduleTypeUnderTestBp2BuildMutator)
-		ctx.RegisterBp2BuildConfig(bp2buildConfig) // TODO(jingwen): make this the default for all tests
-		for _, m := range testCase.depsMutators {
-			ctx.DepsBp2BuildMutators(m)
-		}
-		ctx.RegisterForBazelConversion()
-
-		_, errs := ctx.ParseFileList(dir, toParse)
-		if Errored(t, testCase.description, errs) {
-			continue
-		}
-		_, errs = ctx.ResolveDependencies(config)
-		if Errored(t, testCase.description, errs) {
-			continue
-		}
-
-		checkDir := dir
-		if testCase.dir != "" {
-			checkDir = testCase.dir
-		}
-		codegenCtx := NewCodegenContext(config, *ctx.Context, Bp2Build)
-		bazelTargets := generateBazelTargetsForDir(codegenCtx, checkDir)
-		if actualCount, expectedCount := len(bazelTargets), len(testCase.expectedBazelTargets); actualCount != expectedCount {
-			t.Errorf("%s: Expected %d bazel target, got %d", testCase.description, expectedCount, actualCount)
-		} else {
-			for i, target := range bazelTargets {
-				if w, g := testCase.expectedBazelTargets[i], target.content; w != g {
-					t.Errorf(
-						"%s: Expected generated Bazel target to be '%s', got '%s'",
-						testCase.description,
-						w,
-						g,
-					)
-				}
-			}
+		if _, sharedOnly := SHARED_ONLY_ATTRS[key]; !sharedOnly {
+			staticAttrs[key] = val
 		}
 	}
-<<<<<<< HEAD
-=======
+	sharedTarget := makeBazelTarget("cc_library_shared", name, sharedAttrs)
+	staticTarget := makeBazelTarget("cc_library_static", name+"_bp2build_cc_library_static", staticAttrs)
+
+	return []string{staticTarget, sharedTarget}
+}
+
+func TestCCLibraryNoLibCrtFalse(t *testing.T) {
+	runCcLibraryTestCase(t, bp2buildTestCase{
+		moduleTypeUnderTest:        "cc_library",
+		moduleTypeUnderTestFactory: cc.LibraryFactory,
+		filesystem: map[string]string{
+			"impl.cpp": "",
+		},
+		blueprint: soongCcLibraryPreamble + `
+cc_library {
+    name: "foo-lib",
+    srcs: ["impl.cpp"],
+    no_libcrt: false,
+    include_build_directory: false,
+}
+`,
+		expectedBazelTargets: makeCcLibraryTargets("foo-lib", attrNameToString{
+			"srcs":       `["impl.cpp"]`,
+			"use_libcrt": `True`,
+		}),
+	})
+}
+
+func TestCCLibraryNoLibCrtArchVariant(t *testing.T) {
+	runCcLibraryTestCase(t, bp2buildTestCase{
+		moduleTypeUnderTest:        "cc_library",
+		moduleTypeUnderTestFactory: cc.LibraryFactory,
+		filesystem: map[string]string{
+			"impl.cpp": "",
+		},
+		blueprint: soongCcLibraryPreamble + `
+cc_library {
+    name: "foo-lib",
+    srcs: ["impl.cpp"],
+    arch: {
+        arm: {
+            no_libcrt: true,
+        },
+        x86: {
+            no_libcrt: true,
+        },
+    },
+    include_build_directory: false,
+}
+`,
+		expectedBazelTargets: makeCcLibraryTargets("foo-lib", attrNameToString{
+			"srcs": `["impl.cpp"]`,
+			"use_libcrt": `select({
+        "//build/bazel/platforms/arch:arm": False,
+        "//build/bazel/platforms/arch:x86": False,
+        "//conditions:default": None,
+    })`,
+		}),
+	})
+}
+
+func TestCCLibraryNoLibCrtArchAndTargetVariant(t *testing.T) {
+	runCcLibraryTestCase(t, bp2buildTestCase{
+		moduleTypeUnderTest:        "cc_library",
+		moduleTypeUnderTestFactory: cc.LibraryFactory,
+		filesystem: map[string]string{
+			"impl.cpp": "",
+		},
+		blueprint: soongCcLibraryPreamble + `
+cc_library {
+    name: "foo-lib",
+    srcs: ["impl.cpp"],
+    arch: {
+        arm: {
+            no_libcrt: true,
+        },
+        x86: {
+            no_libcrt: true,
+        },
+    },
+    target: {
+        darwin: {
+            no_libcrt: true,
+        }
+    },
+    include_build_directory: false,
+}
+`,
+		expectedBazelTargets: makeCcLibraryTargets("foo-lib", attrNameToString{
+			"srcs": `["impl.cpp"]`,
+			"use_libcrt": `select({
+        "//build/bazel/platforms/os_arch:android_arm": False,
+        "//build/bazel/platforms/os_arch:android_x86": False,
+        "//build/bazel/platforms/os_arch:darwin_arm64": False,
+        "//build/bazel/platforms/os_arch:darwin_x86_64": False,
+        "//build/bazel/platforms/os_arch:linux_glibc_x86": False,
+        "//build/bazel/platforms/os_arch:linux_musl_x86": False,
+        "//build/bazel/platforms/os_arch:windows_x86": False,
+        "//conditions:default": None,
+    })`,
+		}),
+	})
+}
+
+func TestCCLibraryNoLibCrtArchAndTargetVariantConflict(t *testing.T) {
+	runCcLibraryTestCase(t, bp2buildTestCase{
+		moduleTypeUnderTest:        "cc_library",
+		moduleTypeUnderTestFactory: cc.LibraryFactory,
+		filesystem: map[string]string{
+			"impl.cpp": "",
+		},
+		blueprint: soongCcLibraryPreamble + `
+cc_library {
+    name: "foo-lib",
+    srcs: ["impl.cpp"],
+    arch: {
+        arm: {
+            no_libcrt: true,
+        },
+        // This is expected to override the value for darwin_x86_64.
+        x86_64: {
+            no_libcrt: true,
+        },
+    },
+    target: {
+        darwin: {
+            no_libcrt: false,
+        }
+    },
+    include_build_directory: false,
+}
+`,
+		expectedBazelTargets: makeCcLibraryTargets("foo-lib", attrNameToString{
+			"srcs": `["impl.cpp"]`,
+			"use_libcrt": `select({
+        "//build/bazel/platforms/os_arch:android_arm": False,
+        "//build/bazel/platforms/os_arch:android_x86_64": False,
+        "//build/bazel/platforms/os_arch:darwin_arm64": True,
+        "//build/bazel/platforms/os_arch:darwin_x86_64": False,
+        "//build/bazel/platforms/os_arch:linux_bionic_x86_64": False,
+        "//build/bazel/platforms/os_arch:linux_glibc_x86_64": False,
+        "//build/bazel/platforms/os_arch:linux_musl_x86_64": False,
+        "//build/bazel/platforms/os_arch:windows_x86_64": False,
+        "//conditions:default": None,
+    })`,
+		}),
+	})
+}
+
+func TestCcLibraryStrip(t *testing.T) {
+	expectedTargets := []string{}
+	expectedTargets = append(expectedTargets, makeCcLibraryTargets("all", attrNameToString{
+		"strip": `{
+        "all": True,
+    }`,
+	})...)
+	expectedTargets = append(expectedTargets, makeCcLibraryTargets("keep_symbols", attrNameToString{
+		"strip": `{
+        "keep_symbols": True,
+    }`,
+	})...)
+	expectedTargets = append(expectedTargets, makeCcLibraryTargets("keep_symbols_and_debug_frame", attrNameToString{
+		"strip": `{
+        "keep_symbols_and_debug_frame": True,
+    }`,
+	})...)
+	expectedTargets = append(expectedTargets, makeCcLibraryTargets("keep_symbols_list", attrNameToString{
+		"strip": `{
+        "keep_symbols_list": ["symbol"],
+    }`,
+	})...)
+	expectedTargets = append(expectedTargets, makeCcLibraryTargets("none", attrNameToString{
+		"strip": `{
+        "none": True,
+    }`,
+	})...)
+	expectedTargets = append(expectedTargets, makeCcLibraryTargets("nothing", attrNameToString{})...)
+
+	runCcLibraryTestCase(t, bp2buildTestCase{
+		description:                "cc_library strip args",
+		moduleTypeUnderTest:        "cc_library",
+		moduleTypeUnderTestFactory: cc.LibraryFactory,
+		blueprint: soongCcLibraryPreamble + `
+cc_library {
+    name: "nothing",
+    include_build_directory: false,
+}
+cc_library {
+    name: "keep_symbols",
+    strip: {
+        keep_symbols: true,
+    },
+    include_build_directory: false,
+}
+cc_library {
+    name: "keep_symbols_and_debug_frame",
+    strip: {
+        keep_symbols_and_debug_frame: true,
+    },
+    include_build_directory: false,
+}
+cc_library {
+    name: "none",
+    strip: {
+        none: true,
+    },
+    include_build_directory: false,
+}
+cc_library {
+    name: "keep_symbols_list",
+    strip: {
+        keep_symbols_list: ["symbol"],
+    },
+    include_build_directory: false,
+}
+cc_library {
+    name: "all",
+    strip: {
+        all: true,
+    },
+    include_build_directory: false,
+}
+`,
+		expectedBazelTargets: expectedTargets,
+	})
+}
+
+func TestCcLibraryStripWithArch(t *testing.T) {
+	runCcLibraryTestCase(t, bp2buildTestCase{
+		description:                "cc_library strip args",
+		moduleTypeUnderTest:        "cc_library",
+		moduleTypeUnderTestFactory: cc.LibraryFactory,
+		blueprint: soongCcLibraryPreamble + `
+cc_library {
+    name: "multi-arch",
+    target: {
+        darwin: {
+            strip: {
+                keep_symbols_list: ["foo", "bar"]
+            }
+        },
+    },
+    arch: {
+        arm: {
+            strip: {
+                keep_symbols_and_debug_frame: true,
+            },
+        },
+        arm64: {
+            strip: {
+                keep_symbols: true,
+            },
+        },
+    },
+    include_build_directory: false,
+}
+`,
+		expectedBazelTargets: makeCcLibraryTargets("multi-arch", attrNameToString{
+			"strip": `{
+        "keep_symbols": select({
+            "//build/bazel/platforms/arch:arm64": True,
+            "//conditions:default": None,
+        }),
+        "keep_symbols_and_debug_frame": select({
+            "//build/bazel/platforms/arch:arm": True,
+            "//conditions:default": None,
+        }),
+        "keep_symbols_list": select({
+            "//build/bazel/platforms/os:darwin": [
+                "foo",
+                "bar",
+            ],
+            "//conditions:default": [],
+        }),
+    }`,
+		}),
+	},
+	)
+}
+
+func TestCcLibrary_SystemSharedLibsRootEmpty(t *testing.T) {
+	runCcLibraryTestCase(t, bp2buildTestCase{
+		description:                "cc_library system_shared_libs empty at root",
+		moduleTypeUnderTest:        "cc_library",
+		moduleTypeUnderTestFactory: cc.LibraryFactory,
+		blueprint: soongCcLibraryPreamble + `
+cc_library {
+    name: "root_empty",
+    system_shared_libs: [],
+    include_build_directory: false,
+}
+`,
+		expectedBazelTargets: makeCcLibraryTargets("root_empty", attrNameToString{
+			"system_dynamic_deps": `[]`,
+		}),
+	},
+	)
+}
+
+func TestCcLibrary_SystemSharedLibsStaticEmpty(t *testing.T) {
+	runCcLibraryTestCase(t, bp2buildTestCase{
+		description:                "cc_library system_shared_libs empty for static variant",
+		moduleTypeUnderTest:        "cc_library",
+		moduleTypeUnderTestFactory: cc.LibraryFactory,
+		blueprint: soongCcLibraryPreamble + `
+cc_library {
+    name: "static_empty",
+    static: {
+        system_shared_libs: [],
+    },
+    include_build_directory: false,
+}
+`,
+		expectedBazelTargets: []string{
+			makeBazelTarget("cc_library_static", "static_empty_bp2build_cc_library_static", attrNameToString{
+				"system_dynamic_deps": "[]",
+			}),
+			makeBazelTarget("cc_library_shared", "static_empty", attrNameToString{}),
+		},
+	})
+}
+
+func TestCcLibrary_SystemSharedLibsSharedEmpty(t *testing.T) {
+	runCcLibraryTestCase(t, bp2buildTestCase{
+		description:                "cc_library system_shared_libs empty for shared variant",
+		moduleTypeUnderTest:        "cc_library",
+		moduleTypeUnderTestFactory: cc.LibraryFactory,
+		blueprint: soongCcLibraryPreamble + `
+cc_library {
+    name: "shared_empty",
+    shared: {
+        system_shared_libs: [],
+    },
+    include_build_directory: false,
+}
+`,
+		expectedBazelTargets: []string{
+			makeBazelTarget("cc_library_static", "shared_empty_bp2build_cc_library_static", attrNameToString{}),
+			makeBazelTarget("cc_library_shared", "shared_empty", attrNameToString{
+				"system_dynamic_deps": "[]",
+			}),
+		},
+	})
+}
+
+func TestCcLibrary_SystemSharedLibsSharedBionicEmpty(t *testing.T) {
+	runCcLibraryTestCase(t, bp2buildTestCase{
+		description:                "cc_library system_shared_libs empty for shared, bionic variant",
+		moduleTypeUnderTest:        "cc_library",
+		moduleTypeUnderTestFactory: cc.LibraryFactory,
+		blueprint: soongCcLibraryPreamble + `
+cc_library {
+    name: "shared_empty",
+    target: {
+        bionic: {
+            shared: {
+                system_shared_libs: [],
+            }
+        }
+    },
+    include_build_directory: false,
+}
+`,
+		expectedBazelTargets: []string{
+			makeBazelTarget("cc_library_static", "shared_empty_bp2build_cc_library_static", attrNameToString{}),
+			makeBazelTarget("cc_library_shared", "shared_empty", attrNameToString{
+				"system_dynamic_deps": "[]",
+			}),
+		},
+	})
+}
+
+func TestCcLibrary_SystemSharedLibsLinuxBionicEmpty(t *testing.T) {
+	// Note that this behavior is technically incorrect (it's a simplification).
+	// The correct behavior would be if bp2build wrote `system_dynamic_deps = []`
+	// only for linux_bionic, but `android` had `["libc", "libdl", "libm"].
+	// b/195791252 tracks the fix.
+	runCcLibraryTestCase(t, bp2buildTestCase{
+		description:                "cc_library system_shared_libs empty for linux_bionic variant",
+		moduleTypeUnderTest:        "cc_library",
+		moduleTypeUnderTestFactory: cc.LibraryFactory,
+		blueprint: soongCcLibraryPreamble + `
+cc_library {
+    name: "target_linux_bionic_empty",
+    target: {
+        linux_bionic: {
+            system_shared_libs: [],
+        },
+    },
+    include_build_directory: false,
+}
+`,
+		expectedBazelTargets: makeCcLibraryTargets("target_linux_bionic_empty", attrNameToString{
+			"system_dynamic_deps": `[]`,
+		}),
+	},
+	)
+}
+
+func TestCcLibrary_SystemSharedLibsBionicEmpty(t *testing.T) {
+	runCcLibraryTestCase(t, bp2buildTestCase{
+		description:                "cc_library system_shared_libs empty for bionic variant",
+		moduleTypeUnderTest:        "cc_library",
+		moduleTypeUnderTestFactory: cc.LibraryFactory,
+		blueprint: soongCcLibraryPreamble + `
+cc_library {
+    name: "target_bionic_empty",
+    target: {
+        bionic: {
+            system_shared_libs: [],
+        },
+    },
+    include_build_directory: false,
+}
+`,
+		expectedBazelTargets: makeCcLibraryTargets("target_bionic_empty", attrNameToString{
+			"system_dynamic_deps": `[]`,
+		}),
+	},
+	)
+}
+
+func TestCcLibrary_SystemSharedLibsSharedAndRoot(t *testing.T) {
+	runCcLibraryTestCase(t, bp2buildTestCase{
+		description:                "cc_library system_shared_libs set for shared and root",
+		moduleTypeUnderTest:        "cc_library",
+		moduleTypeUnderTestFactory: cc.LibraryFactory,
+		blueprint: soongCcLibraryPreamble + `
+cc_library {
+    name: "libc",
+    bazel_module: { bp2build_available: false },
+}
+cc_library {
+    name: "libm",
+    bazel_module: { bp2build_available: false },
+}
+
+cc_library {
+    name: "foo",
+    system_shared_libs: ["libc"],
+    shared: {
+        system_shared_libs: ["libm"],
+    },
+    include_build_directory: false,
+}
+`,
+		expectedBazelTargets: []string{
+			makeBazelTarget("cc_library_static", "foo_bp2build_cc_library_static", attrNameToString{
+				"system_dynamic_deps": `[":libc"]`,
+			}),
+			makeBazelTarget("cc_library_shared", "foo", attrNameToString{
+				"system_dynamic_deps": `[
+        ":libc",
+        ":libm",
+    ]`,
+			}),
+		},
+	})
+}
+
+func TestCcLibraryOsSelects(t *testing.T) {
+	runCcLibraryTestCase(t, bp2buildTestCase{
+		description:                "cc_library - selects for all os targets",
+		moduleTypeUnderTest:        "cc_library",
+		moduleTypeUnderTestFactory: cc.LibraryFactory,
+		filesystem:                 map[string]string{},
+		blueprint: soongCcLibraryPreamble + `
+cc_library {
+    name: "foo-lib",
+    srcs: ["base.cpp"],
+    target: {
+        android: {
+            srcs: ["android.cpp"],
+        },
+        linux: {
+            srcs: ["linux.cpp"],
+        },
+        linux_glibc: {
+            srcs: ["linux_glibc.cpp"],
+        },
+        darwin: {
+            srcs: ["darwin.cpp"],
+        },
+        bionic: {
+            srcs: ["bionic.cpp"],
+        },
+        linux_musl: {
+            srcs: ["linux_musl.cpp"],
+        },
+        windows: {
+            srcs: ["windows.cpp"],
+        },
+    },
+    include_build_directory: false,
+}
+`,
+		expectedBazelTargets: makeCcLibraryTargets("foo-lib", attrNameToString{
+			"srcs": `["base.cpp"] + select({
+        "//build/bazel/platforms/os:android": [
+            "linux.cpp",
+            "bionic.cpp",
+            "android.cpp",
+        ],
+        "//build/bazel/platforms/os:darwin": ["darwin.cpp"],
+        "//build/bazel/platforms/os:linux": [
+            "linux.cpp",
+            "linux_glibc.cpp",
+        ],
+        "//build/bazel/platforms/os:linux_bionic": [
+            "linux.cpp",
+            "bionic.cpp",
+        ],
+        "//build/bazel/platforms/os:linux_musl": [
+            "linux.cpp",
+            "linux_musl.cpp",
+        ],
+        "//build/bazel/platforms/os:windows": ["windows.cpp"],
+        "//conditions:default": [],
+    })`,
+		}),
+	},
+	)
+}
+
+func TestLibcryptoHashInjection(t *testing.T) {
+	runCcLibraryTestCase(t, bp2buildTestCase{
+		description:                "cc_library - libcrypto hash injection",
+		moduleTypeUnderTest:        "cc_library",
+		moduleTypeUnderTestFactory: cc.LibraryFactory,
+		filesystem:                 map[string]string{},
+		blueprint: soongCcLibraryPreamble + `
+cc_library {
+    name: "libcrypto",
+    target: {
+        android: {
+            inject_bssl_hash: true,
+        },
+    },
+    include_build_directory: false,
+}
+`,
+		expectedBazelTargets: makeCcLibraryTargets("libcrypto", attrNameToString{
+			"inject_bssl_hash": `select({
+        "//build/bazel/platforms/os:android": True,
+        "//conditions:default": None,
+    })`,
+		}),
+	},
+	)
+}
+
+func TestCcLibraryCppStdWithGnuExtensions_ConvertsToFeatureAttr(t *testing.T) {
+	type testCase struct {
+		cpp_std        string
+		c_std          string
+		gnu_extensions string
+		bazel_cpp_std  string
+		bazel_c_std    string
+	}
+
+	testCases := []testCase{
+		// Existing usages of cpp_std in AOSP are:
+		// experimental, c++11, c++17, c++2a, c++98, gnu++11, gnu++17
+		//
+		// not set, only emit if gnu_extensions is disabled. the default (gnu+17
+		// is set in the toolchain.)
+		{cpp_std: "", gnu_extensions: "", bazel_cpp_std: ""},
+		{cpp_std: "", gnu_extensions: "false", bazel_cpp_std: "c++17", bazel_c_std: "c99"},
+		{cpp_std: "", gnu_extensions: "true", bazel_cpp_std: ""},
+		// experimental defaults to gnu++2a
+		{cpp_std: "experimental", gnu_extensions: "", bazel_cpp_std: "gnu++2a"},
+		{cpp_std: "experimental", gnu_extensions: "false", bazel_cpp_std: "c++2a", bazel_c_std: "c99"},
+		{cpp_std: "experimental", gnu_extensions: "true", bazel_cpp_std: "gnu++2a"},
+		// Explicitly setting a c++ std does not use replace gnu++ std even if
+		// gnu_extensions is true.
+		// "c++11",
+		{cpp_std: "c++11", gnu_extensions: "", bazel_cpp_std: "c++11"},
+		{cpp_std: "c++11", gnu_extensions: "false", bazel_cpp_std: "c++11", bazel_c_std: "c99"},
+		{cpp_std: "c++11", gnu_extensions: "true", bazel_cpp_std: "c++11"},
+		// "c++17",
+		{cpp_std: "c++17", gnu_extensions: "", bazel_cpp_std: "c++17"},
+		{cpp_std: "c++17", gnu_extensions: "false", bazel_cpp_std: "c++17", bazel_c_std: "c99"},
+		{cpp_std: "c++17", gnu_extensions: "true", bazel_cpp_std: "c++17"},
+		// "c++2a",
+		{cpp_std: "c++2a", gnu_extensions: "", bazel_cpp_std: "c++2a"},
+		{cpp_std: "c++2a", gnu_extensions: "false", bazel_cpp_std: "c++2a", bazel_c_std: "c99"},
+		{cpp_std: "c++2a", gnu_extensions: "true", bazel_cpp_std: "c++2a"},
+		// "c++98",
+		{cpp_std: "c++98", gnu_extensions: "", bazel_cpp_std: "c++98"},
+		{cpp_std: "c++98", gnu_extensions: "false", bazel_cpp_std: "c++98", bazel_c_std: "c99"},
+		{cpp_std: "c++98", gnu_extensions: "true", bazel_cpp_std: "c++98"},
+		// gnu++ is replaced with c++ if gnu_extensions is explicitly false.
+		// "gnu++11",
+		{cpp_std: "gnu++11", gnu_extensions: "", bazel_cpp_std: "gnu++11"},
+		{cpp_std: "gnu++11", gnu_extensions: "false", bazel_cpp_std: "c++11", bazel_c_std: "c99"},
+		{cpp_std: "gnu++11", gnu_extensions: "true", bazel_cpp_std: "gnu++11"},
+		// "gnu++17",
+		{cpp_std: "gnu++17", gnu_extensions: "", bazel_cpp_std: "gnu++17"},
+		{cpp_std: "gnu++17", gnu_extensions: "false", bazel_cpp_std: "c++17", bazel_c_std: "c99"},
+		{cpp_std: "gnu++17", gnu_extensions: "true", bazel_cpp_std: "gnu++17"},
+
+		// some c_std test cases
+		{c_std: "experimental", gnu_extensions: "", bazel_c_std: "gnu11"},
+		{c_std: "experimental", gnu_extensions: "false", bazel_cpp_std: "c++17", bazel_c_std: "c11"},
+		{c_std: "experimental", gnu_extensions: "true", bazel_c_std: "gnu11"},
+		{c_std: "gnu11", cpp_std: "gnu++17", gnu_extensions: "", bazel_cpp_std: "gnu++17", bazel_c_std: "gnu11"},
+		{c_std: "gnu11", cpp_std: "gnu++17", gnu_extensions: "false", bazel_cpp_std: "c++17", bazel_c_std: "c11"},
+		{c_std: "gnu11", cpp_std: "gnu++17", gnu_extensions: "true", bazel_cpp_std: "gnu++17", bazel_c_std: "gnu11"},
+	}
+	for i, tc := range testCases {
+		name_prefix := fmt.Sprintf("a_%v", i)
+		cppStdProp := ""
+		if tc.cpp_std != "" {
+			cppStdProp = fmt.Sprintf("    cpp_std: \"%s\",", tc.cpp_std)
+		}
+		cStdProp := ""
+		if tc.c_std != "" {
+			cStdProp = fmt.Sprintf("    c_std: \"%s\",", tc.c_std)
+		}
+		gnuExtensionsProp := ""
+		if tc.gnu_extensions != "" {
+			gnuExtensionsProp = fmt.Sprintf("    gnu_extensions: %s,", tc.gnu_extensions)
+		}
+		attrs := attrNameToString{}
+		if tc.bazel_cpp_std != "" {
+			attrs["cpp_std"] = fmt.Sprintf(`"%s"`, tc.bazel_cpp_std)
+		}
+		if tc.bazel_c_std != "" {
+			attrs["c_std"] = fmt.Sprintf(`"%s"`, tc.bazel_c_std)
+		}
+
+		runCcLibraryTestCase(t, bp2buildTestCase{
+			description: fmt.Sprintf(
+				"cc_library with cpp_std: %s and gnu_extensions: %s", tc.cpp_std, tc.gnu_extensions),
+			moduleTypeUnderTest:        "cc_library",
+			moduleTypeUnderTestFactory: cc.LibraryFactory,
+			blueprint: soongCcLibraryPreamble + fmt.Sprintf(`
+cc_library {
+	name: "%s_full",
+%s // cpp_std: *string
+%s // c_std: *string
+%s // gnu_extensions: *bool
+	include_build_directory: false,
+}
+`, name_prefix, cppStdProp, cStdProp, gnuExtensionsProp),
+			expectedBazelTargets: makeCcLibraryTargets(name_prefix+"_full", attrs),
+		})
+
+		runCcLibraryStaticTestCase(t, bp2buildTestCase{
+			description: fmt.Sprintf(
+				"cc_library_static with cpp_std: %s and gnu_extensions: %s", tc.cpp_std, tc.gnu_extensions),
+			moduleTypeUnderTest:        "cc_library_static",
+			moduleTypeUnderTestFactory: cc.LibraryStaticFactory,
+			blueprint: soongCcLibraryPreamble + fmt.Sprintf(`
+cc_library_static {
+	name: "%s_static",
+%s // cpp_std: *string
+%s // c_std: *string
+%s // gnu_extensions: *bool
+	include_build_directory: false,
+}
+`, name_prefix, cppStdProp, cStdProp, gnuExtensionsProp),
+			expectedBazelTargets: []string{
+				makeBazelTarget("cc_library_static", name_prefix+"_static", attrs),
+			},
+		})
+
+		runCcLibrarySharedTestCase(t, bp2buildTestCase{
+			description: fmt.Sprintf(
+				"cc_library_shared with cpp_std: %s and gnu_extensions: %s", tc.cpp_std, tc.gnu_extensions),
+			moduleTypeUnderTest:        "cc_library_shared",
+			moduleTypeUnderTestFactory: cc.LibrarySharedFactory,
+			blueprint: soongCcLibraryPreamble + fmt.Sprintf(`
+cc_library_shared {
+	name: "%s_shared",
+%s // cpp_std: *string
+%s // c_std: *string
+%s // gnu_extensions: *bool
+	include_build_directory: false,
+}
+`, name_prefix, cppStdProp, cStdProp, gnuExtensionsProp),
+			expectedBazelTargets: []string{
+				makeBazelTarget("cc_library_shared", name_prefix+"_shared", attrs),
+			},
+		})
+	}
 }
 
 func TestCcLibraryProtoSimple(t *testing.T) {
@@ -1079,5 +2443,4 @@
 			"linkopts": `["-Wl,--rpath,$${ORIGIN}"]`,
 		}),
 	})
->>>>>>> 675695eb
 }