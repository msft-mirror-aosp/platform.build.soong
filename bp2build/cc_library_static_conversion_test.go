--- conflicted
+++ resolved
@@ -17,7 +17,8 @@
 import (
 	"android/soong/android"
 	"android/soong/cc"
-	"strings"
+	"android/soong/genrule"
+
 	"testing"
 )
 
@@ -25,18 +26,7 @@
 	// See cc/testing.go for more context
 	soongCcLibraryStaticPreamble = `
 cc_defaults {
-	name: "linux_bionic_supported",
-}
-
-toolchain_library {
-	name: "libclang_rt.builtins-x86_64-android",
-	defaults: ["linux_bionic_supported"],
-	vendor_available: true,
-	vendor_ramdisk_available: true,
-	product_available: true,
-	recovery_available: true,
-	native_bridge_supported: true,
-	src: "",
+    name: "linux_bionic_supported",
 }`
 )
 
@@ -64,76 +54,82 @@
 			t.Fatalf("Expected load statements to be %s, got %s", expected, actual)
 		}
 	}
-
-}
-
-func TestCcLibraryStaticBp2Build(t *testing.T) {
-	testCases := []struct {
-		description                        string
-		moduleTypeUnderTest                string
-		moduleTypeUnderTestFactory         android.ModuleFactory
-		moduleTypeUnderTestBp2BuildMutator func(android.TopDownMutatorContext)
-		preArchMutators                    []android.RegisterMutatorFunc
-		depsMutators                       []android.RegisterMutatorFunc
-		bp                                 string
-		expectedBazelTargets               []string
-		filesystem                         map[string]string
-		dir                                string
-	}{
-		{
-			description:                        "cc_library_static test",
-			moduleTypeUnderTest:                "cc_library_static",
-			moduleTypeUnderTestFactory:         cc.LibraryStaticFactory,
-			moduleTypeUnderTestBp2BuildMutator: cc.CcLibraryStaticBp2Build,
-			filesystem: map[string]string{
-				// NOTE: include_dir headers *should not* appear in Bazel hdrs later (?)
-				"include_dir_1/include_dir_1_a.h": "",
-				"include_dir_1/include_dir_1_b.h": "",
-				"include_dir_2/include_dir_2_a.h": "",
-				"include_dir_2/include_dir_2_b.h": "",
-				// NOTE: local_include_dir headers *should not* appear in Bazel hdrs later (?)
-				"local_include_dir_1/local_include_dir_1_a.h": "",
-				"local_include_dir_1/local_include_dir_1_b.h": "",
-				"local_include_dir_2/local_include_dir_2_a.h": "",
-				"local_include_dir_2/local_include_dir_2_b.h": "",
-				// NOTE: export_include_dir headers *should* appear in Bazel hdrs later
-				"export_include_dir_1/export_include_dir_1_a.h": "",
-				"export_include_dir_1/export_include_dir_1_b.h": "",
-				"export_include_dir_2/export_include_dir_2_a.h": "",
-				"export_include_dir_2/export_include_dir_2_b.h": "",
-				// NOTE: Soong implicitly includes headers in the current directory
-				"implicit_include_1.h": "",
-				"implicit_include_2.h": "",
-			},
-			bp: soongCcLibraryStaticPreamble + `
+}
+
+func registerCcLibraryStaticModuleTypes(ctx android.RegistrationContext) {
+	cc.RegisterCCBuildComponents(ctx)
+	ctx.RegisterModuleType("cc_library_headers", cc.LibraryHeaderFactory)
+	ctx.RegisterModuleType("genrule", genrule.GenRuleFactory)
+	// Required for system_shared_libs dependencies.
+	ctx.RegisterModuleType("cc_library", cc.LibraryFactory)
+}
+
+func runCcLibraryStaticTestCase(t *testing.T, tc bp2buildTestCase) {
+	t.Helper()
+
+	(&tc).moduleTypeUnderTest = "cc_library_static"
+	(&tc).moduleTypeUnderTestFactory = cc.LibraryStaticFactory
+	runBp2BuildTestCase(t, registerCcLibraryStaticModuleTypes, tc)
+}
+
+func TestCcLibraryStaticSimple(t *testing.T) {
+	runCcLibraryStaticTestCase(t, bp2buildTestCase{
+		description: "cc_library_static test",
+		filesystem: map[string]string{
+			// NOTE: include_dir headers *should not* appear in Bazel hdrs later (?)
+			"include_dir_1/include_dir_1_a.h": "",
+			"include_dir_1/include_dir_1_b.h": "",
+			"include_dir_2/include_dir_2_a.h": "",
+			"include_dir_2/include_dir_2_b.h": "",
+			// NOTE: local_include_dir headers *should not* appear in Bazel hdrs later (?)
+			"local_include_dir_1/local_include_dir_1_a.h": "",
+			"local_include_dir_1/local_include_dir_1_b.h": "",
+			"local_include_dir_2/local_include_dir_2_a.h": "",
+			"local_include_dir_2/local_include_dir_2_b.h": "",
+			// NOTE: export_include_dir headers *should* appear in Bazel hdrs later
+			"export_include_dir_1/export_include_dir_1_a.h": "",
+			"export_include_dir_1/export_include_dir_1_b.h": "",
+			"export_include_dir_2/export_include_dir_2_a.h": "",
+			"export_include_dir_2/export_include_dir_2_b.h": "",
+			// NOTE: Soong implicitly includes headers in the current directory
+			"implicit_include_1.h": "",
+			"implicit_include_2.h": "",
+		},
+		blueprint: soongCcLibraryStaticPreamble + `
 cc_library_headers {
     name: "header_lib_1",
     export_include_dirs: ["header_lib_1"],
+    bazel_module: { bp2build_available: false },
 }
 
 cc_library_headers {
     name: "header_lib_2",
     export_include_dirs: ["header_lib_2"],
+    bazel_module: { bp2build_available: false },
 }
 
 cc_library_static {
     name: "static_lib_1",
     srcs: ["static_lib_1.cc"],
+    bazel_module: { bp2build_available: false },
 }
 
 cc_library_static {
     name: "static_lib_2",
     srcs: ["static_lib_2.cc"],
+    bazel_module: { bp2build_available: false },
 }
 
 cc_library_static {
     name: "whole_static_lib_1",
     srcs: ["whole_static_lib_1.cc"],
+    bazel_module: { bp2build_available: false },
 }
 
 cc_library_static {
     name: "whole_static_lib_2",
     srcs: ["whole_static_lib_2.cc"],
+    bazel_module: { bp2build_available: false },
 }
 
 cc_library_static {
@@ -163,8 +159,8 @@
         "local_include_dir_2",
     ],
     export_include_dirs: [
-    "export_include_dir_1",
-    "export_include_dir_2"
+        "export_include_dir_1",
+        "export_include_dir_2"
     ],
     header_libs: [
         "header_lib_1",
@@ -173,150 +169,131 @@
 
     // TODO: Also support export_header_lib_headers
 }`,
-			expectedBazelTargets: []string{`cc_library_static(
-    name = "foo_static",
-    copts = [
+		expectedBazelTargets: []string{
+			makeBazelTarget("cc_library_static", "foo_static", attrNameToString{
+				"absolute_includes": `[
+        "include_dir_1",
+        "include_dir_2",
+    ]`,
+				"copts": `[
         "-Dflag1",
         "-Dflag2",
-        "-Iinclude_dir_1",
-        "-Iinclude_dir_2",
-        "-Ilocal_include_dir_1",
-        "-Ilocal_include_dir_2",
-        "-I.",
-    ],
-    deps = [
+    ]`,
+				"export_includes": `[
+        "export_include_dir_1",
+        "export_include_dir_2",
+    ]`,
+				"implementation_deps": `[
         ":header_lib_1",
         ":header_lib_2",
         ":static_lib_1",
         ":static_lib_2",
-    ],
-    includes = [
-        "export_include_dir_1",
-        "export_include_dir_2",
-    ],
-    linkstatic = True,
-    srcs = [
+    ]`,
+				"local_includes": `[
+        "local_include_dir_1",
+        "local_include_dir_2",
+        ".",
+    ]`,
+				"srcs": `[
         "foo_static1.cc",
         "foo_static2.cc",
-    ],
-    whole_archive_deps = [
+    ]`,
+				"whole_archive_deps": `[
         ":whole_static_lib_1",
         ":whole_static_lib_2",
+    ]`,
+			}),
+		},
+	})
+}
+
+func TestCcLibraryStaticSubpackage(t *testing.T) {
+	runCcLibraryStaticTestCase(t, bp2buildTestCase{
+		description: "cc_library_static subpackage test",
+		filesystem: map[string]string{
+			// subpackage with subdirectory
+			"subpackage/Android.bp":                         "",
+			"subpackage/subpackage_header.h":                "",
+			"subpackage/subdirectory/subdirectory_header.h": "",
+			// subsubpackage with subdirectory
+			"subpackage/subsubpackage/Android.bp":                         "",
+			"subpackage/subsubpackage/subsubpackage_header.h":             "",
+			"subpackage/subsubpackage/subdirectory/subdirectory_header.h": "",
+			// subsubsubpackage with subdirectory
+			"subpackage/subsubpackage/subsubsubpackage/Android.bp":                         "",
+			"subpackage/subsubpackage/subsubsubpackage/subsubsubpackage_header.h":          "",
+			"subpackage/subsubpackage/subsubsubpackage/subdirectory/subdirectory_header.h": "",
+		},
+		blueprint: soongCcLibraryStaticPreamble + `
+cc_library_static {
+    name: "foo_static",
+    srcs: [],
+    include_dirs: [
+        "subpackage",
     ],
-)`, `cc_library_static(
-    name = "static_lib_1",
-    copts = ["-I."],
-    linkstatic = True,
-    srcs = ["static_lib_1.cc"],
-)`, `cc_library_static(
-    name = "static_lib_2",
-    copts = ["-I."],
-    linkstatic = True,
-    srcs = ["static_lib_2.cc"],
-)`, `cc_library_static(
-    name = "whole_static_lib_1",
-    copts = ["-I."],
-    linkstatic = True,
-    srcs = ["whole_static_lib_1.cc"],
-)`, `cc_library_static(
-    name = "whole_static_lib_2",
-    copts = ["-I."],
-    linkstatic = True,
-    srcs = ["whole_static_lib_2.cc"],
-)`},
-		},
-		{
-			description:                        "cc_library_static subpackage test",
-			moduleTypeUnderTest:                "cc_library_static",
-			moduleTypeUnderTestFactory:         cc.LibraryStaticFactory,
-			moduleTypeUnderTestBp2BuildMutator: cc.CcLibraryStaticBp2Build,
-			filesystem: map[string]string{
-				// subpackage with subdirectory
-				"subpackage/Android.bp":                         "",
-				"subpackage/subpackage_header.h":                "",
-				"subpackage/subdirectory/subdirectory_header.h": "",
-				// subsubpackage with subdirectory
-				"subpackage/subsubpackage/Android.bp":                         "",
-				"subpackage/subsubpackage/subsubpackage_header.h":             "",
-				"subpackage/subsubpackage/subdirectory/subdirectory_header.h": "",
-				// subsubsubpackage with subdirectory
-				"subpackage/subsubpackage/subsubsubpackage/Android.bp":                         "",
-				"subpackage/subsubpackage/subsubsubpackage/subsubsubpackage_header.h":          "",
-				"subpackage/subsubpackage/subsubsubpackage/subdirectory/subdirectory_header.h": "",
-			},
-			bp: soongCcLibraryStaticPreamble + `
-cc_library_static {
-    name: "foo_static",
-    srcs: [
-    ],
-    include_dirs: [
-	"subpackage",
-    ],
-}`,
-			expectedBazelTargets: []string{`cc_library_static(
-    name = "foo_static",
-    copts = [
-        "-Isubpackage",
-        "-I.",
-    ],
-    linkstatic = True,
-)`},
-		},
-		{
-			description:                        "cc_library_static export include dir",
-			moduleTypeUnderTest:                "cc_library_static",
-			moduleTypeUnderTestFactory:         cc.LibraryStaticFactory,
-			moduleTypeUnderTestBp2BuildMutator: cc.CcLibraryStaticBp2Build,
-			filesystem: map[string]string{
-				// subpackage with subdirectory
-				"subpackage/Android.bp":                         "",
-				"subpackage/subpackage_header.h":                "",
-				"subpackage/subdirectory/subdirectory_header.h": "",
-			},
-			bp: soongCcLibraryStaticPreamble + `
+}`,
+		expectedBazelTargets: []string{
+			makeBazelTarget("cc_library_static", "foo_static", attrNameToString{
+				"absolute_includes": `["subpackage"]`,
+				"local_includes":    `["."]`,
+			}),
+		},
+	})
+}
+
+func TestCcLibraryStaticExportIncludeDir(t *testing.T) {
+	runCcLibraryStaticTestCase(t, bp2buildTestCase{
+		description: "cc_library_static export include dir",
+		filesystem: map[string]string{
+			// subpackage with subdirectory
+			"subpackage/Android.bp":                         "",
+			"subpackage/subpackage_header.h":                "",
+			"subpackage/subdirectory/subdirectory_header.h": "",
+		},
+		blueprint: soongCcLibraryStaticPreamble + `
 cc_library_static {
     name: "foo_static",
     export_include_dirs: ["subpackage"],
-}`,
-			expectedBazelTargets: []string{`cc_library_static(
-    name = "foo_static",
-    copts = ["-I."],
-    includes = ["subpackage"],
-    linkstatic = True,
-)`},
-		},
-		{
-			description:                        "cc_library_static export system include dir",
-			moduleTypeUnderTest:                "cc_library_static",
-			moduleTypeUnderTestFactory:         cc.LibraryStaticFactory,
-			moduleTypeUnderTestBp2BuildMutator: cc.CcLibraryStaticBp2Build,
-			filesystem: map[string]string{
-				// subpackage with subdirectory
-				"subpackage/Android.bp":                         "",
-				"subpackage/subpackage_header.h":                "",
-				"subpackage/subdirectory/subdirectory_header.h": "",
-			},
-			bp: soongCcLibraryStaticPreamble + `
+    include_build_directory: false,
+}`,
+		expectedBazelTargets: []string{
+			makeBazelTarget("cc_library_static", "foo_static", attrNameToString{
+				"export_includes": `["subpackage"]`,
+			}),
+		},
+	})
+}
+
+func TestCcLibraryStaticExportSystemIncludeDir(t *testing.T) {
+	runCcLibraryStaticTestCase(t, bp2buildTestCase{
+		description: "cc_library_static export system include dir",
+		filesystem: map[string]string{
+			// subpackage with subdirectory
+			"subpackage/Android.bp":                         "",
+			"subpackage/subpackage_header.h":                "",
+			"subpackage/subdirectory/subdirectory_header.h": "",
+		},
+		blueprint: soongCcLibraryStaticPreamble + `
 cc_library_static {
     name: "foo_static",
     export_system_include_dirs: ["subpackage"],
-}`,
-			expectedBazelTargets: []string{`cc_library_static(
-    name = "foo_static",
-    copts = ["-I."],
-    includes = ["subpackage"],
-    linkstatic = True,
-)`},
-		},
-		{
-			description:                        "cc_library_static include_dirs, local_include_dirs, export_include_dirs (b/183742505)",
-			moduleTypeUnderTest:                "cc_library_static",
-			moduleTypeUnderTestFactory:         cc.LibraryStaticFactory,
-			moduleTypeUnderTestBp2BuildMutator: cc.CcLibraryStaticBp2Build,
-			dir:                                "subpackage",
-			filesystem: map[string]string{
-				// subpackage with subdirectory
-				"subpackage/Android.bp": `
+    include_build_directory: false,
+}`,
+		expectedBazelTargets: []string{
+			makeBazelTarget("cc_library_static", "foo_static", attrNameToString{
+				"export_system_includes": `["subpackage"]`,
+			}),
+		},
+	})
+}
+
+func TestCcLibraryStaticManyIncludeDirs(t *testing.T) {
+	runCcLibraryStaticTestCase(t, bp2buildTestCase{
+		description: "cc_library_static include_dirs, local_include_dirs, export_include_dirs (b/183742505)",
+		dir:         "subpackage",
+		filesystem: map[string]string{
+			// subpackage with subdirectory
+			"subpackage/Android.bp": `
 cc_library_static {
     name: "foo_static",
     // include_dirs are workspace/root relative
@@ -330,270 +307,255 @@
     include_build_directory: true,
     bazel_module: { bp2build_available: true },
 }`,
-				"subpackage/subsubpackage/header.h":          "",
-				"subpackage/subsubpackage2/header.h":         "",
-				"subpackage/exported_subsubpackage/header.h": "",
-				"subpackage2/header.h":                       "",
-				"subpackage3/subsubpackage/header.h":         "",
-			},
-			bp: soongCcLibraryStaticPreamble,
-			expectedBazelTargets: []string{`cc_library_static(
-    name = "foo_static",
-    copts = [
-        "-Isubpackage/subsubpackage",
-        "-Isubpackage2",
-        "-Isubpackage3/subsubpackage",
-        "-Isubpackage/subsubpackage2",
-        "-Isubpackage",
-    ],
-    includes = ["./exported_subsubpackage"],
-    linkstatic = True,
-)`},
-		},
-		{
-			description:                        "cc_library_static include_build_directory disabled",
-			moduleTypeUnderTest:                "cc_library_static",
-			moduleTypeUnderTestFactory:         cc.LibraryStaticFactory,
-			moduleTypeUnderTestBp2BuildMutator: cc.CcLibraryStaticBp2Build,
-			filesystem: map[string]string{
-				// subpackage with subdirectory
-				"subpackage/Android.bp":                         "",
-				"subpackage/subpackage_header.h":                "",
-				"subpackage/subdirectory/subdirectory_header.h": "",
-			},
-			bp: soongCcLibraryStaticPreamble + `
+			"subpackage/subsubpackage/header.h":          "",
+			"subpackage/subsubpackage2/header.h":         "",
+			"subpackage/exported_subsubpackage/header.h": "",
+			"subpackage2/header.h":                       "",
+			"subpackage3/subsubpackage/header.h":         "",
+		},
+		blueprint: soongCcLibraryStaticPreamble,
+		expectedBazelTargets: []string{
+			makeBazelTarget("cc_library_static", "foo_static", attrNameToString{
+				"absolute_includes": `[
+        "subpackage/subsubpackage",
+        "subpackage2",
+        "subpackage3/subsubpackage",
+    ]`,
+				"export_includes": `["./exported_subsubpackage"]`,
+				"local_includes": `[
+        "subsubpackage2",
+        ".",
+    ]`,
+			})},
+	})
+}
+
+func TestCcLibraryStaticIncludeBuildDirectoryDisabled(t *testing.T) {
+	runCcLibraryStaticTestCase(t, bp2buildTestCase{
+		description: "cc_library_static include_build_directory disabled",
+		filesystem: map[string]string{
+			// subpackage with subdirectory
+			"subpackage/Android.bp":                         "",
+			"subpackage/subpackage_header.h":                "",
+			"subpackage/subdirectory/subdirectory_header.h": "",
+		},
+		blueprint: soongCcLibraryStaticPreamble + `
 cc_library_static {
     name: "foo_static",
     include_dirs: ["subpackage"], // still used, but local_include_dirs is recommended
     local_include_dirs: ["subpackage2"],
     include_build_directory: false,
 }`,
-			expectedBazelTargets: []string{`cc_library_static(
-    name = "foo_static",
-    copts = [
-        "-Isubpackage",
-        "-Isubpackage2",
-    ],
-    linkstatic = True,
-)`},
-		},
-		{
-			description:                        "cc_library_static include_build_directory enabled",
-			moduleTypeUnderTest:                "cc_library_static",
-			moduleTypeUnderTestFactory:         cc.LibraryStaticFactory,
-			moduleTypeUnderTestBp2BuildMutator: cc.CcLibraryStaticBp2Build,
-			filesystem: map[string]string{
-				// subpackage with subdirectory
-				"subpackage/Android.bp":                         "",
-				"subpackage/subpackage_header.h":                "",
-				"subpackage2/Android.bp":                        "",
-				"subpackage2/subpackage2_header.h":              "",
-				"subpackage/subdirectory/subdirectory_header.h": "",
-			},
-			bp: soongCcLibraryStaticPreamble + `
+		expectedBazelTargets: []string{
+			makeBazelTarget("cc_library_static", "foo_static", attrNameToString{
+				"absolute_includes": `["subpackage"]`,
+				"local_includes":    `["subpackage2"]`,
+			}),
+		},
+	})
+}
+
+func TestCcLibraryStaticIncludeBuildDirectoryEnabled(t *testing.T) {
+	runCcLibraryStaticTestCase(t, bp2buildTestCase{
+		description: "cc_library_static include_build_directory enabled",
+		filesystem: map[string]string{
+			// subpackage with subdirectory
+			"subpackage/Android.bp":                         "",
+			"subpackage/subpackage_header.h":                "",
+			"subpackage2/Android.bp":                        "",
+			"subpackage2/subpackage2_header.h":              "",
+			"subpackage/subdirectory/subdirectory_header.h": "",
+		},
+		blueprint: soongCcLibraryStaticPreamble + `
 cc_library_static {
     name: "foo_static",
     include_dirs: ["subpackage"], // still used, but local_include_dirs is recommended
     local_include_dirs: ["subpackage2"],
     include_build_directory: true,
 }`,
-			expectedBazelTargets: []string{`cc_library_static(
-    name = "foo_static",
-    copts = [
-        "-Isubpackage",
-        "-Isubpackage2",
-        "-I.",
-    ],
-    linkstatic = True,
-)`},
-		},
-		{
-			description:                        "cc_library_static arch-specific static_libs",
-			moduleTypeUnderTest:                "cc_library_static",
-			moduleTypeUnderTestFactory:         cc.LibraryStaticFactory,
-			moduleTypeUnderTestBp2BuildMutator: cc.CcLibraryStaticBp2Build,
-			depsMutators:                       []android.RegisterMutatorFunc{cc.RegisterDepsBp2Build},
-			filesystem:                         map[string]string{},
-			bp: soongCcLibraryStaticPreamble + `
-cc_library_static { name: "static_dep" }
-cc_library_static { name: "static_dep2" }
+		expectedBazelTargets: []string{
+			makeBazelTarget("cc_library_static", "foo_static", attrNameToString{
+				"absolute_includes": `["subpackage"]`,
+				"local_includes": `[
+        "subpackage2",
+        ".",
+    ]`,
+			}),
+		},
+	})
+}
+
+func TestCcLibraryStaticArchSpecificStaticLib(t *testing.T) {
+	runCcLibraryStaticTestCase(t, bp2buildTestCase{
+		description: "cc_library_static arch-specific static_libs",
+		filesystem:  map[string]string{},
+		blueprint: soongCcLibraryStaticPreamble + `
+cc_library_static {
+    name: "static_dep",
+    bazel_module: { bp2build_available: false },
+}
+cc_library_static {
+    name: "static_dep2",
+    bazel_module: { bp2build_available: false },
+}
 cc_library_static {
     name: "foo_static",
     arch: { arm64: { static_libs: ["static_dep"], whole_static_libs: ["static_dep2"] } },
-}`,
-			expectedBazelTargets: []string{`cc_library_static(
-    name = "foo_static",
-    copts = ["-I."],
-    deps = select({
+    include_build_directory: false,
+}`,
+		expectedBazelTargets: []string{
+			makeBazelTarget("cc_library_static", "foo_static", attrNameToString{
+				"implementation_deps": `select({
         "//build/bazel/platforms/arch:arm64": [":static_dep"],
         "//conditions:default": [],
-    }),
-    linkstatic = True,
-    whole_archive_deps = select({
+    })`,
+				"whole_archive_deps": `select({
         "//build/bazel/platforms/arch:arm64": [":static_dep2"],
         "//conditions:default": [],
-    }),
-)`, `cc_library_static(
-    name = "static_dep",
-    copts = ["-I."],
-    linkstatic = True,
-)`, `cc_library_static(
-    name = "static_dep2",
-    copts = ["-I."],
-    linkstatic = True,
-)`},
-		},
-		{
-			description:                        "cc_library_static os-specific static_libs",
-			moduleTypeUnderTest:                "cc_library_static",
-			moduleTypeUnderTestFactory:         cc.LibraryStaticFactory,
-			moduleTypeUnderTestBp2BuildMutator: cc.CcLibraryStaticBp2Build,
-			depsMutators:                       []android.RegisterMutatorFunc{cc.RegisterDepsBp2Build},
-			filesystem:                         map[string]string{},
-			bp: soongCcLibraryStaticPreamble + `
-cc_library_static { name: "static_dep" }
-cc_library_static { name: "static_dep2" }
+    })`,
+			}),
+		},
+	})
+}
+
+func TestCcLibraryStaticOsSpecificStaticLib(t *testing.T) {
+	runCcLibraryStaticTestCase(t, bp2buildTestCase{
+		description: "cc_library_static os-specific static_libs",
+		filesystem:  map[string]string{},
+		blueprint: soongCcLibraryStaticPreamble + `
+cc_library_static {
+    name: "static_dep",
+    bazel_module: { bp2build_available: false },
+}
+cc_library_static {
+    name: "static_dep2",
+    bazel_module: { bp2build_available: false },
+}
 cc_library_static {
     name: "foo_static",
     target: { android: { static_libs: ["static_dep"], whole_static_libs: ["static_dep2"] } },
-}`,
-			expectedBazelTargets: []string{`cc_library_static(
-    name = "foo_static",
-    copts = ["-I."],
-    deps = select({
+    include_build_directory: false,
+}`,
+		expectedBazelTargets: []string{
+			makeBazelTarget("cc_library_static", "foo_static", attrNameToString{
+				"implementation_deps": `select({
         "//build/bazel/platforms/os:android": [":static_dep"],
         "//conditions:default": [],
-    }),
-    linkstatic = True,
-    whole_archive_deps = select({
+    })`,
+				"whole_archive_deps": `select({
         "//build/bazel/platforms/os:android": [":static_dep2"],
         "//conditions:default": [],
-    }),
-)`, `cc_library_static(
-    name = "static_dep",
-    copts = ["-I."],
-    linkstatic = True,
-)`, `cc_library_static(
-    name = "static_dep2",
-    copts = ["-I."],
-    linkstatic = True,
-)`},
-		},
-		{
-			description:                        "cc_library_static base, arch and os-specific static_libs",
-			moduleTypeUnderTest:                "cc_library_static",
-			moduleTypeUnderTestFactory:         cc.LibraryStaticFactory,
-			moduleTypeUnderTestBp2BuildMutator: cc.CcLibraryStaticBp2Build,
-			depsMutators:                       []android.RegisterMutatorFunc{cc.RegisterDepsBp2Build},
-			filesystem:                         map[string]string{},
-			bp: soongCcLibraryStaticPreamble + `
-cc_library_static { name: "static_dep" }
-cc_library_static { name: "static_dep2" }
-cc_library_static { name: "static_dep3" }
-cc_library_static { name: "static_dep4" }
+    })`,
+			}),
+		},
+	})
+}
+
+func TestCcLibraryStaticBaseArchOsSpecificStaticLib(t *testing.T) {
+	runCcLibraryStaticTestCase(t, bp2buildTestCase{
+		description: "cc_library_static base, arch and os-specific static_libs",
+		filesystem:  map[string]string{},
+		blueprint: soongCcLibraryStaticPreamble + `
+cc_library_static {
+    name: "static_dep",
+    bazel_module: { bp2build_available: false },
+}
+cc_library_static {
+    name: "static_dep2",
+    bazel_module: { bp2build_available: false },
+}
+cc_library_static {
+    name: "static_dep3",
+    bazel_module: { bp2build_available: false },
+}
+cc_library_static {
+    name: "static_dep4",
+    bazel_module: { bp2build_available: false },
+}
 cc_library_static {
     name: "foo_static",
     static_libs: ["static_dep"],
     whole_static_libs: ["static_dep2"],
     target: { android: { static_libs: ["static_dep3"] } },
     arch: { arm64: { static_libs: ["static_dep4"] } },
-}`,
-			expectedBazelTargets: []string{`cc_library_static(
-    name = "foo_static",
-    copts = ["-I."],
-    deps = [":static_dep"] + select({
+    include_build_directory: false,
+}`,
+		expectedBazelTargets: []string{
+			makeBazelTarget("cc_library_static", "foo_static", attrNameToString{
+				"implementation_deps": `[":static_dep"] + select({
         "//build/bazel/platforms/arch:arm64": [":static_dep4"],
         "//conditions:default": [],
     }) + select({
         "//build/bazel/platforms/os:android": [":static_dep3"],
         "//conditions:default": [],
-    }),
-    linkstatic = True,
-    whole_archive_deps = [":static_dep2"],
-)`, `cc_library_static(
-    name = "static_dep",
-    copts = ["-I."],
-    linkstatic = True,
-)`, `cc_library_static(
-    name = "static_dep2",
-    copts = ["-I."],
-    linkstatic = True,
-)`, `cc_library_static(
-    name = "static_dep3",
-    copts = ["-I."],
-    linkstatic = True,
-)`, `cc_library_static(
-    name = "static_dep4",
-    copts = ["-I."],
-    linkstatic = True,
-)`},
-		},
-		{
-			description:                        "cc_library_static simple exclude_srcs",
-			moduleTypeUnderTest:                "cc_library_static",
-			moduleTypeUnderTestFactory:         cc.LibraryStaticFactory,
-			moduleTypeUnderTestBp2BuildMutator: cc.CcLibraryStaticBp2Build,
-			depsMutators:                       []android.RegisterMutatorFunc{cc.RegisterDepsBp2Build},
-			filesystem: map[string]string{
-				"common.c":       "",
-				"foo-a.c":        "",
-				"foo-excluded.c": "",
-			},
-			bp: soongCcLibraryStaticPreamble + `
+    })`,
+				"whole_archive_deps": `[":static_dep2"]`,
+			}),
+		},
+	})
+}
+
+func TestCcLibraryStaticSimpleExcludeSrcs(t *testing.T) {
+	runCcLibraryStaticTestCase(t, bp2buildTestCase{
+		description: "cc_library_static simple exclude_srcs",
+		filesystem: map[string]string{
+			"common.c":       "",
+			"foo-a.c":        "",
+			"foo-excluded.c": "",
+		},
+		blueprint: soongCcLibraryStaticPreamble + `
 cc_library_static {
     name: "foo_static",
     srcs: ["common.c", "foo-*.c"],
     exclude_srcs: ["foo-excluded.c"],
-}`,
-			expectedBazelTargets: []string{`cc_library_static(
-    name = "foo_static",
-    copts = ["-I."],
-    linkstatic = True,
-    srcs = [
+    include_build_directory: false,
+}`,
+		expectedBazelTargets: []string{
+			makeBazelTarget("cc_library_static", "foo_static", attrNameToString{
+				"srcs_c": `[
         "common.c",
         "foo-a.c",
-    ],
-)`},
-		},
-		{
-			description:                        "cc_library_static one arch specific srcs",
-			moduleTypeUnderTest:                "cc_library_static",
-			moduleTypeUnderTestFactory:         cc.LibraryStaticFactory,
-			moduleTypeUnderTestBp2BuildMutator: cc.CcLibraryStaticBp2Build,
-			depsMutators:                       []android.RegisterMutatorFunc{cc.RegisterDepsBp2Build},
-			filesystem: map[string]string{
-				"common.c":  "",
-				"foo-arm.c": "",
-			},
-			bp: soongCcLibraryStaticPreamble + `
+    ]`,
+			}),
+		},
+	})
+}
+
+func TestCcLibraryStaticOneArchSrcs(t *testing.T) {
+	runCcLibraryStaticTestCase(t, bp2buildTestCase{
+		description: "cc_library_static one arch specific srcs",
+		filesystem: map[string]string{
+			"common.c":  "",
+			"foo-arm.c": "",
+		},
+		blueprint: soongCcLibraryStaticPreamble + `
 cc_library_static {
     name: "foo_static",
     srcs: ["common.c"],
-    arch: { arm: { srcs: ["foo-arm.c"] } }
-}`,
-			expectedBazelTargets: []string{`cc_library_static(
-    name = "foo_static",
-    copts = ["-I."],
-    linkstatic = True,
-    srcs = ["common.c"] + select({
+    arch: { arm: { srcs: ["foo-arm.c"] } },
+    include_build_directory: false,
+}`,
+		expectedBazelTargets: []string{
+			makeBazelTarget("cc_library_static", "foo_static", attrNameToString{
+				"srcs_c": `["common.c"] + select({
         "//build/bazel/platforms/arch:arm": ["foo-arm.c"],
         "//conditions:default": [],
-    }),
-)`},
-		},
-		{
-			description:                        "cc_library_static one arch specific srcs and exclude_srcs",
-			moduleTypeUnderTest:                "cc_library_static",
-			moduleTypeUnderTestFactory:         cc.LibraryStaticFactory,
-			moduleTypeUnderTestBp2BuildMutator: cc.CcLibraryStaticBp2Build,
-			depsMutators:                       []android.RegisterMutatorFunc{cc.RegisterDepsBp2Build},
-			filesystem: map[string]string{
-				"common.c":           "",
-				"for-arm.c":          "",
-				"not-for-arm.c":      "",
-				"not-for-anything.c": "",
-			},
-			bp: soongCcLibraryStaticPreamble + `
+    })`,
+			}),
+		},
+	})
+}
+
+func TestCcLibraryStaticOneArchSrcsExcludeSrcs(t *testing.T) {
+	runCcLibraryStaticTestCase(t, bp2buildTestCase{
+		description: "cc_library_static one arch specific srcs and exclude_srcs",
+		filesystem: map[string]string{
+			"common.c":           "",
+			"for-arm.c":          "",
+			"not-for-arm.c":      "",
+			"not-for-anything.c": "",
+		},
+		blueprint: soongCcLibraryStaticPreamble + `
 cc_library_static {
     name: "foo_static",
     srcs: ["common.c", "not-for-*.c"],
@@ -601,31 +563,30 @@
     arch: {
         arm: { srcs: ["for-arm.c"], exclude_srcs: ["not-for-arm.c"] },
     },
-}`,
-			expectedBazelTargets: []string{`cc_library_static(
-    name = "foo_static",
-    copts = ["-I."],
-    linkstatic = True,
-    srcs = ["common.c"] + select({
+    include_build_directory: false,
+}`,
+		expectedBazelTargets: []string{
+			makeBazelTarget("cc_library_static", "foo_static", attrNameToString{
+				"srcs_c": `["common.c"] + select({
         "//build/bazel/platforms/arch:arm": ["for-arm.c"],
         "//conditions:default": ["not-for-arm.c"],
-    }),
-)`},
-		},
-		{
-			description:                        "cc_library_static arch specific exclude_srcs for 2 architectures",
-			moduleTypeUnderTest:                "cc_library_static",
-			moduleTypeUnderTestFactory:         cc.LibraryStaticFactory,
-			moduleTypeUnderTestBp2BuildMutator: cc.CcLibraryStaticBp2Build,
-			depsMutators:                       []android.RegisterMutatorFunc{cc.RegisterDepsBp2Build},
-			filesystem: map[string]string{
-				"common.c":      "",
-				"for-arm.c":     "",
-				"for-x86.c":     "",
-				"not-for-arm.c": "",
-				"not-for-x86.c": "",
-			},
-			bp: soongCcLibraryStaticPreamble + `
+    })`,
+			}),
+		},
+	})
+}
+
+func TestCcLibraryStaticTwoArchExcludeSrcs(t *testing.T) {
+	runCcLibraryStaticTestCase(t, bp2buildTestCase{
+		description: "cc_library_static arch specific exclude_srcs for 2 architectures",
+		filesystem: map[string]string{
+			"common.c":      "",
+			"for-arm.c":     "",
+			"for-x86.c":     "",
+			"not-for-arm.c": "",
+			"not-for-x86.c": "",
+		},
+		blueprint: soongCcLibraryStaticPreamble + `
 cc_library_static {
     name: "foo_static",
     srcs: ["common.c", "not-for-*.c"],
@@ -634,46 +595,45 @@
         arm: { srcs: ["for-arm.c"], exclude_srcs: ["not-for-arm.c"] },
         x86: { srcs: ["for-x86.c"], exclude_srcs: ["not-for-x86.c"] },
     },
+    include_build_directory: false,
 } `,
-			expectedBazelTargets: []string{`cc_library_static(
-    name = "foo_static",
-    copts = ["-I."],
-    linkstatic = True,
-    srcs = ["common.c"] + select({
+		expectedBazelTargets: []string{
+			makeBazelTarget("cc_library_static", "foo_static", attrNameToString{
+				"srcs_c": `["common.c"] + select({
         "//build/bazel/platforms/arch:arm": [
+            "not-for-x86.c",
             "for-arm.c",
-            "not-for-x86.c",
         ],
         "//build/bazel/platforms/arch:x86": [
+            "not-for-arm.c",
             "for-x86.c",
-            "not-for-arm.c",
         ],
         "//conditions:default": [
             "not-for-arm.c",
             "not-for-x86.c",
         ],
-    }),
-)`},
-		},
-		{
-			description:                        "cc_library_static arch specific exclude_srcs for 4 architectures",
-			moduleTypeUnderTest:                "cc_library_static",
-			moduleTypeUnderTestFactory:         cc.LibraryStaticFactory,
-			moduleTypeUnderTestBp2BuildMutator: cc.CcLibraryStaticBp2Build,
-			depsMutators:                       []android.RegisterMutatorFunc{cc.RegisterDepsBp2Build},
-			filesystem: map[string]string{
-				"common.c":             "",
-				"for-arm.c":            "",
-				"for-arm64.c":          "",
-				"for-x86.c":            "",
-				"for-x86_64.c":         "",
-				"not-for-arm.c":        "",
-				"not-for-arm64.c":      "",
-				"not-for-x86.c":        "",
-				"not-for-x86_64.c":     "",
-				"not-for-everything.c": "",
-			},
-			bp: soongCcLibraryStaticPreamble + `
+    })`,
+			}),
+		},
+	})
+}
+
+func TestCcLibraryStaticFourArchExcludeSrcs(t *testing.T) {
+	runCcLibraryStaticTestCase(t, bp2buildTestCase{
+		description: "cc_library_static arch specific exclude_srcs for 4 architectures",
+		filesystem: map[string]string{
+			"common.c":             "",
+			"for-arm.c":            "",
+			"for-arm64.c":          "",
+			"for-x86.c":            "",
+			"for-x86_64.c":         "",
+			"not-for-arm.c":        "",
+			"not-for-arm64.c":      "",
+			"not-for-x86.c":        "",
+			"not-for-x86_64.c":     "",
+			"not-for-everything.c": "",
+		},
+		blueprint: soongCcLibraryStaticPreamble + `
 cc_library_static {
     name: "foo_static",
     srcs: ["common.c", "not-for-*.c"],
@@ -683,36 +643,35 @@
         arm64: { srcs: ["for-arm64.c"], exclude_srcs: ["not-for-arm64.c"] },
         x86: { srcs: ["for-x86.c"], exclude_srcs: ["not-for-x86.c"] },
         x86_64: { srcs: ["for-x86_64.c"], exclude_srcs: ["not-for-x86_64.c"] },
-	},
+  },
+    include_build_directory: false,
 } `,
-			expectedBazelTargets: []string{`cc_library_static(
-    name = "foo_static",
-    copts = ["-I."],
-    linkstatic = True,
-    srcs = ["common.c"] + select({
+		expectedBazelTargets: []string{
+			makeBazelTarget("cc_library_static", "foo_static", attrNameToString{
+				"srcs_c": `["common.c"] + select({
         "//build/bazel/platforms/arch:arm": [
-            "for-arm.c",
             "not-for-arm64.c",
             "not-for-x86.c",
             "not-for-x86_64.c",
+            "for-arm.c",
         ],
         "//build/bazel/platforms/arch:arm64": [
-            "for-arm64.c",
             "not-for-arm.c",
             "not-for-x86.c",
             "not-for-x86_64.c",
+            "for-arm64.c",
         ],
         "//build/bazel/platforms/arch:x86": [
-            "for-x86.c",
             "not-for-arm.c",
             "not-for-arm64.c",
             "not-for-x86_64.c",
+            "for-x86.c",
         ],
         "//build/bazel/platforms/arch:x86_64": [
-            "for-x86_64.c",
             "not-for-arm.c",
             "not-for-arm64.c",
             "not-for-x86.c",
+            "for-x86_64.c",
         ],
         "//conditions:default": [
             "not-for-arm.c",
@@ -720,138 +679,198 @@
             "not-for-x86.c",
             "not-for-x86_64.c",
         ],
-    }),
-)`},
-		},
-		{
-			description:                        "cc_library_static multiple dep same name panic",
-			moduleTypeUnderTest:                "cc_library_static",
-			moduleTypeUnderTestFactory:         cc.LibraryStaticFactory,
-			moduleTypeUnderTestBp2BuildMutator: cc.CcLibraryStaticBp2Build,
-			depsMutators:                       []android.RegisterMutatorFunc{cc.RegisterDepsBp2Build},
-			filesystem:                         map[string]string{},
-			bp: soongCcLibraryStaticPreamble + `
-cc_library_static { name: "static_dep" }
+    })`,
+			}),
+		},
+	})
+}
+
+func TestCcLibraryStaticOneArchEmpty(t *testing.T) {
+	runCcLibraryStaticTestCase(t, bp2buildTestCase{
+		description: "cc_library_static one arch empty",
+		filesystem: map[string]string{
+			"common.cc":       "",
+			"foo-no-arm.cc":   "",
+			"foo-excluded.cc": "",
+		},
+		blueprint: soongCcLibraryStaticPreamble + `
+cc_library_static {
+    name: "foo_static",
+    srcs: ["common.cc", "foo-*.cc"],
+    exclude_srcs: ["foo-excluded.cc"],
+    arch: {
+        arm: { exclude_srcs: ["foo-no-arm.cc"] },
+    },
+    include_build_directory: false,
+}`,
+		expectedBazelTargets: []string{
+			makeBazelTarget("cc_library_static", "foo_static", attrNameToString{
+				"srcs": `["common.cc"] + select({
+        "//build/bazel/platforms/arch:arm": [],
+        "//conditions:default": ["foo-no-arm.cc"],
+    })`,
+			}),
+		},
+	})
+}
+
+func TestCcLibraryStaticOneArchEmptyOtherSet(t *testing.T) {
+	runCcLibraryStaticTestCase(t, bp2buildTestCase{
+		description: "cc_library_static one arch empty other set",
+		filesystem: map[string]string{
+			"common.cc":       "",
+			"foo-no-arm.cc":   "",
+			"x86-only.cc":     "",
+			"foo-excluded.cc": "",
+		},
+		blueprint: soongCcLibraryStaticPreamble + `
+cc_library_static {
+    name: "foo_static",
+    srcs: ["common.cc", "foo-*.cc"],
+    exclude_srcs: ["foo-excluded.cc"],
+    arch: {
+        arm: { exclude_srcs: ["foo-no-arm.cc"] },
+        x86: { srcs: ["x86-only.cc"] },
+    },
+    include_build_directory: false,
+}`,
+		expectedBazelTargets: []string{
+			makeBazelTarget("cc_library_static", "foo_static", attrNameToString{
+				"srcs": `["common.cc"] + select({
+        "//build/bazel/platforms/arch:arm": [],
+        "//build/bazel/platforms/arch:x86": [
+            "foo-no-arm.cc",
+            "x86-only.cc",
+        ],
+        "//conditions:default": ["foo-no-arm.cc"],
+    })`,
+			}),
+		},
+	})
+}
+
+func TestCcLibraryStaticMultipleDepSameName(t *testing.T) {
+	runCcLibraryStaticTestCase(t, bp2buildTestCase{
+		description: "cc_library_static multiple dep same name panic",
+		filesystem:  map[string]string{},
+		blueprint: soongCcLibraryStaticPreamble + `
+cc_library_static {
+    name: "static_dep",
+    bazel_module: { bp2build_available: false },
+}
 cc_library_static {
     name: "foo_static",
     static_libs: ["static_dep", "static_dep"],
-}`,
-			expectedBazelTargets: []string{`cc_library_static(
-    name = "foo_static",
-    copts = ["-I."],
-    deps = [":static_dep"],
-    linkstatic = True,
-)`, `cc_library_static(
-    name = "static_dep",
-    copts = ["-I."],
-    linkstatic = True,
-)`},
-		},
-		{
-			description:                        "cc_library_static 1 multilib srcs and exclude_srcs",
-			moduleTypeUnderTest:                "cc_library_static",
-			moduleTypeUnderTestFactory:         cc.LibraryStaticFactory,
-			moduleTypeUnderTestBp2BuildMutator: cc.CcLibraryStaticBp2Build,
-			depsMutators:                       []android.RegisterMutatorFunc{cc.RegisterDepsBp2Build},
-			filesystem: map[string]string{
-				"common.c":        "",
-				"for-lib32.c":     "",
-				"not-for-lib32.c": "",
-			},
-			bp: soongCcLibraryStaticPreamble + `
+    include_build_directory: false,
+}`,
+		expectedBazelTargets: []string{
+			makeBazelTarget("cc_library_static", "foo_static", attrNameToString{
+				"implementation_deps": `[":static_dep"]`,
+			}),
+		},
+	})
+}
+
+func TestCcLibraryStaticOneMultilibSrcsExcludeSrcs(t *testing.T) {
+	runCcLibraryStaticTestCase(t, bp2buildTestCase{
+		description: "cc_library_static 1 multilib srcs and exclude_srcs",
+		filesystem: map[string]string{
+			"common.c":        "",
+			"for-lib32.c":     "",
+			"not-for-lib32.c": "",
+		},
+		blueprint: soongCcLibraryStaticPreamble + `
 cc_library_static {
     name: "foo_static",
     srcs: ["common.c", "not-for-*.c"],
     multilib: {
         lib32: { srcs: ["for-lib32.c"], exclude_srcs: ["not-for-lib32.c"] },
     },
+    include_build_directory: false,
 } `,
-			expectedBazelTargets: []string{`cc_library_static(
-    name = "foo_static",
-    copts = ["-I."],
-    linkstatic = True,
-    srcs = ["common.c"] + select({
+		expectedBazelTargets: []string{
+			makeBazelTarget("cc_library_static", "foo_static", attrNameToString{
+				"srcs_c": `["common.c"] + select({
         "//build/bazel/platforms/arch:arm": ["for-lib32.c"],
         "//build/bazel/platforms/arch:x86": ["for-lib32.c"],
         "//conditions:default": ["not-for-lib32.c"],
-    }),
-)`},
-		},
-		{
-			description:                        "cc_library_static 2 multilib srcs and exclude_srcs",
-			moduleTypeUnderTest:                "cc_library_static",
-			moduleTypeUnderTestFactory:         cc.LibraryStaticFactory,
-			moduleTypeUnderTestBp2BuildMutator: cc.CcLibraryStaticBp2Build,
-			depsMutators:                       []android.RegisterMutatorFunc{cc.RegisterDepsBp2Build},
-			filesystem: map[string]string{
-				"common.c":        "",
-				"for-lib32.c":     "",
-				"for-lib64.c":     "",
-				"not-for-lib32.c": "",
-				"not-for-lib64.c": "",
-			},
-			bp: soongCcLibraryStaticPreamble + `
-cc_library_static {
-    name: "foo_static2",
+    })`,
+			}),
+		},
+	})
+}
+
+func TestCcLibraryStaticTwoMultilibSrcsExcludeSrcs(t *testing.T) {
+	runCcLibraryStaticTestCase(t, bp2buildTestCase{
+		description: "cc_library_static 2 multilib srcs and exclude_srcs",
+		filesystem: map[string]string{
+			"common.c":        "",
+			"for-lib32.c":     "",
+			"for-lib64.c":     "",
+			"not-for-lib32.c": "",
+			"not-for-lib64.c": "",
+		},
+		blueprint: soongCcLibraryStaticPreamble + `
+cc_library_static {
+    name: "foo_static",
     srcs: ["common.c", "not-for-*.c"],
     multilib: {
         lib32: { srcs: ["for-lib32.c"], exclude_srcs: ["not-for-lib32.c"] },
         lib64: { srcs: ["for-lib64.c"], exclude_srcs: ["not-for-lib64.c"] },
     },
+    include_build_directory: false,
 } `,
-			expectedBazelTargets: []string{`cc_library_static(
-    name = "foo_static2",
-    copts = ["-I."],
-    linkstatic = True,
-    srcs = ["common.c"] + select({
+		expectedBazelTargets: []string{
+			makeBazelTarget("cc_library_static", "foo_static", attrNameToString{
+				"srcs_c": `["common.c"] + select({
         "//build/bazel/platforms/arch:arm": [
+            "not-for-lib64.c",
             "for-lib32.c",
+        ],
+        "//build/bazel/platforms/arch:arm64": [
+            "not-for-lib32.c",
+            "for-lib64.c",
+        ],
+        "//build/bazel/platforms/arch:x86": [
             "not-for-lib64.c",
-        ],
-        "//build/bazel/platforms/arch:arm64": [
+            "for-lib32.c",
+        ],
+        "//build/bazel/platforms/arch:x86_64": [
+            "not-for-lib32.c",
             "for-lib64.c",
-            "not-for-lib32.c",
-        ],
-        "//build/bazel/platforms/arch:x86": [
-            "for-lib32.c",
-            "not-for-lib64.c",
-        ],
-        "//build/bazel/platforms/arch:x86_64": [
-            "for-lib64.c",
-            "not-for-lib32.c",
         ],
         "//conditions:default": [
             "not-for-lib32.c",
             "not-for-lib64.c",
         ],
-    }),
-)`},
-		},
-		{
-			description:                        "cc_library_static arch and multilib srcs and exclude_srcs",
-			moduleTypeUnderTest:                "cc_library_static",
-			moduleTypeUnderTestFactory:         cc.LibraryStaticFactory,
-			moduleTypeUnderTestBp2BuildMutator: cc.CcLibraryStaticBp2Build,
-			depsMutators:                       []android.RegisterMutatorFunc{cc.RegisterDepsBp2Build},
-			filesystem: map[string]string{
-				"common.c":             "",
-				"for-arm.c":            "",
-				"for-arm64.c":          "",
-				"for-x86.c":            "",
-				"for-x86_64.c":         "",
-				"for-lib32.c":          "",
-				"for-lib64.c":          "",
-				"not-for-arm.c":        "",
-				"not-for-arm64.c":      "",
-				"not-for-x86.c":        "",
-				"not-for-x86_64.c":     "",
-				"not-for-lib32.c":      "",
-				"not-for-lib64.c":      "",
-				"not-for-everything.c": "",
-			},
-			bp: soongCcLibraryStaticPreamble + `
-cc_library_static {
-   name: "foo_static3",
+    })`,
+			}),
+		},
+	})
+}
+
+func TestCcLibrarySTaticArchMultilibSrcsExcludeSrcs(t *testing.T) {
+	runCcLibraryStaticTestCase(t, bp2buildTestCase{
+		description: "cc_library_static arch and multilib srcs and exclude_srcs",
+		filesystem: map[string]string{
+			"common.c":             "",
+			"for-arm.c":            "",
+			"for-arm64.c":          "",
+			"for-x86.c":            "",
+			"for-x86_64.c":         "",
+			"for-lib32.c":          "",
+			"for-lib64.c":          "",
+			"not-for-arm.c":        "",
+			"not-for-arm64.c":      "",
+			"not-for-x86.c":        "",
+			"not-for-x86_64.c":     "",
+			"not-for-lib32.c":      "",
+			"not-for-lib64.c":      "",
+			"not-for-everything.c": "",
+		},
+		blueprint: soongCcLibraryStaticPreamble + `
+cc_library_static {
+   name: "foo_static",
    srcs: ["common.c", "not-for-*.c"],
    exclude_srcs: ["not-for-everything.c"],
    arch: {
@@ -864,43 +883,42 @@
        lib32: { srcs: ["for-lib32.c"], exclude_srcs: ["not-for-lib32.c"] },
        lib64: { srcs: ["for-lib64.c"], exclude_srcs: ["not-for-lib64.c"] },
    },
-}`,
-			expectedBazelTargets: []string{`cc_library_static(
-    name = "foo_static3",
-    copts = ["-I."],
-    linkstatic = True,
-    srcs = ["common.c"] + select({
+    include_build_directory: false,
+}`,
+		expectedBazelTargets: []string{
+			makeBazelTarget("cc_library_static", "foo_static", attrNameToString{
+				"srcs_c": `["common.c"] + select({
         "//build/bazel/platforms/arch:arm": [
-            "for-arm.c",
-            "for-lib32.c",
             "not-for-arm64.c",
             "not-for-lib64.c",
             "not-for-x86.c",
             "not-for-x86_64.c",
+            "for-arm.c",
+            "for-lib32.c",
         ],
         "//build/bazel/platforms/arch:arm64": [
-            "for-arm64.c",
-            "for-lib64.c",
             "not-for-arm.c",
             "not-for-lib32.c",
             "not-for-x86.c",
             "not-for-x86_64.c",
+            "for-arm64.c",
+            "for-lib64.c",
         ],
         "//build/bazel/platforms/arch:x86": [
-            "for-lib32.c",
-            "for-x86.c",
             "not-for-arm.c",
             "not-for-arm64.c",
             "not-for-lib64.c",
             "not-for-x86_64.c",
+            "for-x86.c",
+            "for-lib32.c",
         ],
         "//build/bazel/platforms/arch:x86_64": [
-            "for-lib64.c",
-            "for-x86_64.c",
             "not-for-arm.c",
             "not-for-arm64.c",
             "not-for-lib32.c",
             "not-for-x86.c",
+            "for-x86_64.c",
+            "for-lib64.c",
         ],
         "//conditions:default": [
             "not-for-arm.c",
@@ -910,39 +928,508 @@
             "not-for-x86.c",
             "not-for-x86_64.c",
         ],
-    }),
-)`},
-		},
-	}
-
-	dir := "."
-	for _, testCase := range testCases {
-		filesystem := make(map[string][]byte)
-		toParse := []string{
-			"Android.bp",
-		}
-		for f, content := range testCase.filesystem {
-			if strings.HasSuffix(f, "Android.bp") {
-				toParse = append(toParse, f)
-			}
-			filesystem[f] = []byte(content)
-		}
-		config := android.TestConfig(buildDir, nil, testCase.bp, filesystem)
-		ctx := android.NewTestContext(config)
-
-		cc.RegisterCCBuildComponents(ctx)
-		ctx.RegisterModuleType("toolchain_library", cc.ToolchainLibraryFactory)
-		ctx.RegisterModuleType("cc_library_headers", cc.LibraryHeaderFactory)
-
-<<<<<<< HEAD
-		ctx.RegisterModuleType(testCase.moduleTypeUnderTest, testCase.moduleTypeUnderTestFactory)
-		for _, m := range testCase.depsMutators {
-			ctx.DepsBp2BuildMutators(m)
-		}
-		ctx.RegisterBp2BuildMutator(testCase.moduleTypeUnderTest, testCase.moduleTypeUnderTestBp2BuildMutator)
-		ctx.RegisterBp2BuildConfig(bp2buildConfig)
-		ctx.RegisterForBazelConversion()
-=======
+    })`,
+			}),
+		},
+	})
+}
+
+func TestCcLibraryStaticGeneratedHeadersAllPartitions(t *testing.T) {
+	runCcLibraryStaticTestCase(t, bp2buildTestCase{
+		blueprint: soongCcLibraryStaticPreamble + `
+genrule {
+    name: "generated_hdr",
+    cmd: "nothing to see here",
+    bazel_module: { bp2build_available: false },
+}
+
+genrule {
+    name: "export_generated_hdr",
+    cmd: "nothing to see here",
+    bazel_module: { bp2build_available: false },
+}
+
+cc_library_static {
+    name: "foo_static",
+    srcs: ["cpp_src.cpp", "as_src.S", "c_src.c"],
+    generated_headers: ["generated_hdr", "export_generated_hdr"],
+    export_generated_headers: ["export_generated_hdr"],
+    include_build_directory: false,
+}`,
+		expectedBazelTargets: []string{
+			makeBazelTarget("cc_library_static", "foo_static", attrNameToString{
+				"export_includes": `["."]`,
+				"local_includes":  `["."]`,
+				"hdrs":            `[":export_generated_hdr"]`,
+				"srcs": `[
+        "cpp_src.cpp",
+        ":generated_hdr",
+    ]`,
+				"srcs_as": `[
+        "as_src.S",
+        ":generated_hdr",
+    ]`,
+				"srcs_c": `[
+        "c_src.c",
+        ":generated_hdr",
+    ]`,
+			}),
+		},
+	})
+}
+
+func TestCcLibraryStaticArchSrcsExcludeSrcsGeneratedFiles(t *testing.T) {
+	runCcLibraryStaticTestCase(t, bp2buildTestCase{
+		description: "cc_library_static arch srcs/exclude_srcs with generated files",
+		filesystem: map[string]string{
+			"common.cpp":             "",
+			"for-x86.cpp":            "",
+			"not-for-x86.cpp":        "",
+			"not-for-everything.cpp": "",
+			"dep/Android.bp": simpleModuleDoNotConvertBp2build("genrule", "generated_src_other_pkg") +
+				simpleModuleDoNotConvertBp2build("genrule", "generated_hdr_other_pkg") +
+				simpleModuleDoNotConvertBp2build("genrule", "generated_src_other_pkg_x86") +
+				simpleModuleDoNotConvertBp2build("genrule", "generated_hdr_other_pkg_x86") +
+				simpleModuleDoNotConvertBp2build("genrule", "generated_hdr_other_pkg_android"),
+		},
+		blueprint: soongCcLibraryStaticPreamble +
+			simpleModuleDoNotConvertBp2build("genrule", "generated_src") +
+			simpleModuleDoNotConvertBp2build("genrule", "generated_src_not_x86") +
+			simpleModuleDoNotConvertBp2build("genrule", "generated_src_android") +
+			simpleModuleDoNotConvertBp2build("genrule", "generated_hdr") + `
+cc_library_static {
+    name: "foo_static",
+    srcs: ["common.cpp", "not-for-*.cpp"],
+    exclude_srcs: ["not-for-everything.cpp"],
+    generated_sources: ["generated_src", "generated_src_other_pkg", "generated_src_not_x86"],
+    generated_headers: ["generated_hdr", "generated_hdr_other_pkg"],
+    export_generated_headers: ["generated_hdr_other_pkg"],
+    arch: {
+        x86: {
+          srcs: ["for-x86.cpp"],
+          exclude_srcs: ["not-for-x86.cpp"],
+          generated_headers: ["generated_hdr_other_pkg_x86"],
+          exclude_generated_sources: ["generated_src_not_x86"],
+    export_generated_headers: ["generated_hdr_other_pkg_x86"],
+        },
+    },
+    target: {
+        android: {
+            generated_sources: ["generated_src_android"],
+            generated_headers: ["generated_hdr_other_pkg_android"],
+    export_generated_headers: ["generated_hdr_other_pkg_android"],
+        },
+    },
+
+    include_build_directory: false,
+}
+`,
+		expectedBazelTargets: []string{
+			makeBazelTarget("cc_library_static", "foo_static", attrNameToString{
+				"srcs": `[
+        "common.cpp",
+        ":generated_src",
+        "//dep:generated_src_other_pkg",
+        ":generated_hdr",
+    ] + select({
+        "//build/bazel/platforms/arch:x86": ["for-x86.cpp"],
+        "//conditions:default": [
+            "not-for-x86.cpp",
+            ":generated_src_not_x86",
+        ],
+    }) + select({
+        "//build/bazel/platforms/os:android": [":generated_src_android"],
+        "//conditions:default": [],
+    })`,
+				"hdrs": `["//dep:generated_hdr_other_pkg"] + select({
+        "//build/bazel/platforms/arch:x86": ["//dep:generated_hdr_other_pkg_x86"],
+        "//conditions:default": [],
+    }) + select({
+        "//build/bazel/platforms/os:android": ["//dep:generated_hdr_other_pkg_android"],
+        "//conditions:default": [],
+    })`,
+				"local_includes":           `["."]`,
+				"export_absolute_includes": `["dep"]`,
+			}),
+		},
+	})
+}
+
+func TestCcLibraryStaticGetTargetProperties(t *testing.T) {
+	runCcLibraryStaticTestCase(t, bp2buildTestCase{
+
+		description: "cc_library_static complex GetTargetProperties",
+		blueprint: soongCcLibraryStaticPreamble + `
+cc_library_static {
+    name: "foo_static",
+    target: {
+        android: {
+            srcs: ["android_src.c"],
+        },
+        android_arm: {
+            srcs: ["android_arm_src.c"],
+        },
+        android_arm64: {
+            srcs: ["android_arm64_src.c"],
+        },
+        android_x86: {
+            srcs: ["android_x86_src.c"],
+        },
+        android_x86_64: {
+            srcs: ["android_x86_64_src.c"],
+        },
+        linux_bionic_arm64: {
+            srcs: ["linux_bionic_arm64_src.c"],
+        },
+        linux_bionic_x86_64: {
+            srcs: ["linux_bionic_x86_64_src.c"],
+        },
+    },
+    include_build_directory: false,
+}`,
+		expectedBazelTargets: []string{
+			makeBazelTarget("cc_library_static", "foo_static", attrNameToString{
+				"srcs_c": `select({
+        "//build/bazel/platforms/os:android": ["android_src.c"],
+        "//conditions:default": [],
+    }) + select({
+        "//build/bazel/platforms/os_arch:android_arm": ["android_arm_src.c"],
+        "//build/bazel/platforms/os_arch:android_arm64": ["android_arm64_src.c"],
+        "//build/bazel/platforms/os_arch:android_x86": ["android_x86_src.c"],
+        "//build/bazel/platforms/os_arch:android_x86_64": ["android_x86_64_src.c"],
+        "//build/bazel/platforms/os_arch:linux_bionic_arm64": ["linux_bionic_arm64_src.c"],
+        "//build/bazel/platforms/os_arch:linux_bionic_x86_64": ["linux_bionic_x86_64_src.c"],
+        "//conditions:default": [],
+    })`,
+			}),
+		},
+	})
+}
+
+func TestCcLibraryStaticProductVariableSelects(t *testing.T) {
+	runCcLibraryStaticTestCase(t, bp2buildTestCase{
+		description: "cc_library_static product variable selects",
+		blueprint: soongCcLibraryStaticPreamble + `
+cc_library_static {
+    name: "foo_static",
+    srcs: ["common.c"],
+    product_variables: {
+      malloc_not_svelte: {
+        cflags: ["-Wmalloc_not_svelte"],
+      },
+      malloc_zero_contents: {
+        cflags: ["-Wmalloc_zero_contents"],
+      },
+      binder32bit: {
+        cflags: ["-Wbinder32bit"],
+      },
+    },
+    include_build_directory: false,
+} `,
+		expectedBazelTargets: []string{
+			makeBazelTarget("cc_library_static", "foo_static", attrNameToString{
+				"copts": `select({
+        "//build/bazel/product_variables:binder32bit": ["-Wbinder32bit"],
+        "//conditions:default": [],
+    }) + select({
+        "//build/bazel/product_variables:malloc_not_svelte": ["-Wmalloc_not_svelte"],
+        "//conditions:default": [],
+    }) + select({
+        "//build/bazel/product_variables:malloc_zero_contents": ["-Wmalloc_zero_contents"],
+        "//conditions:default": [],
+    })`,
+				"srcs_c": `["common.c"]`,
+			}),
+		},
+	})
+}
+
+func TestCcLibraryStaticProductVariableArchSpecificSelects(t *testing.T) {
+	runCcLibraryStaticTestCase(t, bp2buildTestCase{
+		description: "cc_library_static arch-specific product variable selects",
+		filesystem:  map[string]string{},
+		blueprint: soongCcLibraryStaticPreamble + `
+cc_library_static {
+    name: "foo_static",
+    srcs: ["common.c"],
+    product_variables: {
+      malloc_not_svelte: {
+        cflags: ["-Wmalloc_not_svelte"],
+      },
+    },
+    arch: {
+        arm64: {
+            product_variables: {
+                malloc_not_svelte: {
+                    cflags: ["-Warm64_malloc_not_svelte"],
+                },
+            },
+        },
+    },
+    multilib: {
+        lib32: {
+            product_variables: {
+                malloc_not_svelte: {
+                    cflags: ["-Wlib32_malloc_not_svelte"],
+                },
+            },
+        },
+    },
+    target: {
+        android: {
+            product_variables: {
+                malloc_not_svelte: {
+                    cflags: ["-Wandroid_malloc_not_svelte"],
+                },
+            },
+        }
+    },
+    include_build_directory: false,
+} `,
+		expectedBazelTargets: []string{
+			makeBazelTarget("cc_library_static", "foo_static", attrNameToString{
+				"copts": `select({
+        "//build/bazel/product_variables:malloc_not_svelte": ["-Wmalloc_not_svelte"],
+        "//conditions:default": [],
+    }) + select({
+        "//build/bazel/product_variables:malloc_not_svelte-android": ["-Wandroid_malloc_not_svelte"],
+        "//conditions:default": [],
+    }) + select({
+        "//build/bazel/product_variables:malloc_not_svelte-arm": ["-Wlib32_malloc_not_svelte"],
+        "//conditions:default": [],
+    }) + select({
+        "//build/bazel/product_variables:malloc_not_svelte-arm64": ["-Warm64_malloc_not_svelte"],
+        "//conditions:default": [],
+    }) + select({
+        "//build/bazel/product_variables:malloc_not_svelte-x86": ["-Wlib32_malloc_not_svelte"],
+        "//conditions:default": [],
+    })`,
+				"srcs_c": `["common.c"]`,
+			}),
+		},
+	})
+}
+
+func TestCcLibraryStaticProductVariableStringReplacement(t *testing.T) {
+	runCcLibraryStaticTestCase(t, bp2buildTestCase{
+		description: "cc_library_static product variable string replacement",
+		filesystem:  map[string]string{},
+		blueprint: soongCcLibraryStaticPreamble + `
+cc_library_static {
+    name: "foo_static",
+    srcs: ["common.S"],
+    product_variables: {
+      platform_sdk_version: {
+          asflags: ["-DPLATFORM_SDK_VERSION=%d"],
+      },
+    },
+    include_build_directory: false,
+} `,
+		expectedBazelTargets: []string{
+			makeBazelTarget("cc_library_static", "foo_static", attrNameToString{
+				"asflags": `select({
+        "//build/bazel/product_variables:platform_sdk_version": ["-DPLATFORM_SDK_VERSION=$(Platform_sdk_version)"],
+        "//conditions:default": [],
+    })`,
+				"srcs_as": `["common.S"]`,
+			}),
+		},
+	})
+}
+
+func TestStaticLibrary_SystemSharedLibsRootEmpty(t *testing.T) {
+	runCcLibraryStaticTestCase(t, bp2buildTestCase{
+		description: "cc_library_static system_shared_lib empty root",
+		blueprint: soongCcLibraryStaticPreamble + `
+cc_library_static {
+    name: "root_empty",
+    system_shared_libs: [],
+    include_build_directory: false,
+}
+`,
+		expectedBazelTargets: []string{
+			makeBazelTarget("cc_library_static", "root_empty", attrNameToString{
+				"system_dynamic_deps": `[]`,
+			}),
+		},
+	})
+}
+
+func TestStaticLibrary_SystemSharedLibsStaticEmpty(t *testing.T) {
+	runCcLibraryStaticTestCase(t, bp2buildTestCase{
+		description: "cc_library_static system_shared_lib empty static default",
+		blueprint: soongCcLibraryStaticPreamble + `
+cc_defaults {
+    name: "static_empty_defaults",
+    static: {
+        system_shared_libs: [],
+    },
+    include_build_directory: false,
+}
+cc_library_static {
+    name: "static_empty",
+    defaults: ["static_empty_defaults"],
+}
+`,
+		expectedBazelTargets: []string{
+			makeBazelTarget("cc_library_static", "static_empty", attrNameToString{
+				"system_dynamic_deps": `[]`,
+			}),
+		},
+	})
+}
+
+func TestStaticLibrary_SystemSharedLibsBionicEmpty(t *testing.T) {
+	runCcLibraryStaticTestCase(t, bp2buildTestCase{
+		description: "cc_library_static system_shared_lib empty for bionic variant",
+		blueprint: soongCcLibraryStaticPreamble + `
+cc_library_static {
+    name: "target_bionic_empty",
+    target: {
+        bionic: {
+            system_shared_libs: [],
+        },
+    },
+    include_build_directory: false,
+}
+`,
+		expectedBazelTargets: []string{
+			makeBazelTarget("cc_library_static", "target_bionic_empty", attrNameToString{
+				"system_dynamic_deps": `[]`,
+			}),
+		},
+	})
+}
+
+func TestStaticLibrary_SystemSharedLibsLinuxBionicEmpty(t *testing.T) {
+	// Note that this behavior is technically incorrect (it's a simplification).
+	// The correct behavior would be if bp2build wrote `system_dynamic_deps = []`
+	// only for linux_bionic, but `android` had `["libc", "libdl", "libm"].
+	// b/195791252 tracks the fix.
+	runCcLibraryStaticTestCase(t, bp2buildTestCase{
+		description: "cc_library_static system_shared_lib empty for linux_bionic variant",
+		blueprint: soongCcLibraryStaticPreamble + `
+cc_library_static {
+    name: "target_linux_bionic_empty",
+    target: {
+        linux_bionic: {
+            system_shared_libs: [],
+        },
+    },
+    include_build_directory: false,
+}
+`,
+		expectedBazelTargets: []string{
+			makeBazelTarget("cc_library_static", "target_linux_bionic_empty", attrNameToString{
+				"system_dynamic_deps": `[]`,
+			}),
+		},
+	})
+}
+
+func TestStaticLibrary_SystemSharedLibsBionic(t *testing.T) {
+	runCcLibraryStaticTestCase(t, bp2buildTestCase{
+		description: "cc_library_static system_shared_libs set for bionic variant",
+		blueprint: soongCcLibraryStaticPreamble +
+			simpleModuleDoNotConvertBp2build("cc_library", "libc") + `
+cc_library_static {
+    name: "target_bionic",
+    target: {
+        bionic: {
+            system_shared_libs: ["libc"],
+        },
+    },
+    include_build_directory: false,
+}
+`,
+		expectedBazelTargets: []string{
+			makeBazelTarget("cc_library_static", "target_bionic", attrNameToString{
+				"system_dynamic_deps": `select({
+        "//build/bazel/platforms/os:android": [":libc"],
+        "//build/bazel/platforms/os:linux_bionic": [":libc"],
+        "//conditions:default": [],
+    })`,
+			}),
+		},
+	})
+}
+
+func TestStaticLibrary_SystemSharedLibsLinuxRootAndLinuxBionic(t *testing.T) {
+	runCcLibraryStaticTestCase(t, bp2buildTestCase{
+		description: "cc_library_static system_shared_libs set for root and linux_bionic variant",
+		blueprint: soongCcLibraryStaticPreamble +
+			simpleModuleDoNotConvertBp2build("cc_library", "libc") +
+			simpleModuleDoNotConvertBp2build("cc_library", "libm") + `
+cc_library_static {
+    name: "target_linux_bionic",
+    system_shared_libs: ["libc"],
+    target: {
+        linux_bionic: {
+            system_shared_libs: ["libm"],
+        },
+    },
+    include_build_directory: false,
+}
+`,
+		expectedBazelTargets: []string{
+			makeBazelTarget("cc_library_static", "target_linux_bionic", attrNameToString{
+				"system_dynamic_deps": `[":libc"] + select({
+        "//build/bazel/platforms/os:linux_bionic": [":libm"],
+        "//conditions:default": [],
+    })`,
+			}),
+		},
+	})
+}
+
+func TestCcLibrarystatic_SystemSharedLibUsedAsDep(t *testing.T) {
+	runCcLibraryStaticTestCase(t, bp2buildTestCase{
+		description: "cc_library_static system_shared_lib empty for linux_bionic variant",
+		blueprint: soongCcLibraryStaticPreamble +
+			simpleModuleDoNotConvertBp2build("cc_library", "libc") + `
+cc_library_static {
+    name: "used_in_bionic_oses",
+    target: {
+        android: {
+            shared_libs: ["libc"],
+        },
+        linux_bionic: {
+            shared_libs: ["libc"],
+        },
+    },
+    include_build_directory: false,
+}
+
+cc_library_static {
+    name: "all",
+    shared_libs: ["libc"],
+    include_build_directory: false,
+}
+
+cc_library_static {
+    name: "keep_for_empty_system_shared_libs",
+    shared_libs: ["libc"],
+		system_shared_libs: [],
+    include_build_directory: false,
+}
+`,
+		expectedBazelTargets: []string{
+			makeBazelTarget("cc_library_static", "all", attrNameToString{
+				"implementation_dynamic_deps": `select({
+        "//build/bazel/platforms/os:android": [],
+        "//build/bazel/platforms/os:linux_bionic": [],
+        "//conditions:default": [":libc"],
+    })`,
+			}),
+			makeBazelTarget("cc_library_static", "keep_for_empty_system_shared_libs", attrNameToString{
+				"implementation_dynamic_deps": `[":libc"]`,
+				"system_dynamic_deps":         `[]`,
+			}),
+			makeBazelTarget("cc_library_static", "used_in_bionic_oses", attrNameToString{}),
+		},
+	})
+}
+
 func TestCcLibraryStaticProto(t *testing.T) {
 	runCcLibraryStaticTestCase(t, bp2buildTestCase{
 		blueprint: soongCcProtoPreamble + `cc_library_static {
@@ -965,36 +1452,36 @@
 		},
 	})
 }
->>>>>>> 675695eb
-
-		_, errs := ctx.ParseFileList(dir, toParse)
-		if Errored(t, testCase.description, errs) {
-			continue
-		}
-		_, errs = ctx.ResolveDependencies(config)
-		if Errored(t, testCase.description, errs) {
-			continue
-		}
-
-		checkDir := dir
-		if testCase.dir != "" {
-			checkDir = testCase.dir
-		}
-		codegenCtx := NewCodegenContext(config, *ctx.Context, Bp2Build)
-		bazelTargets := generateBazelTargetsForDir(codegenCtx, checkDir)
-		if actualCount, expectedCount := len(bazelTargets), len(testCase.expectedBazelTargets); actualCount != expectedCount {
-			t.Errorf("%s: Expected %d bazel target, got %d", testCase.description, expectedCount, actualCount)
-		} else {
-			for i, target := range bazelTargets {
-				if w, g := testCase.expectedBazelTargets[i], target.content; w != g {
-					t.Errorf(
-						"%s: Expected generated Bazel target to be '%s', got '%s'",
-						testCase.description,
-						w,
-						g,
-					)
-				}
-			}
-		}
-	}
+
+func TestCcLibraryStaticUseVersionLib(t *testing.T) {
+	runCcLibraryStaticTestCase(t, bp2buildTestCase{
+		blueprint: soongCcProtoPreamble + `cc_library_static {
+	name: "foo",
+	use_version_lib: true,
+	include_build_directory: false,
+}`,
+		expectedBazelTargets: []string{
+			makeBazelTarget("cc_library_static", "foo", attrNameToString{
+				"use_version_lib": "True",
+			}),
+		},
+	})
+}
+
+func TestCcLibraryStaticStdInFlags(t *testing.T) {
+	runCcLibraryStaticTestCase(t, bp2buildTestCase{
+		blueprint: soongCcProtoPreamble + `cc_library_static {
+	name: "foo",
+	cflags: ["-std=candcpp"],
+	conlyflags: ["-std=conly"],
+	cppflags: ["-std=cpp"],
+	include_build_directory: false,
+}`,
+		expectedBazelTargets: []string{
+			makeBazelTarget("cc_library_static", "foo", attrNameToString{
+				"conlyflags": `["-std=conly"]`,
+				"cppflags":   `["-std=cpp"]`,
+			}),
+		},
+	})
 }