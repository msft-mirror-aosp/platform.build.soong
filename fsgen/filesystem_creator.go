--- conflicted
+++ resolved
@@ -235,147 +235,6 @@
 			}
 			fsProps.Fsverity.Libs = []string{":framework-res{.export-package.apk}"}
 		}
-<<<<<<< HEAD
-		// Most of the symlinks and directories listed here originate from create_root_structure.mk,
-		// but the handwritten generic system image also recreates them:
-		// https://cs.android.com/android/platform/superproject/main/+/main:build/make/target/product/generic/Android.bp;l=33;drc=db08311f1b6ef6cb0a4fbcc6263b89849360ce04
-		// TODO(b/377734331): only generate the symlinks if the relevant partitions exist
-		fsProps.Symlinks = []filesystem.SymlinkDefinition{
-			filesystem.SymlinkDefinition{
-				Target: proptools.StringPtr("/system/bin/init"),
-				Name:   proptools.StringPtr("init"),
-			},
-			filesystem.SymlinkDefinition{
-				Target: proptools.StringPtr("/system/etc"),
-				Name:   proptools.StringPtr("etc"),
-			},
-			filesystem.SymlinkDefinition{
-				Target: proptools.StringPtr("/system/bin"),
-				Name:   proptools.StringPtr("bin"),
-			},
-			filesystem.SymlinkDefinition{
-				Target: proptools.StringPtr("/data/user_de/0/com.android.shell/files/bugreports"),
-				Name:   proptools.StringPtr("bugreports"),
-			},
-			filesystem.SymlinkDefinition{
-				Target: proptools.StringPtr("/sys/kernel/debug"),
-				Name:   proptools.StringPtr("d"),
-			},
-			filesystem.SymlinkDefinition{
-				Target: proptools.StringPtr("/storage/self/primary"),
-				Name:   proptools.StringPtr("sdcard"),
-			},
-			filesystem.SymlinkDefinition{
-				Target: proptools.StringPtr("/product/etc/security/adb_keys"),
-				Name:   proptools.StringPtr("adb_keys"),
-			},
-			filesystem.SymlinkDefinition{
-				Target: proptools.StringPtr("/vendor/odm/app"),
-				Name:   proptools.StringPtr("odm/app"),
-			},
-			filesystem.SymlinkDefinition{
-				Target: proptools.StringPtr("/vendor/odm/bin"),
-				Name:   proptools.StringPtr("odm/bin"),
-			},
-			filesystem.SymlinkDefinition{
-				Target: proptools.StringPtr("/vendor/odm/etc"),
-				Name:   proptools.StringPtr("odm/etc"),
-			},
-			filesystem.SymlinkDefinition{
-				Target: proptools.StringPtr("/vendor/odm/firmware"),
-				Name:   proptools.StringPtr("odm/firmware"),
-			},
-			filesystem.SymlinkDefinition{
-				Target: proptools.StringPtr("/vendor/odm/framework"),
-				Name:   proptools.StringPtr("odm/framework"),
-			},
-			filesystem.SymlinkDefinition{
-				Target: proptools.StringPtr("/vendor/odm/lib"),
-				Name:   proptools.StringPtr("odm/lib"),
-			},
-			filesystem.SymlinkDefinition{
-				Target: proptools.StringPtr("/vendor/odm/lib64"),
-				Name:   proptools.StringPtr("odm/lib64"),
-			},
-			filesystem.SymlinkDefinition{
-				Target: proptools.StringPtr("/vendor/odm/overlay"),
-				Name:   proptools.StringPtr("odm/overlay"),
-			},
-			filesystem.SymlinkDefinition{
-				Target: proptools.StringPtr("/vendor/odm/priv-app"),
-				Name:   proptools.StringPtr("odm/priv-app"),
-			},
-			filesystem.SymlinkDefinition{
-				Target: proptools.StringPtr("/vendor/odm/usr"),
-				Name:   proptools.StringPtr("odm/usr"),
-			},
-			filesystem.SymlinkDefinition{
-				Target: proptools.StringPtr("/product"),
-				Name:   proptools.StringPtr("system/product"),
-			},
-			filesystem.SymlinkDefinition{
-				Target: proptools.StringPtr("/system_ext"),
-				Name:   proptools.StringPtr("system/system_ext"),
-			},
-			filesystem.SymlinkDefinition{
-				Target: proptools.StringPtr("/vendor"),
-				Name:   proptools.StringPtr("system/vendor"),
-			},
-			filesystem.SymlinkDefinition{
-				Target: proptools.StringPtr("/system_dlkm/lib/modules"),
-				Name:   proptools.StringPtr("system/lib/modules"),
-			},
-			filesystem.SymlinkDefinition{
-				Target: proptools.StringPtr("/data/cache"),
-				Name:   proptools.StringPtr("cache"),
-			},
-			// For Treble Generic System Image (GSI), system-as-root GSI needs to work on
-			// both devices with and without /odm_dlkm partition. Those symlinks are for
-			// devices without /odm_dlkm partition. For devices with /odm_dlkm
-			// partition, mount odm_dlkm.img under /odm_dlkm will hide those symlinks.
-			// Note that /odm_dlkm/lib is omitted because odm DLKMs should be accessed
-			// via /odm/lib/modules directly. All of this also applies to the vendor_dlkm symlink
-			filesystem.SymlinkDefinition{
-				Target: proptools.StringPtr("/odm/odm_dlkm/etc"),
-				Name:   proptools.StringPtr("odm_dlkm/etc"),
-			},
-			filesystem.SymlinkDefinition{
-				Target: proptools.StringPtr("/vendor/vendor_dlkm/etc"),
-				Name:   proptools.StringPtr("vendor_dlkm/etc"),
-			},
-		}
-		fsProps.Dirs = proptools.NewSimpleConfigurable([]string{
-			// From generic_rootdirs in build/make/target/product/generic/Android.bp
-			"acct",
-			"apex",
-			"bootstrap-apex",
-			"config",
-			"data",
-			"data_mirror",
-			"debug_ramdisk",
-			"dev",
-			"linkerconfig",
-			"metadata",
-			"mnt",
-			"odm",
-			"odm_dlkm",
-			"oem",
-			"postinstall",
-			"proc",
-			"second_stage_resources",
-			"storage",
-			"sys",
-			"system",
-			"system_dlkm",
-			"tmp",
-			"vendor",
-			"vendor_dlkm",
-
-			// from android_rootdirs in build/make/target/product/generic/Android.bp
-			"system_ext",
-			"product",
-		})
-=======
 		fsProps.Symlinks = commonSymlinksFromRoot
 		fsProps.Symlinks = append(fsProps.Symlinks,
 			[]filesystem.SymlinkDefinition{
@@ -407,7 +266,6 @@
 		)
 		fsProps.Base_dir = proptools.StringPtr("system")
 		fsProps.Dirs = proptools.NewSimpleConfigurable(commonPartitionDirs)
->>>>>>> 30c7f501
 	case "system_ext":
 		if partitionVars.ProductFsverityGenerateMetadata {
 			fsProps.Fsverity.Inputs = []string{
@@ -428,11 +286,11 @@
 		fsProps.Symlinks = []filesystem.SymlinkDefinition{
 			filesystem.SymlinkDefinition{
 				Target: proptools.StringPtr("/odm"),
-				Name:   proptools.StringPtr("vendor/odm"),
+				Name:   proptools.StringPtr("odm"),
 			},
 			filesystem.SymlinkDefinition{
 				Target: proptools.StringPtr("/vendor_dlkm/lib/modules"),
-				Name:   proptools.StringPtr("vendor/lib/modules"),
+				Name:   proptools.StringPtr("lib/modules"),
 			},
 		}
 		fsProps.Android_filesystem_deps.System = proptools.StringPtr(generatedModuleNameForPartition(ctx.Config(), "system"))
@@ -443,7 +301,7 @@
 		fsProps.Symlinks = []filesystem.SymlinkDefinition{
 			filesystem.SymlinkDefinition{
 				Target: proptools.StringPtr("/odm_dlkm/lib/modules"),
-				Name:   proptools.StringPtr("odm/lib/modules"),
+				Name:   proptools.StringPtr("lib/modules"),
 			},
 		}
 	case "userdata":
@@ -481,20 +339,6 @@
 			"product_property_contexts",
 			"product_service_contexts",
 			"sdcard",
-<<<<<<< HEAD
-			"tmp",
-		})
-		fsProps.Symlinks = []filesystem.SymlinkDefinition{
-			{
-				Target: proptools.StringPtr("/system/bin/init"),
-				Name:   proptools.StringPtr("init"),
-			},
-			{
-				Target: proptools.StringPtr("prop.default"),
-				Name:   proptools.StringPtr("default.prop"),
-			},
-		}
-=======
 			"sepolicy",
 			"system_ext_file_contexts",
 			"system_ext_property_contexts",
@@ -514,7 +358,6 @@
 			Target: proptools.StringPtr("prop.default"),
 			Name:   proptools.StringPtr("default.prop"),
 		}), "root")
->>>>>>> 30c7f501
 	}
 }
 
@@ -863,10 +706,6 @@
 	// https://cs.android.com/android/platform/superproject/main/+/main:build/make/core/Makefile;l=2270;drc=ad7cfb56010cb22c3aa0e70cf71c804352553526
 	case "system", "userdata", "cache", "vendor", "product", "system_ext", "odm", "vendor_dlkm", "odm_dlkm", "system_dlkm", "oem":
 		fsProps.Precompiled_file_contexts = proptools.StringPtr(":file_contexts_bin_gen")
-	}
-
-	if !strings.Contains(partitionType, "ramdisk") {
-		fsProps.Base_dir = proptools.StringPtr(partitionType)
 	}
 
 	fsProps.Is_auto_generated = proptools.BoolPtr(true)
