--- conflicted
+++ resolved
@@ -83,6 +83,7 @@
 	pctx.HostBinToolVariable("assemble_vintf", "assemble_vintf")
 	pctx.HostBinToolVariable("apex_elf_checker", "apex_elf_checker")
 	pctx.HostBinToolVariable("aconfig", "aconfig")
+	pctx.HostBinToolVariable("host_apex_verifier", "host_apex_verifier")
 }
 
 type createStorageStruct struct {
@@ -250,8 +251,6 @@
 		Description: "run apex_linkerconfig_validation",
 	}, "image_dir")
 
-<<<<<<< HEAD
-=======
 	apexHostVerifierRule = pctx.StaticRule("apexHostVerifierRule", blueprint.RuleParams{
 		Command: `${host_apex_verifier} --deapexer=${deapexer} --debugfs=${debugfs_static} ` +
 			`--fsckerofs=${fsck_erofs} --apex=${in} --partition_tag=${partition_tag} && touch ${out}`,
@@ -259,7 +258,6 @@
 		Description: "run host_apex_verifier",
 	}, "partition_tag")
 
->>>>>>> 0d8ab3ab
 	assembleVintfRule = pctx.StaticRule("assembleVintfRule", blueprint.RuleParams{
 		Command:     `rm -f $out && VINTF_IGNORE_TARGET_FCM_VERSION=true ${assemble_vintf} -i $in -o $out`,
 		CommandDeps: []string{"${assemble_vintf}"},
@@ -966,12 +964,9 @@
 		validations = append(validations,
 			runApexElfCheckerUnwanted(ctx, unsignedOutputFile.OutputPath, a.properties.Unwanted_transitive_deps))
 	}
-<<<<<<< HEAD
-=======
 	if !a.testApex && android.InList(a.payloadFsType, []fsType{ext4, erofs}) {
 		validations = append(validations, runApexHostVerifier(ctx, a, unsignedOutputFile.OutputPath))
 	}
->>>>>>> 0d8ab3ab
 	ctx.Build(pctx, android.BuildParams{
 		Rule:        rule,
 		Description: "signapk",
@@ -1279,8 +1274,6 @@
 		},
 	})
 	return timestamp
-<<<<<<< HEAD
-=======
 }
 
 func runApexHostVerifier(ctx android.ModuleContext, a *apexBundle, apexFile android.OutputPath) android.Path {
@@ -1294,5 +1287,4 @@
 		},
 	})
 	return timestamp
->>>>>>> 0d8ab3ab
 }