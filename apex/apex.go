// Copyright (C) 2018 The Android Open Source Project
//
// Licensed under the Apache License, Version 2.0 (the "License");
// you may not use this file except in compliance with the License.
// You may obtain a copy of the License at
//
//     http://www.apache.org/licenses/LICENSE-2.0
//
// Unless required by applicable law or agreed to in writing, software
// distributed under the License is distributed on an "AS IS" BASIS,
// WITHOUT WARRANTIES OR CONDITIONS OF ANY KIND, either express or implied.
// See the License for the specific language governing permissions and
// limitations under the License.

// package apex implements build rules for creating the APEX files which are container for
// lower-level system components. See https://source.android.com/devices/tech/ota/apex
package apex

import (
	"fmt"
	"path/filepath"
	"regexp"
	"slices"
	"sort"
	"strings"

	"github.com/google/blueprint"
	"github.com/google/blueprint/depset"
	"github.com/google/blueprint/proptools"

	"android/soong/android"
	"android/soong/bpf"
	"android/soong/cc"
	"android/soong/dexpreopt"
	prebuilt_etc "android/soong/etc"
	"android/soong/filesystem"
	"android/soong/java"
	"android/soong/rust"
	"android/soong/sh"
)

func init() {
	registerApexBuildComponents(android.InitRegistrationContext)
}

func registerApexBuildComponents(ctx android.RegistrationContext) {
	ctx.RegisterModuleType("apex", BundleFactory)
	ctx.RegisterModuleType("apex_test", TestApexBundleFactory)
	ctx.RegisterModuleType("apex_vndk", vndkApexBundleFactory)
	ctx.RegisterModuleType("apex_defaults", DefaultsFactory)
	ctx.RegisterModuleType("prebuilt_apex", PrebuiltFactory)
	ctx.RegisterModuleType("override_apex", OverrideApexFactory)
	ctx.RegisterModuleType("apex_set", apexSetFactory)

	ctx.PreDepsMutators(RegisterPreDepsMutators)
	ctx.PostDepsMutators(RegisterPostDepsMutators)
}

func RegisterPreDepsMutators(ctx android.RegisterMutatorsContext) {
	ctx.BottomUp("apex_vndk_deps", apexVndkDepsMutator).UsesReverseDependencies()
}

func RegisterPostDepsMutators(ctx android.RegisterMutatorsContext) {
	ctx.BottomUp("apex_unique", apexUniqueVariationsMutator)
	// Run mark_platform_availability before the apexMutator as the apexMutator needs to know whether
	// it should create a platform variant.
	ctx.BottomUp("mark_platform_availability", markPlatformAvailability)
	ctx.InfoBasedTransition("apex", android.NewGenericTransitionMutatorAdapter(&apexTransitionMutator{}))
}

type apexBundleProperties struct {
	// Json manifest file describing meta info of this APEX bundle. Refer to
	// system/apex/proto/apex_manifest.proto for the schema. Default: "apex_manifest.json"
	Manifest *string `android:"path"`

	// AndroidManifest.xml file used for the zip container of this APEX bundle. If unspecified,
	// a default one is automatically generated.
	AndroidManifest proptools.Configurable[string] `android:"path,replace_instead_of_append"`

	// Determines the file contexts file for setting the security contexts to files in this APEX
	// bundle. For platform APEXes, this should points to a file under /system/sepolicy Default:
	// /system/sepolicy/apex/<module_name>_file_contexts.
	File_contexts *string `android:"path"`

	// By default, file_contexts is amended by force-labelling / and /apex_manifest.pb as system_file
	// to avoid mistakes. When set as true, no force-labelling.
	Use_file_contexts_as_is *bool

	// Path to the canned fs config file for customizing file's
	// uid/gid/mod/capabilities. The content of this file is appended to the
	// default config, so that the custom entries are preferred. The format is
	// /<path_or_glob> <uid> <gid> <mode> [capabilities=0x<cap>], where
	// path_or_glob is a path or glob pattern for a file or set of files,
	// uid/gid are numerial values of user ID and group ID, mode is octal value
	// for the file mode, and cap is hexadecimal value for the capability.
	Canned_fs_config proptools.Configurable[string] `android:"path,replace_instead_of_append"`

	ApexNativeDependencies

	Multilib apexMultilibProperties

	// List of runtime resource overlays (RROs) that are embedded inside this APEX.
	Rros []string

	// List of bootclasspath fragments that are embedded inside this APEX bundle.
	Bootclasspath_fragments proptools.Configurable[[]string]

	// List of systemserverclasspath fragments that are embedded inside this APEX bundle.
	Systemserverclasspath_fragments proptools.Configurable[[]string]

	// List of java libraries that are embedded inside this APEX bundle.
	Java_libs []string

	// List of sh binaries that are embedded inside this APEX bundle.
	Sh_binaries []string

	// List of platform_compat_config files that are embedded inside this APEX bundle.
	Compat_configs []string

	// List of filesystem images that are embedded inside this APEX bundle.
	Filesystems []string

	// List of module names which we don't want to add as transitive deps. This can be used as
	// a workaround when the current implementation collects more than necessary. For example,
	// Rust binaries with prefer_rlib:true add unnecessary dependencies.
	Unwanted_transitive_deps []string

	// Whether this APEX is considered updatable or not. When set to true, this will enforce
	// additional rules for making sure that the APEX is truly updatable. To be updatable,
	// min_sdk_version should be set as well. This will also disable the size optimizations like
	// symlinking to the system libs. Default is true.
	Updatable *bool

	// Marks that this APEX is designed to be updatable in the future, although it's not
	// updatable yet. This is used to mimic some of the build behaviors that are applied only to
	// updatable APEXes. Currently, this disables the size optimization, so that the size of
	// APEX will not increase when the APEX is actually marked as truly updatable. Default is
	// false.
	Future_updatable *bool

	// Whether this APEX can use platform APIs or not. Can be set to true only when `updatable:
	// false`. Default is false.
	Platform_apis *bool

	// Whether this APEX is installable to one of the partitions like system, vendor, etc.
	// Default: true.
	Installable *bool

	// The type of filesystem to use. Either 'ext4', 'f2fs' or 'erofs'. Default 'ext4'.
	Payload_fs_type *string

	// For telling the APEX to ignore special handling for system libraries such as bionic.
	// Default is false.
	Ignore_system_library_special_case *bool

	// Whenever apex_payload.img of the APEX should not be dm-verity signed. Should be only
	// used in tests.
	Test_only_unsigned_payload *bool

	// Whenever apex should be compressed, regardless of product flag used. Should be only
	// used in tests.
	Test_only_force_compression *bool

	// Put extra tags (signer=<value>) to apexkeys.txt, so that release tools can sign this apex
	// with the tool to sign payload contents.
	Custom_sign_tool *string

	// Whether this is a dynamic common lib apex, if so the native shared libs will be placed
	// in a special way that include the digest of the lib file under /lib(64)?
	Dynamic_common_lib_apex *bool

	// Canonical name of this APEX bundle. Used to determine the path to the
	// activated APEX on device (i.e. /apex/<apexVariationName>), and used for the
	// apex mutator variations. For override_apex modules, this is the name of the
	// overridden base module.
	ApexVariationName string `blueprint:"mutated"`

	IsCoverageVariant bool `blueprint:"mutated"`

	// List of sanitizer names that this APEX is enabled for
	SanitizerNames []string `blueprint:"mutated"`

	PreventInstall bool `blueprint:"mutated"`

	HideFromMake bool `blueprint:"mutated"`

	// Name that dependencies can specify in their apex_available properties to refer to this module.
	// If not specified, this defaults to Soong module name. This must be the name of a Soong module.
	Apex_available_name *string

	// Variant version of the mainline module. Must be an integer between 0-9
	Variant_version *string
}

type ApexNativeDependencies struct {
	// List of native libraries that are embedded inside this APEX.
	Native_shared_libs proptools.Configurable[[]string]

	// List of JNI libraries that are embedded inside this APEX.
	Jni_libs proptools.Configurable[[]string]

	// List of rust dyn libraries that are embedded inside this APEX.
	Rust_dyn_libs []string

	// List of native executables that are embedded inside this APEX.
	Binaries proptools.Configurable[[]string]

	// List of native tests that are embedded inside this APEX.
	Tests []string

	// List of filesystem images that are embedded inside this APEX bundle.
	Filesystems []string

	// List of prebuilt_etcs that are embedded inside this APEX bundle.
	Prebuilts proptools.Configurable[[]string]

	// List of native libraries to exclude from this APEX.
	Exclude_native_shared_libs []string

	// List of JNI libraries to exclude from this APEX.
	Exclude_jni_libs []string

	// List of rust dyn libraries to exclude from this APEX.
	Exclude_rust_dyn_libs []string

	// List of native executables to exclude from this APEX.
	Exclude_binaries []string

	// List of native tests to exclude from this APEX.
	Exclude_tests []string

	// List of filesystem images to exclude from this APEX bundle.
	Exclude_filesystems []string

	// List of prebuilt_etcs to exclude from this APEX bundle.
	Exclude_prebuilts []string
}

type ResolvedApexNativeDependencies struct {
	// List of native libraries that are embedded inside this APEX.
	Native_shared_libs []string

	// List of JNI libraries that are embedded inside this APEX.
	Jni_libs []string

	// List of rust dyn libraries that are embedded inside this APEX.
	Rust_dyn_libs []string

	// List of native executables that are embedded inside this APEX.
	Binaries []string

	// List of native tests that are embedded inside this APEX.
	Tests []string

	// List of filesystem images that are embedded inside this APEX bundle.
	Filesystems []string

	// List of prebuilt_etcs that are embedded inside this APEX bundle.
	Prebuilts []string

	// List of native libraries to exclude from this APEX.
	Exclude_native_shared_libs []string

	// List of JNI libraries to exclude from this APEX.
	Exclude_jni_libs []string

	// List of rust dyn libraries to exclude from this APEX.
	Exclude_rust_dyn_libs []string

	// List of native executables to exclude from this APEX.
	Exclude_binaries []string

	// List of native tests to exclude from this APEX.
	Exclude_tests []string

	// List of filesystem images to exclude from this APEX bundle.
	Exclude_filesystems []string

	// List of prebuilt_etcs to exclude from this APEX bundle.
	Exclude_prebuilts []string
}

// Merge combines another ApexNativeDependencies into this one
func (a *ResolvedApexNativeDependencies) Merge(ctx android.BaseModuleContext, b ApexNativeDependencies) {
	a.Native_shared_libs = append(a.Native_shared_libs, b.Native_shared_libs.GetOrDefault(ctx, nil)...)
	a.Jni_libs = append(a.Jni_libs, b.Jni_libs.GetOrDefault(ctx, nil)...)
	a.Rust_dyn_libs = append(a.Rust_dyn_libs, b.Rust_dyn_libs...)
	a.Binaries = append(a.Binaries, b.Binaries.GetOrDefault(ctx, nil)...)
	a.Tests = append(a.Tests, b.Tests...)
	a.Filesystems = append(a.Filesystems, b.Filesystems...)
	a.Prebuilts = append(a.Prebuilts, b.Prebuilts.GetOrDefault(ctx, nil)...)

	a.Exclude_native_shared_libs = append(a.Exclude_native_shared_libs, b.Exclude_native_shared_libs...)
	a.Exclude_jni_libs = append(a.Exclude_jni_libs, b.Exclude_jni_libs...)
	a.Exclude_rust_dyn_libs = append(a.Exclude_rust_dyn_libs, b.Exclude_rust_dyn_libs...)
	a.Exclude_binaries = append(a.Exclude_binaries, b.Exclude_binaries...)
	a.Exclude_tests = append(a.Exclude_tests, b.Exclude_tests...)
	a.Exclude_filesystems = append(a.Exclude_filesystems, b.Exclude_filesystems...)
	a.Exclude_prebuilts = append(a.Exclude_prebuilts, b.Exclude_prebuilts...)
}

type apexMultilibProperties struct {
	// Native dependencies whose compile_multilib is "first"
	First ApexNativeDependencies

	// Native dependencies whose compile_multilib is "both"
	Both ApexNativeDependencies

	// Native dependencies whose compile_multilib is "prefer32"
	Prefer32 ApexNativeDependencies

	// Native dependencies whose compile_multilib is "32"
	Lib32 ApexNativeDependencies

	// Native dependencies whose compile_multilib is "64"
	Lib64 ApexNativeDependencies
}

type apexTargetBundleProperties struct {
	Target struct {
		// Multilib properties only for android.
		Android struct {
			Multilib apexMultilibProperties
		}

		// Multilib properties only for host.
		Host struct {
			Multilib apexMultilibProperties
		}

		// Multilib properties only for host linux_bionic.
		Linux_bionic struct {
			Multilib apexMultilibProperties
		}

		// Multilib properties only for host linux_glibc.
		Linux_glibc struct {
			Multilib apexMultilibProperties
		}
	}
}

type apexArchBundleProperties struct {
	Arch struct {
		Arm struct {
			ApexNativeDependencies
		}
		Arm64 struct {
			ApexNativeDependencies
		}
		Riscv64 struct {
			ApexNativeDependencies
		}
		X86 struct {
			ApexNativeDependencies
		}
		X86_64 struct {
			ApexNativeDependencies
		}
	}
}

// These properties can be used in override_apex to override the corresponding properties in the
// base apex.
type overridableProperties struct {
	// List of APKs that are embedded inside this APEX.
	Apps proptools.Configurable[[]string]

	// List of prebuilt files that are embedded inside this APEX bundle.
	Prebuilts proptools.Configurable[[]string]

	// List of BPF programs inside this APEX bundle.
	Bpfs []string

	// Names of modules to be overridden. Listed modules can only be other binaries (in Make or
	// Soong). This does not completely prevent installation of the overridden binaries, but if
	// both binaries would be installed by default (in PRODUCT_PACKAGES) the other binary will
	// be removed from PRODUCT_PACKAGES.
	Overrides []string

	Multilib apexMultilibProperties

	// Logging parent value.
	Logging_parent string

	// Apex Container package name. Override value for attribute package:name in
	// AndroidManifest.xml
	Package_name proptools.Configurable[string]

	// A txt file containing list of files that are allowed to be included in this APEX.
	Allowed_files *string `android:"path"`

	// Name of the apex_key module that provides the private key to sign this APEX bundle.
	Key *string

	// Specifies the certificate and the private key to sign the zip container of this APEX. If
	// this is "foo", foo.x509.pem and foo.pk8 under PRODUCT_DEFAULT_DEV_CERTIFICATE are used
	// as the certificate and the private key, respectively. If this is ":module", then the
	// certificate and the private key are provided from the android_app_certificate module
	// named "module".
	Certificate *string

	// Whether this APEX can be compressed or not. Setting this property to false means this
	// APEX will never be compressed. When set to true, APEX will be compressed if other
	// conditions, e.g., target device needs to support APEX compression, are also fulfilled.
	// Default: false.
	Compressible *bool

	// Trim against a specific Dynamic Common Lib APEX
	Trim_against *string

	// The minimum SDK version that this APEX must support at minimum. This is usually set to
	// the SDK version that the APEX was first introduced.
	Min_sdk_version *string
}

// installPair stores a path to a built object and its install location.  It is used for holding
// the installation location of the dexpreopt artifacts for system server jars in apexes that need
// to be installed when the apex is installed.
type installPair struct {
	from android.Path
	to   android.InstallPath
}

type installPairs []installPair

// String converts a list of installPair structs to the form accepted by LOCAL_SOONG_INSTALL_PAIRS.
func (p installPairs) String() string {
	sb := &strings.Builder{}
	for i, pair := range p {
		if i != 0 {
			sb.WriteByte(' ')
		}
		sb.WriteString(pair.from.String())
		sb.WriteByte(':')
		sb.WriteString(pair.to.String())
	}
	return sb.String()
}

type apexBundle struct {
	// Inherited structs
	android.ModuleBase
	android.DefaultableModuleBase
	android.OverridableModuleBase

	// Properties
	properties            apexBundleProperties
	targetProperties      apexTargetBundleProperties
	archProperties        apexArchBundleProperties
	overridableProperties overridableProperties
	vndkProperties        apexVndkProperties // only for apex_vndk modules
	testProperties        apexTestProperties // only for apex_test modules

	///////////////////////////////////////////////////////////////////////////////////////////
	// Inputs

	// Keys for apex_payload.img
	publicKeyFile  android.Path
	privateKeyFile android.Path

	// Cert/priv-key for the zip container
	containerCertificateFile android.Path
	containerPrivateKeyFile  android.Path

	// Flags for special variants of APEX
	testApex bool
	vndkApex bool

	// File system type of apex_payload.img
	payloadFsType fsType

	// Whether to create symlink to the system file instead of having a file inside the apex or
	// not
	linkToSystemLib bool

	// List of files to be included in this APEX. This is filled in the first part of
	// GenerateAndroidBuildActions.
	filesInfo []apexFile

	// List of files that were excluded by the unwanted_transitive_deps property.
	unwantedTransitiveFilesInfo []apexFile

	// List of files that were excluded due to conflicts with other variants of the same module.
	duplicateTransitiveFilesInfo []apexFile

	// List of other module names that should be installed when this APEX gets installed (LOCAL_REQUIRED_MODULES).
	makeModulesToInstall []string

	///////////////////////////////////////////////////////////////////////////////////////////
	// Outputs (final and intermediates)

	// Processed apex manifest in JSONson format (for Q)
	manifestJsonOut android.WritablePath

	// Processed apex manifest in PB format (for R+)
	manifestPbOut android.WritablePath

	// Processed file_contexts files
	fileContexts android.WritablePath

	// The built APEX file. This is the main product.
	// Could be .apex or .capex
	outputFile android.WritablePath

	// The built uncompressed .apex file.
	outputApexFile android.WritablePath

	// The built APEX file in app bundle format. This file is not directly installed to the
	// device. For an APEX, multiple app bundles are created each of which is for a specific ABI
	// like arm, arm64, x86, etc. Then they are processed again (outside of the Android build
	// system) to be merged into a single app bundle file that Play accepts. See
	// vendor/google/build/build_unbundled_mainline_module.sh for more detail.
	bundleModuleFile android.WritablePath

	// Target directory to install this APEX. Usually out/target/product/<device>/<partition>/apex.
	installDir android.InstallPath

	// Path where this APEX was installed.
	installedFile android.InstallPath

	// Extra files that are installed alongside this APEX.
	extraInstalledFiles android.InstallPaths

	// The source and install locations for extraInstalledFiles for use in LOCAL_SOONG_INSTALL_PAIRS.
	extraInstalledPairs installPairs

	// fragment for this apex for apexkeys.txt
	apexKeysPath android.WritablePath

	// Installed locations of symlinks for backward compatibility.
	compatSymlinks android.InstallPaths

	// Text file having the list of individual files that are included in this APEX. Used for
	// debugging purpose.
	installedFilesFile android.Path

	// List of module names that this APEX is including (to be shown via *-deps-info target).
	// Used for debugging purpose.
	android.ApexBundleDepsInfo

	// Optional list of lint report zip files for apexes that contain java or app modules
	lintReports android.Paths

	isCompressed bool

	// Path of API coverage generate file
	nativeApisUsedByModuleFile   android.ModuleOutPath
	nativeApisBackedByModuleFile android.ModuleOutPath
	javaApisUsedByModuleFile     android.ModuleOutPath

	aconfigFiles []android.Path

	// Required modules, filled out during GenerateAndroidBuildActions and used in AndroidMk
	required []string
}

// apexFileClass represents a type of file that can be included in APEX.
type apexFileClass int

const (
	app apexFileClass = iota
	appSet
	etc
	javaSharedLib
	nativeExecutable
	nativeSharedLib
	nativeTest
	shBinary
)

var (
	classes = map[string]apexFileClass{
		"app":              app,
		"appSet":           appSet,
		"etc":              etc,
		"javaSharedLib":    javaSharedLib,
		"nativeExecutable": nativeExecutable,
		"nativeSharedLib":  nativeSharedLib,
		"nativeTest":       nativeTest,
		"shBinary":         shBinary,
	}
)

// apexFile represents a file in an APEX bundle. This is created during the first half of
// GenerateAndroidBuildActions by traversing the dependencies of the APEX. Then in the second half
// of the function, this is used to create commands that copies the files into a staging directory,
// where they are packaged into the APEX file.
type apexFile struct {
	// buildFile is put in the installDir inside the APEX.
	builtFile  android.Path
	installDir string
	partition  string
	customStem string
	symlinks   []string // additional symlinks

	checkbuildTarget android.Path

	// Info for Android.mk Module name of `module` in AndroidMk. Note the generated AndroidMk
	// module for apexFile is named something like <AndroidMk module name>.<apex name>[<apex
	// suffix>]
	androidMkModuleName string             // becomes LOCAL_MODULE
	class               apexFileClass      // becomes LOCAL_MODULE_CLASS
	moduleDir           string             // becomes LOCAL_PATH
	dataPaths           []android.DataPath // becomes LOCAL_TEST_DATA

	// systemServerDexpreoptInstalls stores the list of dexpreopt artifacts for a system server jar.
	systemServerDexpreoptInstalls []java.DexpreopterInstall
	// systemServerDexJars stores the list of dexjars for a system server jar.
	systemServerDexJars android.Paths

	jacocoReportClassesFile android.Path     // only for javalibs and apps
	lintInfo                *java.LintInfo   // only for javalibs and apps
	certificate             java.Certificate // only for apps
	overriddenPackageName   string           // only for apps

	transitiveDep bool
	isJniLib      bool

	multilib string

	// TODO(jiyong): remove this
	module android.Module
}

// TODO(jiyong): shorten the arglist using an option struct
func newApexFile(ctx android.BaseModuleContext, builtFile android.Path, androidMkModuleName string, installDir string, class apexFileClass, module android.Module) apexFile {
	ret := apexFile{
		builtFile:           builtFile,
		installDir:          installDir,
		androidMkModuleName: androidMkModuleName,
		class:               class,
		module:              module,
	}
	if module != nil {
		if installFilesInfo, ok := android.OtherModuleProvider(ctx, module, android.InstallFilesProvider); ok {
			ret.checkbuildTarget = installFilesInfo.CheckbuildTarget
		}
		ret.moduleDir = ctx.OtherModuleDir(module)
		ret.partition = module.PartitionTag(ctx.DeviceConfig())
		ret.multilib = module.Target().Arch.ArchType.Multilib
	}
	return ret
}

func (af *apexFile) ok() bool {
	return af.builtFile != nil && af.builtFile.String() != ""
}

// apexRelativePath returns the relative path of the given path from the install directory of this
// apexFile.
// TODO(jiyong): rename this
func (af *apexFile) apexRelativePath(path string) string {
	return filepath.Join(af.installDir, path)
}

// path returns path of this apex file relative to the APEX root
func (af *apexFile) path() string {
	return af.apexRelativePath(af.stem())
}

// stem returns the base filename of this apex file
func (af *apexFile) stem() string {
	if af.customStem != "" {
		return af.customStem
	}
	return af.builtFile.Base()
}

// symlinkPaths returns paths of the symlinks (if any) relative to the APEX root
func (af *apexFile) symlinkPaths() []string {
	var ret []string
	for _, symlink := range af.symlinks {
		ret = append(ret, af.apexRelativePath(symlink))
	}
	return ret
}

// availableToPlatform tests whether this apexFile is from a module that can be installed to the
// platform.
func (af *apexFile) availableToPlatform() bool {
	if af.module == nil {
		return false
	}
	if am, ok := af.module.(android.ApexModule); ok {
		return am.AvailableFor(android.AvailableToPlatform)
	}
	return false
}

////////////////////////////////////////////////////////////////////////////////////////////////////
// Mutators
//
// Brief description about mutators for APEX. The following three mutators are the most important
// ones.
//
// 1) DepsMutator: from the properties like native_shared_libs, java_libs, etc., modules are added
// to the (direct) dependencies of this APEX bundle.
//
// 2) apexInfoMutator: this is a post-deps mutator, so runs after DepsMutator. Its goal is to
// collect modules that are direct and transitive dependencies of each APEX bundle. The collected
// modules are marked as being included in the APEX via BuildForApex().
//
// 3) apexMutator: this is a post-deps mutator that runs after apexInfoMutator. For each module that
// are marked by the apexInfoMutator, apex variations are created using CreateApexVariations().

type dependencyTag struct {
	blueprint.BaseDependencyTag
	name string

	// Determines if the dependent will be part of the APEX payload. Can be false for the
	// dependencies to the signing key module, etc.
	payload bool

	// True if the dependent can only be a source module, false if a prebuilt module is a suitable
	// replacement. This is needed because some prebuilt modules do not provide all the information
	// needed by the apex.
	sourceOnly bool

	// If not-nil and an APEX is a member of an SDK then dependencies of that APEX with this tag will
	// also be added as exported members of that SDK.
	memberType android.SdkMemberType

	installable bool
}

func (d *dependencyTag) SdkMemberType(_ android.Module) android.SdkMemberType {
	return d.memberType
}

func (d *dependencyTag) ExportMember() bool {
	return true
}

func (d *dependencyTag) String() string {
	return fmt.Sprintf("apex.dependencyTag{%q}", d.name)
}

func (d *dependencyTag) ReplaceSourceWithPrebuilt() bool {
	return !d.sourceOnly
}

func (d *dependencyTag) InstallDepNeeded() bool {
	return d.installable
}

var _ android.ReplaceSourceWithPrebuilt = &dependencyTag{}
var _ android.SdkMemberDependencyTag = &dependencyTag{}

var (
	androidAppTag  = &dependencyTag{name: "androidApp", payload: true}
	bpfTag         = &dependencyTag{name: "bpf", payload: true}
	certificateTag = &dependencyTag{name: "certificate"}
	executableTag  = &dependencyTag{name: "executable", payload: true}
	fsTag          = &dependencyTag{name: "filesystem", payload: true}
	bcpfTag        = &dependencyTag{name: "bootclasspathFragment", payload: true, sourceOnly: true, memberType: java.BootclasspathFragmentSdkMemberType}
	// The dexpreopt artifacts of apex system server jars are installed onto system image.
	sscpfTag        = &dependencyTag{name: "systemserverclasspathFragment", payload: true, sourceOnly: true, memberType: java.SystemServerClasspathFragmentSdkMemberType, installable: true}
	compatConfigTag = &dependencyTag{name: "compatConfig", payload: true, sourceOnly: true, memberType: java.CompatConfigSdkMemberType}
	javaLibTag      = &dependencyTag{name: "javaLib", payload: true}
	jniLibTag       = &dependencyTag{name: "jniLib", payload: true}
	keyTag          = &dependencyTag{name: "key"}
	prebuiltTag     = &dependencyTag{name: "prebuilt", payload: true}
	rroTag          = &dependencyTag{name: "rro", payload: true}
	sharedLibTag    = &dependencyTag{name: "sharedLib", payload: true}
	testTag         = &dependencyTag{name: "test", payload: true}
	shBinaryTag     = &dependencyTag{name: "shBinary", payload: true}
)

type fragmentInApexDepTag struct {
	blueprint.BaseDependencyTag
	android.FragmentInApexTag
}

func (fragmentInApexDepTag) ExcludeFromVisibilityEnforcement() {}

// fragmentInApexTag is used by apex modules to depend on their fragments.  Java bootclasspath
// modules can traverse from the apex to the fragment using android.IsFragmentInApexTag.
var fragmentInApexTag = fragmentInApexDepTag{}

// TODO(jiyong): shorten this function signature
func addDependenciesForNativeModules(ctx android.BottomUpMutatorContext, nativeModules ResolvedApexNativeDependencies, target android.Target, imageVariation string) {
	binVariations := target.Variations()
	libVariations := append(target.Variations(), blueprint.Variation{Mutator: "link", Variation: "shared"})
	rustLibVariations := append(
		target.Variations(), []blueprint.Variation{
			{Mutator: "rust_libraries", Variation: "dylib"},
		}...,
	)

	// Append "image" variation
	binVariations = append(binVariations, blueprint.Variation{Mutator: "image", Variation: imageVariation})
	libVariations = append(libVariations, blueprint.Variation{Mutator: "image", Variation: imageVariation})
	rustLibVariations = append(rustLibVariations, blueprint.Variation{Mutator: "image", Variation: imageVariation})

	// Use *FarVariation* to be able to depend on modules having conflicting variations with
	// this module. This is required since arch variant of an APEX bundle is 'common' but it is
	// 'arm' or 'arm64' for native shared libs.
	ctx.AddFarVariationDependencies(binVariations, executableTag,
		android.RemoveListFromList(nativeModules.Binaries, nativeModules.Exclude_binaries)...)
	ctx.AddFarVariationDependencies(binVariations, testTag,
		android.RemoveListFromList(nativeModules.Tests, nativeModules.Exclude_tests)...)
	ctx.AddFarVariationDependencies(libVariations, jniLibTag,
		android.RemoveListFromList(nativeModules.Jni_libs, nativeModules.Exclude_jni_libs)...)
	ctx.AddFarVariationDependencies(libVariations, sharedLibTag,
		android.RemoveListFromList(nativeModules.Native_shared_libs, nativeModules.Exclude_native_shared_libs)...)
	ctx.AddFarVariationDependencies(rustLibVariations, sharedLibTag,
		android.RemoveListFromList(nativeModules.Rust_dyn_libs, nativeModules.Exclude_rust_dyn_libs)...)
	ctx.AddFarVariationDependencies(target.Variations(), fsTag,
		android.RemoveListFromList(nativeModules.Filesystems, nativeModules.Exclude_filesystems)...)
	ctx.AddFarVariationDependencies(target.Variations(), prebuiltTag,
		android.RemoveListFromList(nativeModules.Prebuilts, nativeModules.Exclude_prebuilts)...)
}

func (a *apexBundle) combineProperties(ctx android.BottomUpMutatorContext) {
	proptools.AppendProperties(&a.properties.Multilib, &a.targetProperties.Target.Android.Multilib, nil)
}

// getImageVariationPair returns a pair for the image variation name as its
// prefix and suffix. The prefix indicates whether it's core/vendor/product and the
// suffix indicates the vndk version for vendor/product if vndk is enabled.
// getImageVariation can simply join the result of this function to get the
// image variation name.
func (a *apexBundle) getImageVariationPair() (string, string) {
	if a.vndkApex {
		return cc.VendorVariationPrefix, a.vndkVersion()
	}

	prefix := android.CoreVariation
	if a.SocSpecific() || a.DeviceSpecific() {
		prefix = android.VendorVariation
	} else if a.ProductSpecific() {
		prefix = android.ProductVariation
	}

	return prefix, ""
}

// getImageVariation returns the image variant name for this apexBundle. In most cases, it's simply
// android.CoreVariation, but gets complicated for the vendor APEXes and the VNDK APEX.
func (a *apexBundle) getImageVariation() string {
	prefix, vndkVersion := a.getImageVariationPair()
	return prefix + vndkVersion
}

func (a *apexBundle) DepsMutator(ctx android.BottomUpMutatorContext) {
	// apexBundle is a multi-arch targets module. Arch variant of apexBundle is set to 'common'.
	// arch-specific targets are enabled by the compile_multilib setting of the apex bundle. For
	// each target os/architectures, appropriate dependencies are selected by their
	// target.<os>.multilib.<type> groups and are added as (direct) dependencies.
	targets := ctx.MultiTargets()
	imageVariation := a.getImageVariation()

	a.combineProperties(ctx)

	has32BitTarget := false
	for _, target := range targets {
		if target.Arch.ArchType.Multilib == "lib32" {
			has32BitTarget = true
		}
	}
	for i, target := range targets {
		var deps ResolvedApexNativeDependencies

		// Add native modules targeting both ABIs. When multilib.* is omitted for
		// native_shared_libs/jni_libs/tests, it implies multilib.both
		deps.Merge(ctx, a.properties.Multilib.Both)
		deps.Merge(ctx, ApexNativeDependencies{
			Native_shared_libs: a.properties.Native_shared_libs,
			Rust_dyn_libs:      a.properties.Rust_dyn_libs,
			Tests:              a.properties.Tests,
			Jni_libs:           a.properties.Jni_libs,
		})

		// Add native modules targeting the first ABI When multilib.* is omitted for
		// binaries, it implies multilib.first
		isPrimaryAbi := i == 0
		if isPrimaryAbi {
			deps.Merge(ctx, a.properties.Multilib.First)
			deps.Merge(ctx, ApexNativeDependencies{
				Native_shared_libs: proptools.NewConfigurable[[]string](nil, nil),
				Tests:              nil,
				Jni_libs:           proptools.NewConfigurable[[]string](nil, nil),
				Binaries:           a.properties.Binaries,
			})
		}

		// Add native modules targeting either 32-bit or 64-bit ABI
		switch target.Arch.ArchType.Multilib {
		case "lib32":
			deps.Merge(ctx, a.properties.Multilib.Lib32)
			deps.Merge(ctx, a.properties.Multilib.Prefer32)
		case "lib64":
			deps.Merge(ctx, a.properties.Multilib.Lib64)
			if !has32BitTarget {
				deps.Merge(ctx, a.properties.Multilib.Prefer32)
			}
		}

		// Add native modules targeting a specific arch variant
		switch target.Arch.ArchType {
		case android.Arm:
			deps.Merge(ctx, a.archProperties.Arch.Arm.ApexNativeDependencies)
		case android.Arm64:
			deps.Merge(ctx, a.archProperties.Arch.Arm64.ApexNativeDependencies)
		case android.Riscv64:
			deps.Merge(ctx, a.archProperties.Arch.Riscv64.ApexNativeDependencies)
		case android.X86:
			deps.Merge(ctx, a.archProperties.Arch.X86.ApexNativeDependencies)
		case android.X86_64:
			deps.Merge(ctx, a.archProperties.Arch.X86_64.ApexNativeDependencies)
		default:
			panic(fmt.Errorf("unsupported arch %v\n", ctx.Arch().ArchType))
		}

		addDependenciesForNativeModules(ctx, deps, target, imageVariation)
		if isPrimaryAbi {
			ctx.AddFarVariationDependencies([]blueprint.Variation{
				{Mutator: "os", Variation: target.OsVariation()},
				{Mutator: "arch", Variation: target.ArchVariation()},
			}, shBinaryTag, a.properties.Sh_binaries...)
		}
	}

	// Common-arch dependencies come next
	commonVariation := ctx.Config().AndroidCommonTarget.Variations()
	ctx.AddFarVariationDependencies(commonVariation, rroTag, a.properties.Rros...)
	ctx.AddFarVariationDependencies(commonVariation, bcpfTag, a.properties.Bootclasspath_fragments.GetOrDefault(ctx, nil)...)
	ctx.AddFarVariationDependencies(commonVariation, fragmentInApexTag, a.properties.Bootclasspath_fragments.GetOrDefault(ctx, nil)...)
	ctx.AddFarVariationDependencies(commonVariation, sscpfTag, a.properties.Systemserverclasspath_fragments.GetOrDefault(ctx, nil)...)
	ctx.AddFarVariationDependencies(commonVariation, javaLibTag, a.properties.Java_libs...)
	ctx.AddFarVariationDependencies(commonVariation, fsTag, a.properties.Filesystems...)
	ctx.AddFarVariationDependencies(commonVariation, compatConfigTag, a.properties.Compat_configs...)

	// Add a reverse dependency to all_apex_certs singleton module.
	// all_apex_certs will use this dependency to collect the certificate of this apex.
	ctx.AddReverseDependency(ctx.Module(), allApexCertsDepTag, "all_apex_certs")

	// TODO: When all branches contain this singleton module, make this strict
	// TODO: Add this dependency only for mainline prebuilts and not every prebuilt module
	if ctx.OtherModuleExists("all_apex_contributions") {
		ctx.AddDependency(ctx.Module(), android.AcDepTag, "all_apex_contributions")
	}
}

type allApexCertsDependencyTag struct {
	blueprint.DependencyTag
}

func (_ allApexCertsDependencyTag) ExcludeFromVisibilityEnforcement() {}

var allApexCertsDepTag = allApexCertsDependencyTag{}

// DepsMutator for the overridden properties.
func (a *apexBundle) OverridablePropertiesDepsMutator(ctx android.BottomUpMutatorContext) {
	if a.overridableProperties.Allowed_files != nil {
		android.ExtractSourceDeps(ctx, a.overridableProperties.Allowed_files)
	}

	commonVariation := ctx.Config().AndroidCommonTarget.Variations()
	ctx.AddFarVariationDependencies(commonVariation, androidAppTag, a.overridableProperties.Apps.GetOrDefault(ctx, nil)...)
	ctx.AddFarVariationDependencies(commonVariation, bpfTag, a.overridableProperties.Bpfs...)
	if prebuilts := a.overridableProperties.Prebuilts.GetOrDefault(ctx, nil); len(prebuilts) > 0 {
		// For prebuilt_etc, use the first variant (64 on 64/32bit device, 32 on 32bit device)
		// regardless of the TARGET_PREFER_* setting. See b/144532908
		arches := ctx.DeviceConfig().Arches()
		if len(arches) != 0 {
			archForPrebuiltEtc := arches[0]
			for _, arch := range arches {
				// Prefer 64-bit arch if there is any
				if arch.ArchType.Multilib == "lib64" {
					archForPrebuiltEtc = arch
					break
				}
			}
			ctx.AddFarVariationDependencies([]blueprint.Variation{
				{Mutator: "os", Variation: ctx.Os().String()},
				{Mutator: "arch", Variation: archForPrebuiltEtc.String()},
			}, prebuiltTag, prebuilts...)
		}
	}

	// Dependencies for signing
	if String(a.overridableProperties.Key) == "" {
		ctx.PropertyErrorf("key", "missing")
		return
	}
	ctx.AddDependency(ctx.Module(), keyTag, String(a.overridableProperties.Key))

	cert := android.SrcIsModule(a.getCertString(ctx))
	if cert != "" {
		ctx.AddDependency(ctx.Module(), certificateTag, cert)
		// empty cert is not an error. Cert and private keys will be directly found under
		// PRODUCT_DEFAULT_DEV_CERTIFICATE
	}
}

var _ ApexTransitionMutator = (*apexBundle)(nil)

func (a *apexBundle) ApexVariationName() string {
	return a.properties.ApexVariationName
}

type generateApexInfoContext interface {
	android.MinSdkVersionFromValueContext
	Module() android.Module
	ModuleName() string
}

// generateApexInfo returns an android.ApexInfo configuration that should be used for dependencies of this apex.
func (a *apexBundle) generateApexInfo(ctx generateApexInfoContext) android.ApexInfo {
	// The VNDK APEX is special. For the APEX, the membership is described in a very different
	// way. There is no dependency from the VNDK APEX to the VNDK libraries. Instead, VNDK
	// libraries are self-identified by their vndk.enabled properties. There is no need to run
	// this mutator for the APEX as nothing will be collected so return an empty ApexInfo.
	if a.vndkApex {
		return android.ApexInfo{}
	}

	minSdkVersion := a.minSdkVersion(ctx)
	// When min_sdk_version is not set, the apex is built against FutureApiLevel.
	if minSdkVersion.IsNone() {
		minSdkVersion = android.FutureApiLevel
	}

	// This is the main part of this mutator. Mark the collected dependencies that they need to
	// be built for this apexBundle.

	apexVariationName := ctx.ModuleName() // could be com.android.foo
	if a.GetOverriddenBy() != "" {
		// use the overridden name com.mycompany.android.foo
		apexVariationName = a.GetOverriddenBy()
	}

	apexInfo := android.ApexInfo{
		ApexVariationName: apexVariationName,
		MinSdkVersion:     minSdkVersion,
		Updatable:         a.Updatable(),
		UsePlatformApis:   a.UsePlatformApis(),
		BaseApexName:      ctx.ModuleName(),
		ApexAvailableName: proptools.String(a.properties.Apex_available_name),
	}
<<<<<<< HEAD
	mctx.WalkDeps(func(child, parent android.Module) bool {
		if parent == mctx.Module() {
			tag := mctx.OtherModuleDependencyTag(child)
			if _, ok := tag.(*dependencyTag); !ok {
				return false
			}
		}
		if !continueApexDepsWalk(child, parent) {
			return false
		}
		child.(android.ApexModule).BuildForApex(apexInfo) // leave a mark!
		return true
	})
=======
	return apexInfo
>>>>>>> 5c846d83
}

func (a *apexBundle) ApexTransitionMutatorSplit(ctx android.BaseModuleContext) []android.ApexInfo {
	return []android.ApexInfo{a.generateApexInfo(ctx)}
}

func (a *apexBundle) ApexTransitionMutatorOutgoing(ctx android.OutgoingTransitionContext, sourceInfo android.ApexInfo) android.ApexInfo {
	return sourceInfo
}

func (a *apexBundle) ApexTransitionMutatorIncoming(ctx android.IncomingTransitionContext, outgoingInfo android.ApexInfo) android.ApexInfo {
	return a.generateApexInfo(ctx)
}

func (a *apexBundle) ApexTransitionMutatorMutate(ctx android.BottomUpMutatorContext, info android.ApexInfo) {
	android.SetProvider(ctx, android.ApexBundleInfoProvider, android.ApexBundleInfo{})
	a.properties.ApexVariationName = info.ApexVariationName
}

type ApexTransitionMutator interface {
	ApexTransitionMutatorSplit(ctx android.BaseModuleContext) []android.ApexInfo
	ApexTransitionMutatorOutgoing(ctx android.OutgoingTransitionContext, sourceInfo android.ApexInfo) android.ApexInfo
	ApexTransitionMutatorIncoming(ctx android.IncomingTransitionContext, outgoingInfo android.ApexInfo) android.ApexInfo
	ApexTransitionMutatorMutate(ctx android.BottomUpMutatorContext, info android.ApexInfo)
}

// TODO: b/215736885 Whittle the denylist
// Transitive deps of certain mainline modules baseline NewApi errors
// Skip these mainline modules for now
var (
	skipStrictUpdatabilityLintAllowlist = []string{
		// go/keep-sorted start
		"PackageManagerTestApex",
		"com.android.adservices",
		"com.android.appsearch",
		"com.android.art",
		"com.android.art.debug",
		"com.android.bt",
		"com.android.cellbroadcast",
		"com.android.configinfrastructure",
		"com.android.conscrypt",
		"com.android.extservices",
		"com.android.extservices_tplus",
		"com.android.healthfitness",
		"com.android.ipsec",
		"com.android.media",
		"com.android.mediaprovider",
		"com.android.ondevicepersonalization",
		"com.android.os.statsd",
		"com.android.permission",
		"com.android.profiling",
		"com.android.rkpd",
		"com.android.scheduling",
		"com.android.tethering",
		"com.android.uwb",
		"com.android.wifi",
		"test_com.android.art",
		"test_com.android.cellbroadcast",
		"test_com.android.conscrypt",
		"test_com.android.extservices",
		"test_com.android.ipsec",
		"test_com.android.media",
		"test_com.android.mediaprovider",
		"test_com.android.os.statsd",
		"test_com.android.permission",
		"test_com.android.wifi",
		"test_imgdiag_com.android.art",
		"test_jitzygote_com.android.art",
		// go/keep-sorted end
	}
)

func (a *apexBundle) checkStrictUpdatabilityLinting(mctx android.ModuleContext) bool {
	// The allowlist contains the base apex name, so use that instead of the ApexVariationName
	return a.Updatable() && !android.InList(mctx.ModuleName(), skipStrictUpdatabilityLintAllowlist)
}

// apexUniqueVariationsMutator checks if any dependencies use unique apex variations. If so, use
// unique apex variations for this module. See android/apex.go for more about unique apex variant.
// TODO(jiyong): move this to android/apex.go?
func apexUniqueVariationsMutator(mctx android.BottomUpMutatorContext) {
	if !mctx.Module().Enabled(mctx) {
		return
	}
	if am, ok := mctx.Module().(android.ApexModule); ok {
		android.UpdateUniqueApexVariationsForDeps(mctx, am)
	}
}

// markPlatformAvailability marks whether or not a module can be available to platform. A module
// cannot be available to platform if 1) it is explicitly marked as not available (i.e.
// "//apex_available:platform" is absent) or 2) it depends on another module that isn't (or can't
// be) available to platform
// TODO(jiyong): move this to android/apex.go?
func markPlatformAvailability(mctx android.BottomUpMutatorContext) {
	// Recovery is not considered as platform
	if mctx.Module().InstallInRecovery() {
		return
	}

	am, ok := mctx.Module().(android.ApexModule)
	if !ok {
		return
	}

	availableToPlatform := am.AvailableFor(android.AvailableToPlatform)

	// If any of the dep is not available to platform, this module is also considered as being
	// not available to platform even if it has "//apex_available:platform"
	mctx.VisitDirectDeps(func(child android.Module) {
		if !android.IsDepInSameApex(mctx, am, child) {
			// if the dependency crosses apex boundary, don't consider it
			return
		}
		if dep, ok := child.(android.ApexModule); ok && dep.NotAvailableForPlatform() {
			availableToPlatform = false
			// TODO(b/154889534) trigger an error when 'am' has
			// "//apex_available:platform"
		}
	})

	// Exception 1: check to see if the module always requires it.
	if am.AlwaysRequiresPlatformApexVariant() {
		availableToPlatform = true
	}

	// Exception 2: bootstrap bionic libraries are also always available to platform
	if cc.InstallToBootstrap(mctx.ModuleName(), mctx.Config()) {
		availableToPlatform = true
	}

	if !availableToPlatform {
		am.SetNotAvailableForPlatform()
	}
}

type apexTransitionMutator struct{}

func (a *apexTransitionMutator) Split(ctx android.BaseModuleContext) []android.ApexInfo {
	if ai, ok := ctx.Module().(ApexTransitionMutator); ok {
		return ai.ApexTransitionMutatorSplit(ctx)
	}
	return []android.ApexInfo{{}}
}

func (a *apexTransitionMutator) OutgoingTransition(ctx android.OutgoingTransitionContext, sourceInfo android.ApexInfo) android.ApexInfo {
	if ai, ok := ctx.Module().(ApexTransitionMutator); ok {
		return ai.ApexTransitionMutatorOutgoing(ctx, sourceInfo)
	}
	return android.ApexInfo{}
}

func (a *apexTransitionMutator) IncomingTransition(ctx android.IncomingTransitionContext, outgoingInfo android.ApexInfo) android.ApexInfo {
	if ai, ok := ctx.Module().(ApexTransitionMutator); ok {
		return ai.ApexTransitionMutatorIncoming(ctx, outgoingInfo)
	}
	return android.ApexInfo{}
}

func (a *apexTransitionMutator) Mutate(ctx android.BottomUpMutatorContext, info android.ApexInfo) {
	if ai, ok := ctx.Module().(ApexTransitionMutator); ok {
		ai.ApexTransitionMutatorMutate(ctx, info)
	}
}

func (a *apexTransitionMutator) TransitionInfoFromVariation(variation string) android.ApexInfo {
	panic(fmt.Errorf("adding dependencies on explicit apex variations is not supported"))
}

const (
	// File extensions of an APEX for different packaging methods
	imageApexSuffix  = ".apex"
	imageCapexSuffix = ".capex"

	// variant names each of which is for a packaging method
	imageApexType = "image"

	ext4FsType  = "ext4"
	f2fsFsType  = "f2fs"
	erofsFsType = "erofs"
)

var _ android.DepIsInSameApex = (*apexBundle)(nil)

// Implements android.DepInInSameApex
func (a *apexBundle) OutgoingDepIsInSameApex(tag blueprint.DependencyTag) bool {
	// direct deps of an APEX bundle are all part of the APEX bundle
	// TODO(jiyong): shouldn't we look into the payload field of the dependencyTag?
	return true
}

func (a *apexBundle) IncomingDepIsInSameApex(tag blueprint.DependencyTag) bool {
	// direct deps of an APEX bundle are all part of the APEX bundle
	// TODO(jiyong): shouldn't we look into the payload field of the dependencyTag?
	return true
}

func (a *apexBundle) Exportable() bool {
	return true
}

func (a *apexBundle) TaggedOutputs() map[string]android.Paths {
	ret := make(map[string]android.Paths)
	ret["apex"] = android.Paths{a.outputFile}
	return ret
}

var _ cc.Coverage = (*apexBundle)(nil)

// Implements cc.Coverage
func (a *apexBundle) IsNativeCoverageNeeded(ctx cc.IsNativeCoverageNeededContext) bool {
	return ctx.DeviceConfig().NativeCoverageEnabled()
}

// Implements cc.Coverage
func (a *apexBundle) SetPreventInstall() {
	a.properties.PreventInstall = true
}

// Implements cc.Coverage
func (a *apexBundle) HideFromMake() {
	a.properties.HideFromMake = true
	// This HideFromMake is shadowing the ModuleBase one, call through to it for now.
	// TODO(ccross): untangle these
	a.ModuleBase.HideFromMake()
}

// Implements cc.Coverage
func (a *apexBundle) MarkAsCoverageVariant(coverage bool) {
	a.properties.IsCoverageVariant = coverage
}

// Implements cc.Coverage
func (a *apexBundle) EnableCoverageIfNeeded() {}

var _ android.ApexBundleDepsInfoIntf = (*apexBundle)(nil)

// Implements android.ApexBundleDepsInfoIntf
func (a *apexBundle) Updatable() bool {
	return proptools.BoolDefault(a.properties.Updatable, true)
}

func (a *apexBundle) FutureUpdatable() bool {
	return proptools.BoolDefault(a.properties.Future_updatable, false)
}

func (a *apexBundle) UsePlatformApis() bool {
	return proptools.BoolDefault(a.properties.Platform_apis, false)
}

type apexValidationType int

const (
	hostApexVerifier apexValidationType = iota
	apexSepolicyTests
)

func (a *apexBundle) skipValidation(validationType apexValidationType) bool {
	switch validationType {
	case hostApexVerifier:
		return proptools.Bool(a.testProperties.Skip_validations.Host_apex_verifier)
	case apexSepolicyTests:
		return proptools.Bool(a.testProperties.Skip_validations.Apex_sepolicy_tests)
	}
	panic("Unknown validation type")
}

// getCertString returns the name of the cert that should be used to sign this APEX. This is
// basically from the "certificate" property, but could be overridden by the device config.
func (a *apexBundle) getCertString(ctx android.BaseModuleContext) string {
	moduleName := ctx.ModuleName()
	// VNDK APEXes share the same certificate. To avoid adding a new VNDK version to the
	// OVERRIDE_* list, we check with the pseudo module name to see if its certificate is
	// overridden.
	if a.vndkApex {
		moduleName = vndkApexName
	}
	certificate, overridden := ctx.DeviceConfig().OverrideCertificateFor(moduleName)
	if overridden {
		return ":" + certificate
	}
	return String(a.overridableProperties.Certificate)
}

// See the installable property
func (a *apexBundle) installable() bool {
	return !a.properties.PreventInstall && (a.properties.Installable == nil || proptools.Bool(a.properties.Installable))
}

// See the test_only_unsigned_payload property
func (a *apexBundle) testOnlyShouldSkipPayloadSign() bool {
	return proptools.Bool(a.properties.Test_only_unsigned_payload)
}

// See the test_only_force_compression property
func (a *apexBundle) testOnlyShouldForceCompression() bool {
	return proptools.Bool(a.properties.Test_only_force_compression)
}

// See the dynamic_common_lib_apex property
func (a *apexBundle) dynamic_common_lib_apex() bool {
	return proptools.BoolDefault(a.properties.Dynamic_common_lib_apex, false)
}

// These functions are interfacing with cc/sanitizer.go. The entire APEX (along with all of its
// members) can be sanitized, either forcibly, or by the global configuration. For some of the
// sanitizers, extra dependencies can be forcibly added as well.

func (a *apexBundle) EnableSanitizer(sanitizerName string) {
	if !android.InList(sanitizerName, a.properties.SanitizerNames) {
		a.properties.SanitizerNames = append(a.properties.SanitizerNames, sanitizerName)
	}
}

func (a *apexBundle) IsSanitizerEnabled(config android.Config, sanitizerName string) bool {
	if android.InList(sanitizerName, a.properties.SanitizerNames) {
		return true
	}

	// Then follow the global setting
	var globalSanitizerNames []string
	arches := config.SanitizeDeviceArch()
	if len(arches) == 0 || android.InList(a.Arch().ArchType.Name, arches) {
		globalSanitizerNames = config.SanitizeDevice()
	}
	return android.InList(sanitizerName, globalSanitizerNames)
}

func (a *apexBundle) AddSanitizerDependencies(ctx android.BottomUpMutatorContext, sanitizerName string) {
	// TODO(jiyong): move this info (the sanitizer name, the lib name, etc.) to cc/sanitize.go
	// Keep only the mechanism here.
	if sanitizerName == "hwaddress" && strings.HasPrefix(a.Name(), "com.android.runtime") {
		imageVariation := a.getImageVariation()
		for _, target := range ctx.MultiTargets() {
			if target.Arch.ArchType.Multilib == "lib64" {
				addDependenciesForNativeModules(ctx, ResolvedApexNativeDependencies{
					Native_shared_libs: []string{"libclang_rt.hwasan"},
					Tests:              nil,
					Jni_libs:           nil,
				}, target, imageVariation)
				break
			}
		}
	}
}

// apexFileFor<Type> functions below create an apexFile struct for a given Soong module. The
// returned apexFile saves information about the Soong module that will be used for creating the
// build rules.
func apexFileForNativeLibrary(ctx android.BaseModuleContext, ccMod cc.VersionedLinkableInterface, handleSpecialLibs bool) apexFile {
	// Decide the APEX-local directory by the multilib of the library In the future, we may
	// query this to the module.
	// TODO(jiyong): use the new PackagingSpec
	var dirInApex string
	switch ccMod.Multilib() {
	case "lib32":
		dirInApex = "lib"
	case "lib64":
		dirInApex = "lib64"
	}
	if ccMod.Target().NativeBridge == android.NativeBridgeEnabled {
		dirInApex = filepath.Join(dirInApex, ccMod.Target().NativeBridgeRelativePath)
	}
	if handleSpecialLibs && cc.InstallToBootstrap(ccMod.BaseModuleName(), ctx.Config()) {
		// Special case for Bionic libs and other libs installed with them. This is to
		// prevent those libs from being included in the search path
		// /apex/com.android.runtime/${LIB}. This exclusion is required because those libs
		// in the Runtime APEX are available via the legacy paths in /system/lib/. By the
		// init process, the libs in the APEX are bind-mounted to the legacy paths and thus
		// will be loaded into the default linker namespace (aka "platform" namespace). If
		// the libs are directly in /apex/com.android.runtime/${LIB} then the same libs will
		// be loaded again into the runtime linker namespace, which will result in double
		// loading of them, which isn't supported.
		dirInApex = filepath.Join(dirInApex, "bionic")
	}
	// This needs to go after the runtime APEX handling because otherwise we would get
	// weird paths like lib64/rel_install_path/bionic rather than
	// lib64/bionic/rel_install_path.
	dirInApex = filepath.Join(dirInApex, ccMod.RelativeInstallPath())

	fileToCopy := android.OutputFileForModule(ctx, ccMod, "")
	androidMkModuleName := ccMod.BaseModuleName() + ccMod.SubName()
	return newApexFile(ctx, fileToCopy, androidMkModuleName, dirInApex, nativeSharedLib, ccMod)
}

func apexFileForExecutable(ctx android.BaseModuleContext, cc *cc.Module) apexFile {
	dirInApex := "bin"
	if cc.Target().NativeBridge == android.NativeBridgeEnabled {
		dirInApex = filepath.Join(dirInApex, cc.Target().NativeBridgeRelativePath)
	}
	dirInApex = filepath.Join(dirInApex, cc.RelativeInstallPath())
	fileToCopy := android.OutputFileForModule(ctx, cc, "")
	androidMkModuleName := cc.BaseModuleName() + cc.Properties.SubName
	af := newApexFile(ctx, fileToCopy, androidMkModuleName, dirInApex, nativeExecutable, cc)
	af.symlinks = cc.Symlinks()
	af.dataPaths = cc.DataPaths()
	return af
}

func apexFileForRustExecutable(ctx android.BaseModuleContext, rustm *rust.Module) apexFile {
	dirInApex := "bin"
	if rustm.Target().NativeBridge == android.NativeBridgeEnabled {
		dirInApex = filepath.Join(dirInApex, rustm.Target().NativeBridgeRelativePath)
	}
	dirInApex = filepath.Join(dirInApex, rustm.RelativeInstallPath())
	fileToCopy := android.OutputFileForModule(ctx, rustm, "")
	androidMkModuleName := rustm.BaseModuleName() + rustm.Properties.SubName
	af := newApexFile(ctx, fileToCopy, androidMkModuleName, dirInApex, nativeExecutable, rustm)
	return af
}

func apexFileForShBinary(ctx android.BaseModuleContext, sh *sh.ShBinary) apexFile {
	dirInApex := filepath.Join("bin", sh.SubDir())
	if sh.Target().NativeBridge == android.NativeBridgeEnabled {
		dirInApex = filepath.Join(dirInApex, sh.Target().NativeBridgeRelativePath)
	}
	fileToCopy := sh.OutputFile()
	af := newApexFile(ctx, fileToCopy, sh.BaseModuleName(), dirInApex, shBinary, sh)
	af.symlinks = sh.Symlinks()
	return af
}

func apexFileForPrebuiltEtc(ctx android.BaseModuleContext, prebuilt prebuilt_etc.PrebuiltEtcModule, outputFile android.Path) apexFile {
	dirInApex := filepath.Join(prebuilt.BaseDir(), prebuilt.SubDir())
	makeModuleName := strings.ReplaceAll(filepath.Join(dirInApex, outputFile.Base()), "/", "_")
	return newApexFile(ctx, outputFile, makeModuleName, dirInApex, etc, prebuilt)
}

func apexFileForCompatConfig(ctx android.BaseModuleContext, config java.PlatformCompatConfigIntf, depName string) apexFile {
	dirInApex := filepath.Join("etc", config.SubDir())
	fileToCopy := config.CompatConfig()
	return newApexFile(ctx, fileToCopy, depName, dirInApex, etc, config)
}

// javaModule is an interface to handle all Java modules (java_library, dex_import, etc) in the same
// way.
type javaModule interface {
	android.Module
	BaseModuleName() string
	DexJarBuildPath(ctx android.ModuleErrorfContext) java.OptionalDexJarPath
	JacocoReportClassesFile() android.Path
	Stem() string
}

var _ javaModule = (*java.Library)(nil)
var _ javaModule = (*java.Import)(nil)
var _ javaModule = (*java.SdkLibrary)(nil)
var _ javaModule = (*java.DexImport)(nil)
var _ javaModule = (*java.SdkLibraryImport)(nil)

// apexFileForJavaModule creates an apexFile for a java module's dex implementation jar.
func apexFileForJavaModule(ctx android.ModuleContext, module javaModule) apexFile {
	return apexFileForJavaModuleWithFile(ctx, module, module.DexJarBuildPath(ctx).PathOrNil())
}

// apexFileForJavaModuleWithFile creates an apexFile for a java module with the supplied file.
func apexFileForJavaModuleWithFile(ctx android.ModuleContext, module javaModule, dexImplementationJar android.Path) apexFile {
	dirInApex := "javalib"
	af := newApexFile(ctx, dexImplementationJar, module.BaseModuleName(), dirInApex, javaSharedLib, module)
	af.jacocoReportClassesFile = module.JacocoReportClassesFile()
	if lintInfo, ok := android.OtherModuleProvider(ctx, module, java.LintProvider); ok {
		af.lintInfo = lintInfo
	}
	af.customStem = module.Stem() + ".jar"
	// Collect any system server dex jars and dexpreopt artifacts for installation alongside the apex.
	// TODO: b/338641779 - Remove special casing of sdkLibrary once bcpf and sscpf depends
	// on the implementation library
	if sdkLib, ok := module.(*java.SdkLibrary); ok {
		af.systemServerDexpreoptInstalls = append(af.systemServerDexpreoptInstalls, sdkLib.ApexSystemServerDexpreoptInstalls()...)
		af.systemServerDexJars = append(af.systemServerDexJars, sdkLib.ApexSystemServerDexJars()...)
	} else if dexpreopter, ok := module.(java.DexpreopterInterface); ok {
		af.systemServerDexpreoptInstalls = append(af.systemServerDexpreoptInstalls, dexpreopter.ApexSystemServerDexpreoptInstalls()...)
		af.systemServerDexJars = append(af.systemServerDexJars, dexpreopter.ApexSystemServerDexJars()...)
	}
	return af
}

func apexFileForJavaModuleProfile(ctx android.BaseModuleContext, module javaModule) *apexFile {
	if dexpreopter, ok := module.(java.DexpreopterInterface); ok {
		if profilePathOnHost := dexpreopter.OutputProfilePathOnHost(); profilePathOnHost != nil {
			dirInApex := "javalib"
			af := newApexFile(ctx, profilePathOnHost, module.BaseModuleName()+"-profile", dirInApex, etc, nil)
			af.customStem = module.Stem() + ".jar.prof"
			return &af
		}
	}
	return nil
}

// androidApp is an interface to handle all app modules (android_app, android_app_import, etc.) in
// the same way.
type androidApp interface {
	android.Module
	Privileged() bool
	InstallApkName() string
	OutputFile() android.Path
	JacocoReportClassesFile() android.Path
	Certificate() java.Certificate
	BaseModuleName() string
	PrivAppAllowlist() android.OptionalPath
}

var _ androidApp = (*java.AndroidApp)(nil)
var _ androidApp = (*java.AndroidAppImport)(nil)

func sanitizedBuildIdForPath(ctx android.BaseModuleContext) string {
	buildId := ctx.Config().BuildId()

	// The build ID is used as a suffix for a filename, so ensure that
	// the set of characters being used are sanitized.
	// - any word character: [a-zA-Z0-9_]
	// - dots: .
	// - dashes: -
	validRegex := regexp.MustCompile(`^[\w\.\-\_]+$`)
	if !validRegex.MatchString(buildId) {
		ctx.ModuleErrorf("Unable to use build id %s as filename suffix, valid characters are [a-z A-Z 0-9 _ . -].", buildId)
	}
	return buildId
}

func apexFilesForAndroidApp(ctx android.BaseModuleContext, aapp androidApp) []apexFile {
	appDir := "app"
	if aapp.Privileged() {
		appDir = "priv-app"
	}

	// TODO(b/224589412, b/226559955): Ensure that the subdirname is suffixed
	// so that PackageManager correctly invalidates the existing installed apk
	// in favour of the new APK-in-APEX.  See bugs for more information.
	dirInApex := filepath.Join(appDir, aapp.InstallApkName()+"@"+sanitizedBuildIdForPath(ctx))
	fileToCopy := aapp.OutputFile()

	af := newApexFile(ctx, fileToCopy, aapp.BaseModuleName(), dirInApex, app, aapp)
	af.jacocoReportClassesFile = aapp.JacocoReportClassesFile()
	if lintInfo, ok := android.OtherModuleProvider(ctx, aapp, java.LintProvider); ok {
		af.lintInfo = lintInfo
	}
	af.certificate = aapp.Certificate()

	if app, ok := aapp.(interface {
		OverriddenManifestPackageName() string
	}); ok {
		af.overriddenPackageName = app.OverriddenManifestPackageName()
	}

	apexFiles := []apexFile{}

	if allowlist := aapp.PrivAppAllowlist(); allowlist.Valid() {
		dirInApex := filepath.Join("etc", "permissions")
		privAppAllowlist := newApexFile(ctx, allowlist.Path(), aapp.BaseModuleName()+"_privapp", dirInApex, etc, aapp)
		apexFiles = append(apexFiles, privAppAllowlist)
	}

	apexFiles = append(apexFiles, af)

	return apexFiles
}

func apexFileForRuntimeResourceOverlay(ctx android.BaseModuleContext, rro java.RuntimeResourceOverlayModule) apexFile {
	rroDir := "overlay"
	dirInApex := filepath.Join(rroDir, rro.Theme())
	fileToCopy := rro.OutputFile()
	af := newApexFile(ctx, fileToCopy, rro.Name(), dirInApex, app, rro)
	af.certificate = rro.Certificate()

	if a, ok := rro.(interface {
		OverriddenManifestPackageName() string
	}); ok {
		af.overriddenPackageName = a.OverriddenManifestPackageName()
	}
	return af
}

func apexFileForBpfProgram(ctx android.BaseModuleContext, builtFile android.Path, apex_sub_dir string, bpfProgram bpf.BpfModule) apexFile {
	dirInApex := filepath.Join("etc", "bpf", apex_sub_dir)
	return newApexFile(ctx, builtFile, builtFile.Base(), dirInApex, etc, bpfProgram)
}

func apexFileForFilesystem(ctx android.BaseModuleContext, buildFile android.Path, fs filesystem.Filesystem) apexFile {
	dirInApex := filepath.Join("etc", "fs")
	return newApexFile(ctx, buildFile, buildFile.Base(), dirInApex, etc, fs)
}

// WalkPayloadDeps visits dependencies that contributes to the payload of this APEX. For each of the
// visited module, the `do` callback is executed. Returning true in the callback continues the visit
// to the child modules. Returning false makes the visit to continue in the sibling or the parent
// modules. This is used in check* functions below.
func (a *apexBundle) WalkPayloadDeps(ctx android.BaseModuleContext, do android.PayloadDepsCallback) {
	ctx.WalkDeps(func(child, parent android.Module) bool {
		am, ok := child.(android.ApexModule)
		if !ok || !am.CanHaveApexVariants() {
			return false
		}

		// Filter-out unwanted depedendencies
		depTag := ctx.OtherModuleDependencyTag(child)
		if _, ok := depTag.(android.ExcludeFromApexContentsTag); ok {
			return false
		}
		if dt, ok := depTag.(*dependencyTag); ok && !dt.payload {
			return false
		}
		if depTag == android.RequiredDepTag {
			return false
		}

		externalDep := !android.IsDepInSameApex(ctx, parent, child)

		// Visit actually
		return do(ctx, parent, am, externalDep)
	})
}

func (a *apexBundle) WalkPayloadDepsProxy(ctx android.BaseModuleContext,
	do func(ctx android.BaseModuleContext, from, to android.ModuleProxy, externalDep bool) bool) {
	ctx.WalkDepsProxy(func(child, parent android.ModuleProxy) bool {
		if !android.OtherModuleProviderOrDefault(ctx, child, android.CommonModuleInfoKey).CanHaveApexVariants {
			return false
		}
		// Filter-out unwanted depedendencies
		depTag := ctx.OtherModuleDependencyTag(child)
		if _, ok := depTag.(android.ExcludeFromApexContentsTag); ok {
			return false
		}
		if dt, ok := depTag.(*dependencyTag); ok && !dt.payload {
			return false
		}
		if depTag == android.RequiredDepTag {
			return false
		}

		externalDep := !android.IsDepInSameApex(ctx, parent, child)

		// Visit actually
		return do(ctx, parent, child, externalDep)
	})
}

// filesystem type of the apex_payload.img inside the APEX. Currently, ext4 and f2fs are supported.
type fsType int

const (
	ext4 fsType = iota
	f2fs
	erofs
)

func (f fsType) string() string {
	switch f {
	case ext4:
		return ext4FsType
	case f2fs:
		return f2fsFsType
	case erofs:
		return erofsFsType
	default:
		panic(fmt.Errorf("unknown APEX payload type %d", f))
	}
}

func (a *apexBundle) setCompression(ctx android.ModuleContext) {
	if a.testOnlyShouldForceCompression() {
		a.isCompressed = true
	} else {
		a.isCompressed = ctx.Config().ApexCompressionEnabled() && a.isCompressable()
	}
}

func (a *apexBundle) setSystemLibLink(ctx android.ModuleContext) {
	// Optimization. If we are building bundled APEX, for the files that are gathered due to the
	// transitive dependencies, don't place them inside the APEX, but place a symlink pointing
	// the same library in the system partition, thus effectively sharing the same libraries
	// across the APEX boundary. For unbundled APEX, all the gathered files are actually placed
	// in the APEX.
	a.linkToSystemLib = !ctx.Config().UnbundledBuild() && a.installable()

	// APEXes targeting other than system/system_ext partitions use vendor/product variants.
	// So we can't link them to /system/lib libs which are core variants.
	if a.SocSpecific() || a.DeviceSpecific() || (a.ProductSpecific() && ctx.Config().EnforceProductPartitionInterface()) {
		a.linkToSystemLib = false
	}

	forced := ctx.Config().ForceApexSymlinkOptimization()
	updatable := a.Updatable() || a.FutureUpdatable()

	// We don't need the optimization for updatable APEXes, as it might give false signal
	// to the system health when the APEXes are still bundled (b/149805758).
	if !forced && updatable {
		a.linkToSystemLib = false
	}
}

func (a *apexBundle) setPayloadFsType(ctx android.ModuleContext) {
	defaultFsType := ctx.Config().DefaultApexPayloadType()
	switch proptools.StringDefault(a.properties.Payload_fs_type, defaultFsType) {
	case ext4FsType:
		a.payloadFsType = ext4
	case f2fsFsType:
		a.payloadFsType = f2fs
	case erofsFsType:
		a.payloadFsType = erofs
	default:
		ctx.PropertyErrorf("payload_fs_type", "%q is not a valid filesystem for apex [ext4, f2fs, erofs]", *a.properties.Payload_fs_type)
	}
}

func (a *apexBundle) isCompressable() bool {
	if a.testApex {
		return false
	}
	if a.payloadFsType == erofs {
		return false
	}
	return proptools.Bool(a.overridableProperties.Compressible)
}

func (a *apexBundle) commonBuildActions(ctx android.ModuleContext) bool {
	a.checkApexAvailability(ctx)
	a.checkUpdatable(ctx)
	a.CheckMinSdkVersion(ctx)
	a.checkStaticLinkingToStubLibraries(ctx)
	a.checkStaticExecutables(ctx)
	a.enforceAppUpdatability(ctx)
	if len(a.properties.Tests) > 0 && !a.testApex {
		ctx.PropertyErrorf("tests", "property allowed only in apex_test module type")
		return false
	}
	return true
}

type visitorContext struct {
	// all the files that will be included in this APEX
	filesInfo []apexFile

	// native lib dependencies
	provideNativeLibs []string
	requireNativeLibs []string

	handleSpecialLibs bool

	// if true, raise error on duplicate apexFile
	checkDuplicate bool

	// visitor skips these from this list of module names
	unwantedTransitiveDeps []string

	// unwantedTransitiveFilesInfo contains files that would have been in the apex
	// except that they were listed in unwantedTransitiveDeps.
	unwantedTransitiveFilesInfo []apexFile

	// duplicateTransitiveFilesInfo contains files that would ahve been in the apex
	// except that another variant of the same module was already in the apex.
	duplicateTransitiveFilesInfo []apexFile
}

func (vctx *visitorContext) normalizeFileInfo(mctx android.ModuleContext) {
	encountered := make(map[string]apexFile)
	for _, f := range vctx.filesInfo {
		// Skips unwanted transitive deps. This happens, for example, with Rust binaries with prefer_rlib:true.
		// TODO(b/295593640)
		// Needs additional verification for the resulting APEX to ensure that skipped artifacts don't make problems.
		// For example, DT_NEEDED modules should be found within the APEX unless they are marked in `requiredNativeLibs`.
		if f.transitiveDep && f.module != nil && android.InList(mctx.OtherModuleName(f.module), vctx.unwantedTransitiveDeps) {
			vctx.unwantedTransitiveFilesInfo = append(vctx.unwantedTransitiveFilesInfo, f)
			continue
		}
		dest := filepath.Join(f.installDir, f.builtFile.Base())
		if e, ok := encountered[dest]; !ok {
			encountered[dest] = f
		} else {
			if vctx.checkDuplicate && f.builtFile.String() != e.builtFile.String() {
				mctx.ModuleErrorf("apex file %v is provided by two different files %v and %v",
					dest, e.builtFile, f.builtFile)
				return
			} else {
				vctx.duplicateTransitiveFilesInfo = append(vctx.duplicateTransitiveFilesInfo, f)
			}
			// If a module is directly included and also transitively depended on
			// consider it as directly included.
			e.transitiveDep = e.transitiveDep && f.transitiveDep
			// If a module is added as both a JNI library and a regular shared library, consider it as a
			// JNI library.
			e.isJniLib = e.isJniLib || f.isJniLib
			encountered[dest] = e
		}
	}
	vctx.filesInfo = vctx.filesInfo[:0]
	for _, v := range encountered {
		vctx.filesInfo = append(vctx.filesInfo, v)
	}

	sort.Slice(vctx.filesInfo, func(i, j int) bool {
		// Sort by destination path so as to ensure consistent ordering even if the source of the files
		// changes.
		return vctx.filesInfo[i].path() < vctx.filesInfo[j].path()
	})
}

// enforcePartitionTagOnApexSystemServerJar checks that the partition tags of an apex system server jar  matches
// the partition tags of the top-level apex.
// e.g. if the top-level apex sets system_ext_specific to true, the javalib must set this property to true as well.
// This check ensures that the dexpreopt artifacts of the apex system server jar is installed in the same partition
// as the apex.
func (a *apexBundle) enforcePartitionTagOnApexSystemServerJar(ctx android.ModuleContext) {
	global := dexpreopt.GetGlobalConfig(ctx)
	ctx.VisitDirectDepsProxyWithTag(sscpfTag, func(child android.ModuleProxy) {
		info, ok := android.OtherModuleProvider(ctx, child, java.LibraryNameToPartitionInfoProvider)
		if !ok {
			ctx.ModuleErrorf("Could not find partition info of apex system server jars.")
		}
		apexPartition := ctx.Module().PartitionTag(ctx.DeviceConfig())
		for javalib, javalibPartition := range info.LibraryNameToPartition {
			if !global.AllApexSystemServerJars(ctx).ContainsJar(javalib) {
				continue // not an apex system server jar
			}
			if apexPartition != javalibPartition {
				ctx.ModuleErrorf(`
%s is an apex systemserver jar, but its partition does not match the partition of its containing apex. Expected %s, Got %s`,
					javalib, apexPartition, javalibPartition)
			}
		}
	})
}

func (a *apexBundle) depVisitor(vctx *visitorContext, ctx android.ModuleContext, child, parent android.Module) bool {
	depTag := ctx.OtherModuleDependencyTag(child)
	if _, ok := depTag.(android.ExcludeFromApexContentsTag); ok {
		return false
	}
	if !child.Enabled(ctx) {
		return false
	}
	depName := ctx.OtherModuleName(child)
	if _, isDirectDep := parent.(*apexBundle); isDirectDep {
		switch depTag {
		case sharedLibTag, jniLibTag:
			isJniLib := depTag == jniLibTag
			propertyName := "native_shared_libs"
			if isJniLib {
				propertyName = "jni_libs"
			}

			if ch, ok := child.(cc.VersionedLinkableInterface); ok {
				if ch.IsStubs() {
					ctx.PropertyErrorf(propertyName, "%q is a stub. Remove it from the list.", depName)
				}
				fi := apexFileForNativeLibrary(ctx, ch, vctx.handleSpecialLibs)
				fi.isJniLib = isJniLib
				vctx.filesInfo = append(vctx.filesInfo, fi)
				// Collect the list of stub-providing libs except:
				// - VNDK libs are only for vendors
				// - bootstrap bionic libs are treated as provided by system
				if ch.HasStubsVariants() && !a.vndkApex && !cc.InstallToBootstrap(ch.BaseModuleName(), ctx.Config()) {
					vctx.provideNativeLibs = append(vctx.provideNativeLibs, fi.stem())
				}
				return true // track transitive dependencies
			} else {
				ctx.PropertyErrorf(propertyName,
					"%q is not a VersionLinkableInterface (e.g. cc_library or rust_ffi module)", depName)
			}

		case executableTag:
			switch ch := child.(type) {
			case *cc.Module:
				vctx.filesInfo = append(vctx.filesInfo, apexFileForExecutable(ctx, ch))
				return true // track transitive dependencies
			case *rust.Module:
				vctx.filesInfo = append(vctx.filesInfo, apexFileForRustExecutable(ctx, ch))
				return true // track transitive dependencies
			default:
				ctx.PropertyErrorf("binaries",
					"%q is neither cc_binary, rust_binary, (embedded) py_binary, (host) blueprint_go_binary, nor (host) bootstrap_go_binary", depName)
			}
		case shBinaryTag:
			if csh, ok := child.(*sh.ShBinary); ok {
				vctx.filesInfo = append(vctx.filesInfo, apexFileForShBinary(ctx, csh))
			} else {
				ctx.PropertyErrorf("sh_binaries", "%q is not a sh_binary module", depName)
			}
		case bcpfTag:
			_, ok := child.(*java.BootclasspathFragmentModule)
			if !ok {
				ctx.PropertyErrorf("bootclasspath_fragments", "%q is not a bootclasspath_fragment module", depName)
				return false
			}

			vctx.filesInfo = append(vctx.filesInfo, apexBootclasspathFragmentFiles(ctx, child)...)
			return true
		case sscpfTag:
			if _, ok := child.(*java.SystemServerClasspathModule); !ok {
				ctx.PropertyErrorf("systemserverclasspath_fragments",
					"%q is not a systemserverclasspath_fragment module", depName)
				return false
			}
			if af := apexClasspathFragmentProtoFile(ctx, child); af != nil {
				vctx.filesInfo = append(vctx.filesInfo, *af)
			}
			return true
		case javaLibTag:
			switch child.(type) {
			case *java.Library, *java.SdkLibrary, *java.DexImport, *java.SdkLibraryImport, *java.Import:
				af := apexFileForJavaModule(ctx, child.(javaModule))
				if !af.ok() {
					ctx.PropertyErrorf("java_libs", "%q is not configured to be compiled into dex", depName)
					return false
				}
				vctx.filesInfo = append(vctx.filesInfo, af)
				return true // track transitive dependencies
			default:
				ctx.PropertyErrorf("java_libs", "%q of type %q is not supported", depName, ctx.OtherModuleType(child))
			}
		case androidAppTag:
			switch ap := child.(type) {
			case *java.AndroidApp:
				vctx.filesInfo = append(vctx.filesInfo, apexFilesForAndroidApp(ctx, ap)...)
				return true // track transitive dependencies
			case *java.AndroidAppImport:
				vctx.filesInfo = append(vctx.filesInfo, apexFilesForAndroidApp(ctx, ap)...)
			case *java.AndroidTestHelperApp:
				vctx.filesInfo = append(vctx.filesInfo, apexFilesForAndroidApp(ctx, ap)...)
			case *java.AndroidAppSet:
				appDir := "app"
				if ap.Privileged() {
					appDir = "priv-app"
				}
				// TODO(b/224589412, b/226559955): Ensure that the dirname is
				// suffixed so that PackageManager correctly invalidates the
				// existing installed apk in favour of the new APK-in-APEX.
				// See bugs for more information.
				appDirName := filepath.Join(appDir, ap.BaseModuleName()+"@"+sanitizedBuildIdForPath(ctx))
				af := newApexFile(ctx, ap.OutputFile(), ap.BaseModuleName(), appDirName, appSet, ap)
				af.certificate = java.PresignedCertificate
				vctx.filesInfo = append(vctx.filesInfo, af)
			default:
				ctx.PropertyErrorf("apps", "%q is not an android_app module", depName)
			}
		case rroTag:
			if rro, ok := child.(java.RuntimeResourceOverlayModule); ok {
				vctx.filesInfo = append(vctx.filesInfo, apexFileForRuntimeResourceOverlay(ctx, rro))
			} else {
				ctx.PropertyErrorf("rros", "%q is not an runtime_resource_overlay module", depName)
			}
		case bpfTag:
			if bpfProgram, ok := child.(bpf.BpfModule); ok {
				filesToCopy := android.OutputFilesForModule(ctx, bpfProgram, "")
				apex_sub_dir := bpfProgram.SubDir()
				for _, bpfFile := range filesToCopy {
					vctx.filesInfo = append(vctx.filesInfo, apexFileForBpfProgram(ctx, bpfFile, apex_sub_dir, bpfProgram))
				}
			} else {
				ctx.PropertyErrorf("bpfs", "%q is not a bpf module", depName)
			}
		case fsTag:
			if fs, ok := child.(filesystem.Filesystem); ok {
				vctx.filesInfo = append(vctx.filesInfo, apexFileForFilesystem(ctx, fs.OutputPath(), fs))
			} else {
				ctx.PropertyErrorf("filesystems", "%q is not a filesystem module", depName)
			}
		case prebuiltTag:
			if prebuilt, ok := child.(prebuilt_etc.PrebuiltEtcModule); ok {
				filesToCopy := android.OutputFilesForModule(ctx, prebuilt, "")
				for _, etcFile := range filesToCopy {
					vctx.filesInfo = append(vctx.filesInfo, apexFileForPrebuiltEtc(ctx, prebuilt, etcFile))
				}
			} else {
				ctx.PropertyErrorf("prebuilts", "%q is not a prebuilt_etc module", depName)
			}
		case compatConfigTag:
			if compatConfig, ok := child.(java.PlatformCompatConfigIntf); ok {
				vctx.filesInfo = append(vctx.filesInfo, apexFileForCompatConfig(ctx, compatConfig, depName))
			} else {
				ctx.PropertyErrorf("compat_configs", "%q is not a platform_compat_config module", depName)
			}
		case testTag:
			if ccTest, ok := child.(*cc.Module); ok {
				af := apexFileForExecutable(ctx, ccTest)
				af.class = nativeTest
				vctx.filesInfo = append(vctx.filesInfo, af)
				return true // track transitive dependencies
			} else {
				ctx.PropertyErrorf("tests", "%q is not a cc module", depName)
			}
		case keyTag:
			if key, ok := child.(*apexKey); ok {
				a.privateKeyFile = key.privateKeyFile
				a.publicKeyFile = key.publicKeyFile
			} else {
				ctx.PropertyErrorf("key", "%q is not an apex_key module", depName)
			}
		case certificateTag:
			if dep, ok := child.(*java.AndroidAppCertificate); ok {
				a.containerCertificateFile = dep.Certificate.Pem
				a.containerPrivateKeyFile = dep.Certificate.Key
			} else {
				ctx.ModuleErrorf("certificate dependency %q must be an android_app_certificate module", depName)
			}
		}
		return false
	}

	if a.vndkApex {
		return false
	}

	// indirect dependencies
	am, ok := child.(android.ApexModule)
	if !ok {
		return false
	}
	// We cannot use a switch statement on `depTag` here as the checked
	// tags used below are private (e.g. `cc.sharedDepTag`).
	if cc.IsSharedDepTag(depTag) || cc.IsRuntimeDepTag(depTag) {
		if ch, ok := child.(cc.VersionedLinkableInterface); ok {
			af := apexFileForNativeLibrary(ctx, ch, vctx.handleSpecialLibs)
			af.transitiveDep = true

			if ch.IsStubs() || ch.HasStubsVariants() {
				// If the dependency is a stubs lib, don't include it in this APEX,
				// but make sure that the lib is installed on the device.
				// In case no APEX is having the lib, the lib is installed to the system
				// partition.
				//
				// Always include if we are a host-apex however since those won't have any
				// system libraries.
				//
				// Skip the dependency in unbundled builds where the device image is not
				// being built.
				if ch.VersionedInterface().IsStubsImplementationRequired() &&
					!am.NotInPlatform() && !ctx.Config().UnbundledBuild() {
					// we need a module name for Make
					name := ch.ImplementationModuleNameForMake(ctx) + ch.SubName()
					if !android.InList(name, a.makeModulesToInstall) {
						a.makeModulesToInstall = append(a.makeModulesToInstall, name)
					}
				}
				vctx.requireNativeLibs = append(vctx.requireNativeLibs, af.stem())
				// Don't track further
				return false
			}

			// If the dep is not considered to be in the same
			// apex, don't add it to filesInfo so that it is not
			// included in this APEX.
			// TODO(jiyong): move this to at the top of the
			// else-if clause for the indirect dependencies.
			// Currently, that's impossible because we would
			// like to record requiredNativeLibs even when
			// DepIsInSameAPex is false. We also shouldn't do
			// this for host.
			if !android.IsDepInSameApex(ctx, parent, am) {
				return false
			}

			vctx.filesInfo = append(vctx.filesInfo, af)
			return true // track transitive dependencies
		}
	} else if cc.IsHeaderDepTag(depTag) {
		// nothing
	} else if java.IsJniDepTag(depTag) {
		// Because APK-in-APEX embeds jni_libs transitively, we don't need to track transitive deps
	} else if java.IsXmlPermissionsFileDepTag(depTag) {
		if prebuilt, ok := child.(prebuilt_etc.PrebuiltEtcModule); ok {
			filesToCopy := android.OutputFilesForModule(ctx, prebuilt, "")
			for _, etcFile := range filesToCopy {
				vctx.filesInfo = append(vctx.filesInfo, apexFileForPrebuiltEtc(ctx, prebuilt, etcFile))
			}
		}
	} else if rust.IsDylibDepTag(depTag) {
		if rustm, ok := child.(*rust.Module); ok && rustm.IsInstallableToApex() {
			if !android.IsDepInSameApex(ctx, am, am) {
				return false
			}

			af := apexFileForNativeLibrary(ctx, child.(cc.VersionedLinkableInterface), vctx.handleSpecialLibs)
			af.transitiveDep = true
			vctx.filesInfo = append(vctx.filesInfo, af)
			return true // track transitive dependencies
		}
	} else if rust.IsRlibDepTag(depTag) {
		// Rlib is statically linked, but it might have shared lib
		// dependencies. Track them.
		return true
	} else if java.IsBootclasspathFragmentContentDepTag(depTag) {
		// Add the contents of the bootclasspath fragment to the apex.
		switch child.(type) {
		case *java.Library, *java.SdkLibrary:
			javaModule := child.(javaModule)
			af := apexFileForBootclasspathFragmentContentModule(ctx, parent, javaModule)
			if !af.ok() {
				ctx.PropertyErrorf("bootclasspath_fragments",
					"bootclasspath_fragment content %q is not configured to be compiled into dex", depName)
				return false
			}
			vctx.filesInfo = append(vctx.filesInfo, af)
			return true // track transitive dependencies
		default:
			ctx.PropertyErrorf("bootclasspath_fragments",
				"bootclasspath_fragment content %q of type %q is not supported", depName, ctx.OtherModuleType(child))
		}
	} else if java.IsSystemServerClasspathFragmentContentDepTag(depTag) {
		// Add the contents of the systemserverclasspath fragment to the apex.
		switch child.(type) {
		case *java.Library, *java.SdkLibrary:
			af := apexFileForJavaModule(ctx, child.(javaModule))
			vctx.filesInfo = append(vctx.filesInfo, af)
			if profileAf := apexFileForJavaModuleProfile(ctx, child.(javaModule)); profileAf != nil {
				vctx.filesInfo = append(vctx.filesInfo, *profileAf)
			}
			return true // track transitive dependencies
		default:
			ctx.PropertyErrorf("systemserverclasspath_fragments",
				"systemserverclasspath_fragment content %q of type %q is not supported", depName, ctx.OtherModuleType(child))
		}
	} else if depTag == android.DarwinUniversalVariantTag {
		// nothing
	} else if depTag == android.RequiredDepTag {
		// nothing
	} else if am.CanHaveApexVariants() && am.IsInstallableToApex() {
		ctx.ModuleErrorf("unexpected tag %s for indirect dependency %q", android.PrettyPrintTag(depTag), depName)
	}
	return false
}

func (a *apexBundle) shouldCheckDuplicate(ctx android.ModuleContext) bool {
	// TODO(b/263308293) remove this
	if a.properties.IsCoverageVariant {
		return false
	}
	if ctx.DeviceConfig().DeviceArch() == "" {
		return false
	}
	return true
}

// Creates build rules for an APEX. It consists of the following major steps:
//
// 1) do some validity checks such as apex_available, min_sdk_version, etc.
// 2) traverse the dependency tree to collect apexFile structs from them.
// 3) some fields in apexBundle struct are configured
// 4) generate the build rules to create the APEX. This is mostly done in builder.go.
func (a *apexBundle) GenerateAndroidBuildActions(ctx android.ModuleContext) {
	////////////////////////////////////////////////////////////////////////////////////////////
	// 1) do some validity checks such as apex_available, min_sdk_version, etc.
	if !a.commonBuildActions(ctx) {
		return
	}
	////////////////////////////////////////////////////////////////////////////////////////////
	// 2) traverse the dependency tree to collect apexFile structs from them.

	// TODO(jiyong): do this using WalkPayloadDeps
	// TODO(jiyong): make this clean!!!
	vctx := visitorContext{
		handleSpecialLibs:      !android.Bool(a.properties.Ignore_system_library_special_case),
		checkDuplicate:         a.shouldCheckDuplicate(ctx),
		unwantedTransitiveDeps: a.properties.Unwanted_transitive_deps,
	}
	ctx.WalkDeps(func(child, parent android.Module) bool { return a.depVisitor(&vctx, ctx, child, parent) })
	vctx.normalizeFileInfo(ctx)
	if a.privateKeyFile == nil {
		if ctx.Config().AllowMissingDependencies() {
			// TODO(b/266099037): a better approach for slim manifests.
			ctx.AddMissingDependencies([]string{String(a.overridableProperties.Key)})
			// Create placeholder paths for later stages that expect to see those paths,
			// though they won't be used.
			var unusedPath = android.PathForModuleOut(ctx, "nonexistentprivatekey")
			ctx.Build(pctx, android.BuildParams{
				Rule:   android.ErrorRule,
				Output: unusedPath,
				Args: map[string]string{
					"error": "Private key not available",
				},
			})
			a.privateKeyFile = unusedPath
		} else {
			ctx.PropertyErrorf("key", "private_key for %q could not be found", String(a.overridableProperties.Key))
			return
		}
	}

	if a.publicKeyFile == nil {
		if ctx.Config().AllowMissingDependencies() {
			// TODO(b/266099037): a better approach for slim manifests.
			ctx.AddMissingDependencies([]string{String(a.overridableProperties.Key)})
			// Create placeholder paths for later stages that expect to see those paths,
			// though they won't be used.
			var unusedPath = android.PathForModuleOut(ctx, "nonexistentpublickey")
			ctx.Build(pctx, android.BuildParams{
				Rule:   android.ErrorRule,
				Output: unusedPath,
				Args: map[string]string{
					"error": "Public key not available",
				},
			})
			a.publicKeyFile = unusedPath
		} else {
			ctx.PropertyErrorf("key", "public_key for %q could not be found", String(a.overridableProperties.Key))
			return
		}
	}

	////////////////////////////////////////////////////////////////////////////////////////////
	// 3) some fields in apexBundle struct are configured
	a.installDir = android.PathForModuleInstall(ctx, "apex")
	a.filesInfo = vctx.filesInfo
	a.unwantedTransitiveFilesInfo = vctx.unwantedTransitiveFilesInfo
	a.duplicateTransitiveFilesInfo = vctx.duplicateTransitiveFilesInfo

	a.setPayloadFsType(ctx)
	a.setSystemLibLink(ctx)
	a.compatSymlinks = makeCompatSymlinks(a.BaseModuleName(), ctx)

	////////////////////////////////////////////////////////////////////////////////////////////
	// 3.a) some artifacts are generated from the collected files
	a.filesInfo = append(a.filesInfo, a.buildAconfigFiles(ctx)...)

	////////////////////////////////////////////////////////////////////////////////////////////
	// 4) generate the build rules to create the APEX. This is done in builder.go.
	a.buildManifest(ctx, vctx.provideNativeLibs, vctx.requireNativeLibs)
	a.installApexSystemServerFiles(ctx)
	a.buildApex(ctx)
	a.buildApexDependencyInfo(ctx)
	a.buildLintReports(ctx)

	// Set a provider for dexpreopt of bootjars
	a.provideApexExportsInfo(ctx)

	a.providePrebuiltInfo(ctx)

	a.required = a.RequiredModuleNames(ctx)
	a.required = append(a.required, a.VintfFragmentModuleNames(ctx)...)

	a.setOutputFiles(ctx)
	a.enforcePartitionTagOnApexSystemServerJar(ctx)

	a.verifyNativeImplementationLibs(ctx)
}

// Set prebuiltInfoProvider. This will be used by `apex_prebuiltinfo_singleton` to print out a metadata file
// with information about whether source or prebuilt of an apex was used during the build.
func (a *apexBundle) providePrebuiltInfo(ctx android.ModuleContext) {
	info := android.PrebuiltInfo{
		Name:        a.Name(),
		Is_prebuilt: false,
	}
	android.SetProvider(ctx, android.PrebuiltInfoProvider, info)
}

// Set a provider containing information about the jars and .prof provided by the apex
// Apexes built from source retrieve this information by visiting `bootclasspath_fragments`
// Used by dex_bootjars to generate the boot image
func (a *apexBundle) provideApexExportsInfo(ctx android.ModuleContext) {
	ctx.VisitDirectDepsProxyWithTag(bcpfTag, func(child android.ModuleProxy) {
		if info, ok := android.OtherModuleProvider(ctx, child, java.BootclasspathFragmentApexContentInfoProvider); ok {
			exports := android.ApexExportsInfo{
				ApexName:                      a.ApexVariationName(),
				ProfilePathOnHost:             info.ProfilePathOnHost(),
				LibraryNameToDexJarPathOnHost: info.DexBootJarPathMap(),
			}
			android.SetProvider(ctx, android.ApexExportsInfoProvider, exports)
		}
	})
}

// Set output files to outputFiles property, which is later used to set the
// OutputFilesProvider
func (a *apexBundle) setOutputFiles(ctx android.ModuleContext) {
	// default dist path
	ctx.SetOutputFiles(android.Paths{a.outputFile}, "")
	ctx.SetOutputFiles(android.Paths{a.outputFile}, android.DefaultDistTag)
	// uncompressed one
	if a.outputApexFile != nil {
		ctx.SetOutputFiles(android.Paths{a.outputApexFile}, imageApexSuffix)
	}
}

// enforceAppUpdatability propagates updatable=true to apps of updatable apexes
func (a *apexBundle) enforceAppUpdatability(mctx android.ModuleContext) {
	if !a.Enabled(mctx) {
		return
	}
	if a.Updatable() {
		// checking direct deps is sufficient since apex->apk is a direct edge, even when inherited via apex_defaults
		mctx.VisitDirectDepsProxy(func(module android.ModuleProxy) {
			if appInfo, ok := android.OtherModuleProvider(mctx, module, java.AppInfoProvider); ok {
				// ignore android_test_app
				if !appInfo.TestHelperApp && !appInfo.Updatable {
					mctx.ModuleErrorf("app dependency %s must have updatable: true", mctx.OtherModuleName(module))
				}
			}
		})
	}
}

// apexBootclasspathFragmentFiles returns the list of apexFile structures defining the files that
// the bootclasspath_fragment contributes to the apex.
func apexBootclasspathFragmentFiles(ctx android.ModuleContext, module blueprint.Module) []apexFile {
	bootclasspathFragmentInfo, _ := android.OtherModuleProvider(ctx, module, java.BootclasspathFragmentApexContentInfoProvider)
	var filesToAdd []apexFile

	// Add classpaths.proto config.
	if af := apexClasspathFragmentProtoFile(ctx, module); af != nil {
		filesToAdd = append(filesToAdd, *af)
	}

	pathInApex := bootclasspathFragmentInfo.ProfileInstallPathInApex()
	if pathInApex != "" {
		pathOnHost := bootclasspathFragmentInfo.ProfilePathOnHost()
		tempPath := android.PathForModuleOut(ctx, "boot_image_profile", pathInApex)

		if pathOnHost != nil {
			// We need to copy the profile to a temporary path with the right filename because the apexer
			// will take the filename as is.
			ctx.Build(pctx, android.BuildParams{
				Rule:   android.Cp,
				Input:  pathOnHost,
				Output: tempPath,
			})
		} else {
			// At this point, the boot image profile cannot be generated. It is probably because the boot
			// image profile source file does not exist on the branch, or it is not available for the
			// current build target.
			// However, we cannot enforce the boot image profile to be generated because some build
			// targets (such as module SDK) do not need it. It is only needed when the APEX is being
			// built. Therefore, we create an error rule so that an error will occur at the ninja phase
			// only if the APEX is being built.
			ctx.Build(pctx, android.BuildParams{
				Rule:   android.ErrorRule,
				Output: tempPath,
				Args: map[string]string{
					"error": "Boot image profile cannot be generated",
				},
			})
		}

		androidMkModuleName := filepath.Base(pathInApex)
		af := newApexFile(ctx, tempPath, androidMkModuleName, filepath.Dir(pathInApex), etc, nil)
		filesToAdd = append(filesToAdd, af)
	}

	return filesToAdd
}

// apexClasspathFragmentProtoFile returns *apexFile structure defining the classpath.proto config that
// the module contributes to the apex; or nil if the proto config was not generated.
func apexClasspathFragmentProtoFile(ctx android.ModuleContext, module blueprint.Module) *apexFile {
	info, _ := android.OtherModuleProvider(ctx, module, java.ClasspathFragmentProtoContentInfoProvider)
	if !info.ClasspathFragmentProtoGenerated {
		return nil
	}
	classpathProtoOutput := info.ClasspathFragmentProtoOutput
	af := newApexFile(ctx, classpathProtoOutput, classpathProtoOutput.Base(), info.ClasspathFragmentProtoInstallDir.Rel(), etc, nil)
	return &af
}

// apexFileForBootclasspathFragmentContentModule creates an apexFile for a bootclasspath_fragment
// content module, i.e. a library that is part of the bootclasspath.
func apexFileForBootclasspathFragmentContentModule(ctx android.ModuleContext, fragmentModule blueprint.Module, javaModule javaModule) apexFile {
	bootclasspathFragmentInfo, _ := android.OtherModuleProvider(ctx, fragmentModule, java.BootclasspathFragmentApexContentInfoProvider)

	// Get the dexBootJar from the bootclasspath_fragment as that is responsible for performing the
	// hidden API encpding.
	dexBootJar, err := bootclasspathFragmentInfo.DexBootJarPathForContentModule(javaModule)
	if err != nil {
		ctx.ModuleErrorf("%s", err)
	}

	// Create an apexFile as for a normal java module but with the dex boot jar provided by the
	// bootclasspath_fragment.
	af := apexFileForJavaModuleWithFile(ctx, javaModule, dexBootJar)
	return af
}

///////////////////////////////////////////////////////////////////////////////////////////////////
// Factory functions
//

func newApexBundle() *apexBundle {
	module := &apexBundle{}

	module.AddProperties(&module.properties)
	module.AddProperties(&module.targetProperties)
	module.AddProperties(&module.archProperties)
	module.AddProperties(&module.overridableProperties)

	android.InitAndroidMultiTargetsArchModule(module, android.DeviceSupported, android.MultilibCommon)
	android.InitDefaultableModule(module)
	android.InitOverridableModule(module, &module.overridableProperties.Overrides)
	return module
}

type apexTestProperties struct {
	// Boolean flags for validation checks. Test APEXes can turn on/off individual checks.
	Skip_validations struct {
		// Skips `Apex_sepolicy_tests` check if true
		Apex_sepolicy_tests *bool
		// Skips `Host_apex_verifier` check if true
		Host_apex_verifier *bool
	}
}

// apex_test is an APEX for testing. The difference from the ordinary apex module type is that
// certain compatibility checks such as apex_available are not done for apex_test.
func TestApexBundleFactory() android.Module {
	bundle := newApexBundle()
	bundle.testApex = true
	bundle.AddProperties(&bundle.testProperties)
	return bundle
}

// apex packages other modules into an APEX file which is a packaging format for system-level
// components like binaries, shared libraries, etc.
func BundleFactory() android.Module {
	return newApexBundle()
}

type Defaults struct {
	android.ModuleBase
	android.DefaultsModuleBase
}

// apex_defaults provides defaultable properties to other apex modules.
func DefaultsFactory() android.Module {
	module := &Defaults{}

	module.AddProperties(
		&apexBundleProperties{},
		&apexTargetBundleProperties{},
		&apexArchBundleProperties{},
		&overridableProperties{},
	)

	android.InitDefaultsModule(module)
	return module
}

type OverrideApex struct {
	android.ModuleBase
	android.OverrideModuleBase
}

func (o *OverrideApex) GenerateAndroidBuildActions(_ android.ModuleContext) {
	// All the overrides happen in the base module.
}

// override_apex is used to create an apex module based on another apex module by overriding some of
// its properties.
func OverrideApexFactory() android.Module {
	m := &OverrideApex{}

	m.AddProperties(&overridableProperties{})

	android.InitAndroidMultiTargetsArchModule(m, android.DeviceSupported, android.MultilibCommon)
	android.InitOverrideModule(m)
	return m
}

///////////////////////////////////////////////////////////////////////////////////////////////////
// Vality check routines
//
// These are called in at the very beginning of GenerateAndroidBuildActions to flag an error when
// certain conditions are not met.
//
// TODO(jiyong): move these checks to a separate go file.

var _ android.ModuleWithMinSdkVersionCheck = (*apexBundle)(nil)

// Ensures that min_sdk_version of the included modules are equal or less than the min_sdk_version
// of this apexBundle.
func (a *apexBundle) CheckMinSdkVersion(ctx android.ModuleContext) {
	if a.testApex || a.vndkApex {
		return
	}
	// apexBundle::minSdkVersion reports its own errors.
	minSdkVersion := a.minSdkVersion(ctx)
	android.CheckMinSdkVersion(ctx, minSdkVersion, a.WalkPayloadDeps)
}

// Returns apex's min_sdk_version string value, honoring overrides
func (a *apexBundle) minSdkVersionValue(ctx android.MinSdkVersionFromValueContext) string {
	// Only override the minSdkVersion value on Apexes which already specify
	// a min_sdk_version (it's optional for non-updatable apexes), and that its
	// min_sdk_version value is lower than the one to override with.
	minApiLevel := android.MinSdkVersionFromValue(ctx, proptools.String(a.overridableProperties.Min_sdk_version))
	if minApiLevel.IsNone() {
		return ""
	}

	overrideMinSdkValue := ctx.DeviceConfig().ApexGlobalMinSdkVersionOverride()
	overrideApiLevel := android.MinSdkVersionFromValue(ctx, overrideMinSdkValue)
	if !overrideApiLevel.IsNone() && overrideApiLevel.CompareTo(minApiLevel) > 0 {
		minApiLevel = overrideApiLevel
	}

	return minApiLevel.String()
}

// Returns apex's min_sdk_version SdkSpec, honoring overrides
func (a *apexBundle) MinSdkVersion(ctx android.EarlyModuleContext) android.ApiLevel {
	return a.minSdkVersion(ctx)
}

// Returns apex's min_sdk_version ApiLevel, honoring overrides
func (a *apexBundle) minSdkVersion(ctx android.MinSdkVersionFromValueContext) android.ApiLevel {
	return android.MinSdkVersionFromValue(ctx, a.minSdkVersionValue(ctx))
}

// Ensures that a lib providing stub isn't statically linked
func (a *apexBundle) checkStaticLinkingToStubLibraries(ctx android.ModuleContext) {
	// Practically, we only care about regular APEXes on the device.
	if a.testApex || a.vndkApex {
		return
	}

	librariesDirectlyInApex := make(map[string]bool)
	ctx.VisitDirectDepsProxyWithTag(sharedLibTag, func(dep android.ModuleProxy) {
		librariesDirectlyInApex[ctx.OtherModuleName(dep)] = true
	})

	a.WalkPayloadDeps(ctx, func(ctx android.BaseModuleContext, from android.Module, to android.ApexModule, externalDep bool) bool {
		if info, ok := android.OtherModuleProvider(ctx, to, cc.LinkableInfoProvider); ok {
			// If `to` is not actually in the same APEX as `from` then it does not need
			// apex_available and neither do any of its dependencies.
			if externalDep {
				// As soon as the dependency graph crosses the APEX boundary, don't go further.
				return false
			}

			apexName := ctx.ModuleName()
			fromName := ctx.OtherModuleName(from)
			toName := ctx.OtherModuleName(to)

			// The dynamic linker and crash_dump tool in the runtime APEX is an
			// exception to this rule. It can't make the static dependencies dynamic
			// because it can't do the dynamic linking for itself.
			// Same rule should be applied to linkerconfig, because it should be executed
			// only with static linked libraries before linker is available with ld.config.txt
			if apexName == "com.android.runtime" && (fromName == "linker" || fromName == "crash_dump" || fromName == "linkerconfig") {
				return false
			}

			// b/389067742 adds libz as an exception to this check. Although libz is
			// a part of NDK and thus provides a stable interface, it never was the
			// intention because the upstream zlib provides neither ABI- nor behavior-
			// stability. Therefore, we want to allow portable components like APEXes to
			// bundle libz by statically linking to it.
			if toName == "libz" {
				return false
			}

			isStubLibraryFromOtherApex := info.HasStubsVariants && !librariesDirectlyInApex[toName]
			if isStubLibraryFromOtherApex && !externalDep {
				ctx.ModuleErrorf("%q required by %q is a native library providing stub. "+
					"It shouldn't be included in this APEX via static linking. Dependency path: %s", to.String(), fromName, ctx.GetPathString(false))
			}
		}
		return true
	})
}

// checkUpdatable enforces APEX and its transitive dep properties to have desired values for updatable APEXes.
func (a *apexBundle) checkUpdatable(ctx android.ModuleContext) {
	if a.Updatable() {
		if a.minSdkVersionValue(ctx) == "" {
			ctx.PropertyErrorf("updatable", "updatable APEXes should set min_sdk_version as well")
		}
		if a.minSdkVersion(ctx).IsCurrent() {
			ctx.PropertyErrorf("updatable", "updatable APEXes should not set min_sdk_version to current. Please use a finalized API level or a recognized in-development codename")
		}
		if a.UsePlatformApis() {
			ctx.PropertyErrorf("updatable", "updatable APEXes can't use platform APIs")
		}
		if a.FutureUpdatable() {
			ctx.PropertyErrorf("future_updatable", "Already updatable. Remove `future_updatable: true:`")
		}
		a.checkJavaStableSdkVersion(ctx)
		a.checkClasspathFragments(ctx)
	}
}

// checkClasspathFragments enforces that all classpath fragments in deps generate classpaths.proto config.
func (a *apexBundle) checkClasspathFragments(ctx android.ModuleContext) {
	ctx.VisitDirectDepsProxy(func(module android.ModuleProxy) {
		if tag := ctx.OtherModuleDependencyTag(module); tag == bcpfTag || tag == sscpfTag {
			info, _ := android.OtherModuleProvider(ctx, module, java.ClasspathFragmentProtoContentInfoProvider)
			if !info.ClasspathFragmentProtoGenerated {
				ctx.OtherModuleErrorf(module, "is included in updatable apex %v, it must not set generate_classpaths_proto to false", ctx.ModuleName())
			}
		}
	})
}

// checkJavaStableSdkVersion enforces that all Java deps are using stable SDKs to compile.
func (a *apexBundle) checkJavaStableSdkVersion(ctx android.ModuleContext) {
	// Visit direct deps only. As long as we guarantee top-level deps are using stable SDKs,
	// java's checkLinkType guarantees correct usage for transitive deps
	ctx.VisitDirectDepsProxy(func(module android.ModuleProxy) {
		tag := ctx.OtherModuleDependencyTag(module)
		switch tag {
		case javaLibTag, androidAppTag:
			if err := java.CheckStableSdkVersion(ctx, module); err != nil {
				ctx.ModuleErrorf("cannot depend on \"%v\": %v", ctx.OtherModuleName(module), err)
			}
		}
	})
}

// checkApexAvailability ensures that the all the dependencies are marked as available for this APEX.
func (a *apexBundle) checkApexAvailability(ctx android.ModuleContext) {
	// Let's be practical. Availability for test, host, and the VNDK apex isn't important
	if a.testApex || a.vndkApex {
		return
	}

	// Because APEXes targeting other than system/system_ext partitions can't set
	// apex_available, we skip checks for these APEXes
	if a.SocSpecific() || a.DeviceSpecific() || (a.ProductSpecific() && ctx.Config().EnforceProductPartitionInterface()) {
		return
	}

	// Temporarily bypass /product APEXes with a specific prefix.
	// TODO: b/352818241 - Remove this after APEX availability is enforced for /product APEXes.
	if a.ProductSpecific() && strings.HasPrefix(a.ApexVariationName(), "com.sdv.") {
		return
	}

	// Coverage build adds additional dependencies for the coverage-only runtime libraries.
	// Requiring them and their transitive depencies with apex_available is not right
	// because they just add noise.
	if ctx.Config().IsEnvTrue("EMMA_INSTRUMENT") || a.IsNativeCoverageNeeded(ctx) {
		return
	}

	a.WalkPayloadDeps(ctx, func(ctx android.BaseModuleContext, from android.Module, to android.ApexModule, externalDep bool) bool {
		// As soon as the dependency graph crosses the APEX boundary, don't go further.
		if externalDep {
			return false
		}

		apexName := ctx.ModuleName()
		for _, props := range ctx.Module().GetProperties() {
			if apexProps, ok := props.(*apexBundleProperties); ok {
				if apexProps.Apex_available_name != nil {
					apexName = *apexProps.Apex_available_name
				}
			}
		}
		fromName := ctx.OtherModuleName(from)
		toName := ctx.OtherModuleName(to)

		if android.CheckAvailableForApex(apexName,
			android.OtherModuleProviderOrDefault(ctx, to, android.ApexAvailableInfoProvider).ApexAvailableFor) {
			return true
		}

		// Let's give some hint for apex_available
		hint := fmt.Sprintf("%q", apexName)

		if strings.HasPrefix(apexName, "com.") && !strings.HasPrefix(apexName, "com.android.") && strings.Count(apexName, ".") >= 2 {
			// In case of a partner APEX, prefix format might be an option.
			components := strings.Split(apexName, ".")
			components[len(components)-1] = "*"
			hint += fmt.Sprintf(" or %q", strings.Join(components, "."))
		}

		ctx.ModuleErrorf("%q requires %q that doesn't list the APEX under 'apex_available'."+
			"\n\nDependency path:%s\n\n"+
			"Consider adding %s to 'apex_available' property of %q",
			fromName, toName, ctx.GetPathString(true), hint, toName)
		// Visit this module's dependencies to check and report any issues with their availability.
		return true
	})
}

// checkStaticExecutable ensures that executables in an APEX are not static.
func (a *apexBundle) checkStaticExecutables(ctx android.ModuleContext) {
	ctx.VisitDirectDepsProxy(func(module android.ModuleProxy) {
		if ctx.OtherModuleDependencyTag(module) != executableTag {
			return
		}

		if android.OtherModuleProviderOrDefault(ctx, module, cc.LinkableInfoProvider).StaticExecutable {
			apex := a.ApexVariationName()
			exec := ctx.OtherModuleName(module)
			if isStaticExecutableAllowed(apex, exec) {
				return
			}
			ctx.ModuleErrorf("executable %s is static", ctx.OtherModuleName(module))
		}
	})
}

// A small list of exceptions where static executables are allowed in APEXes.
func isStaticExecutableAllowed(apex string, exec string) bool {
	m := map[string][]string{
		"com.android.runtime": {
			"linker",
			"linkerconfig",
		},
	}
	execNames, ok := m[apex]
	return ok && android.InList(exec, execNames)
}

// Collect information for opening IDE project files in java/jdeps.go.
func (a *apexBundle) IDEInfo(ctx android.BaseModuleContext, dpInfo *android.IdeInfo) {
	dpInfo.Deps = append(dpInfo.Deps, a.properties.Java_libs...)
	dpInfo.Deps = append(dpInfo.Deps, a.properties.Bootclasspath_fragments.GetOrDefault(ctx, nil)...)
	dpInfo.Deps = append(dpInfo.Deps, a.properties.Systemserverclasspath_fragments.GetOrDefault(ctx, nil)...)
}

func init() {
	android.AddNeverAllowRules(createBcpPermittedPackagesRules(qBcpPackages())...)
	android.AddNeverAllowRules(createBcpPermittedPackagesRules(rBcpPackages())...)
}

func createBcpPermittedPackagesRules(bcpPermittedPackages map[string][]string) []android.Rule {
	rules := make([]android.Rule, 0, len(bcpPermittedPackages))
	for jar, permittedPackages := range bcpPermittedPackages {
		permittedPackagesRule := android.NeverAllow().
			With("name", jar).
			WithMatcher("permitted_packages", android.NotInList(permittedPackages)).
			Because(jar +
				" bootjar may only use these package prefixes: " + strings.Join(permittedPackages, ",") +
				". Please consider the following alternatives:\n" +
				"    1. If the offending code is from a statically linked library, consider " +
				"removing that dependency and using an alternative already in the " +
				"bootclasspath, or perhaps a shared library." +
				"    2. Move the offending code into an allowed package.\n" +
				"    3. Jarjar the offending code. Please be mindful of the potential system " +
				"health implications of bundling that code, particularly if the offending jar " +
				"is part of the bootclasspath.")

		rules = append(rules, permittedPackagesRule)
	}
	return rules
}

// DO NOT EDIT! These are the package prefixes that are exempted from being AOT'ed by ART.
// Adding code to the bootclasspath in new packages will cause issues on module update.
func qBcpPackages() map[string][]string {
	return map[string][]string{
		"conscrypt": {
			"android.net.ssl",
			"com.android.org.conscrypt",
		},
		"updatable-media": {
			"android.media",
		},
	}
}

// DO NOT EDIT! These are the package prefixes that are exempted from being AOT'ed by ART.
// Adding code to the bootclasspath in new packages will cause issues on module update.
func rBcpPackages() map[string][]string {
	return map[string][]string{
		"framework-mediaprovider": {
			"android.provider",
		},
		"framework-permission": {
			"android.permission",
			"android.app.role",
			"com.android.permission",
			"com.android.role",
		},
		"framework-sdkextensions": {
			"android.os.ext",
		},
		"framework-statsd": {
			"android.app",
			"android.os",
			"android.util",
			"com.android.internal.statsd",
			"com.android.server.stats",
		},
		"framework-wifi": {
			"com.android.server.wifi",
			"com.android.wifi.x",
			"android.hardware.wifi",
			"android.net.wifi",
		},
		"framework-tethering": {
			"android.net",
		},
	}
}

// verifyNativeImplementationLibs compares the list of transitive implementation libraries used to link native
// libraries in the apex against the list of implementation libraries in the apex, ensuring that none of the
// libraries in the apex have references to private APIs from outside the apex.
func (a *apexBundle) verifyNativeImplementationLibs(ctx android.ModuleContext) {
	var directImplementationLibs android.Paths
	var transitiveImplementationLibs []depset.DepSet[android.Path]

	if a.properties.IsCoverageVariant {
		return
	}

	if a.testApex {
		return
	}

	if a.UsePlatformApis() {
		return
	}

	checkApexTag := func(tag blueprint.DependencyTag) bool {
		switch tag {
		case sharedLibTag, jniLibTag, executableTag, androidAppTag:
			return true
		default:
			return false
		}
	}

	checkTransitiveTag := func(tag blueprint.DependencyTag) bool {
		switch {
		case cc.IsSharedDepTag(tag), java.IsJniDepTag(tag), rust.IsRlibDepTag(tag), rust.IsDylibDepTag(tag), checkApexTag(tag):
			return true
		default:
			return false
		}
	}

	var appEmbeddedJNILibs android.Paths
	ctx.VisitDirectDepsProxy(func(dep android.ModuleProxy) {
		tag := ctx.OtherModuleDependencyTag(dep)
		if !checkApexTag(tag) {
			return
		}
		if tag == sharedLibTag || tag == jniLibTag {
			outputFile := android.OutputFileForModule(ctx, dep, "")
			directImplementationLibs = append(directImplementationLibs, outputFile)
		}
		if info, ok := android.OtherModuleProvider(ctx, dep, cc.ImplementationDepInfoProvider); ok {
			transitiveImplementationLibs = append(transitiveImplementationLibs, info.ImplementationDeps)
		}
		if info, ok := android.OtherModuleProvider(ctx, dep, java.AppInfoProvider); ok {
			appEmbeddedJNILibs = append(appEmbeddedJNILibs, info.EmbeddedJNILibs...)
		}
	})

	depSet := depset.New(depset.PREORDER, directImplementationLibs, transitiveImplementationLibs)
	allImplementationLibs := depSet.ToList()

	allFileInfos := slices.Concat(a.filesInfo, a.unwantedTransitiveFilesInfo, a.duplicateTransitiveFilesInfo)

	for _, lib := range allImplementationLibs {
		inApex := slices.ContainsFunc(allFileInfos, func(fi apexFile) bool {
			return fi.builtFile == lib
		})
		inApkInApex := slices.Contains(appEmbeddedJNILibs, lib)

		if !inApex && !inApkInApex {
			ctx.ModuleErrorf("library in apex transitively linked against implementation library %q not in apex", lib)
			var depPath []android.Module
			ctx.WalkDeps(func(child, parent android.Module) bool {
				if depPath != nil {
					return false
				}

				tag := ctx.OtherModuleDependencyTag(child)

				if parent == ctx.Module() {
					if !checkApexTag(tag) {
						return false
					}
				}

				if checkTransitiveTag(tag) {
					if android.OutputFileForModule(ctx, child, "") == lib {
						depPath = ctx.GetWalkPath()
					}
					return true
				}

				return false
			})
			if depPath != nil {
				ctx.ModuleErrorf("dependency path:")
				for _, m := range depPath {
					ctx.ModuleErrorf("   %s", ctx.OtherModuleName(m))
				}
				return
			}
		}
	}
}<|MERGE_RESOLUTION|>--- conflicted
+++ resolved
@@ -1040,23 +1040,7 @@
 		BaseApexName:      ctx.ModuleName(),
 		ApexAvailableName: proptools.String(a.properties.Apex_available_name),
 	}
-<<<<<<< HEAD
-	mctx.WalkDeps(func(child, parent android.Module) bool {
-		if parent == mctx.Module() {
-			tag := mctx.OtherModuleDependencyTag(child)
-			if _, ok := tag.(*dependencyTag); !ok {
-				return false
-			}
-		}
-		if !continueApexDepsWalk(child, parent) {
-			return false
-		}
-		child.(android.ApexModule).BuildForApex(apexInfo) // leave a mark!
-		return true
-	})
-=======
 	return apexInfo
->>>>>>> 5c846d83
 }
 
 func (a *apexBundle) ApexTransitionMutatorSplit(ctx android.BaseModuleContext) []android.ApexInfo {
