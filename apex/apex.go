--- conflicted
+++ resolved
@@ -1032,11 +1032,7 @@
 	Uses []string
 
 	// A txt file containing list of files that are allowed to be included in this APEX.
-<<<<<<< HEAD
-	Whitelisted_files *string
-=======
 	Allowed_files *string
->>>>>>> f4a5492e
 
 	// package format of this apex variant; could be non-flattened, flattened, or zip.
 	// imageApex, zipApex or flattened
