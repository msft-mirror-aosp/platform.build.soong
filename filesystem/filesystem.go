--- conflicted
+++ resolved
@@ -222,16 +222,6 @@
 
 	// create extra files if there's any
 	if f.buildExtraFiles != nil {
-<<<<<<< HEAD
-		extraFiles = f.buildExtraFiles(ctx, rootForExtraFiles)
-	}
-
-	for _, f := range extraFiles {
-		rel, err := filepath.Rel(rootForExtraFiles.String(), f.String())
-		if err != nil || strings.HasPrefix(rel, "..") {
-			ctx.ModuleErrorf("can't make %q relative to %q", f, rootForExtraFiles)
-			continue
-=======
 		rootForExtraFiles := android.PathForModuleGen(ctx, "root-extra").OutputPath
 		extraFiles := f.buildExtraFiles(ctx, rootForExtraFiles)
 		for _, f := range extraFiles {
@@ -245,12 +235,7 @@
 				Implicits(extraFiles.Paths()).
 				Text(rootDir.String()).
 				Text(rootForExtraFiles.String())
->>>>>>> b9ae285b
 		}
-		dst := rootDir.Join(ctx, rel)
-		builder.Command().Textf("(! [ -e %s -o -L %s ] || (echo \"%s already exists from an earlier stage of the build\" && exit 1))", dst, dst, dst)
-		builder.Command().Text("mkdir -p").Text(filepath.Dir(dst.String()))
-		builder.Command().Text("cp -P").Input(f).Output(dst)
 	}
 }
 
@@ -266,10 +251,7 @@
 	f.entries = f.CopySpecsToDir(ctx, builder, f.gatherFilteredPackagingSpecs(ctx), rebasedDir)
 
 	f.buildNonDepsFiles(ctx, builder, rootDir)
-<<<<<<< HEAD
-=======
 	f.addMakeBuiltFiles(ctx, builder, rootDir)
->>>>>>> b9ae285b
 
 	// run host_init_verifier
 	// Ideally we should have a concept of pluggable linters that verify the generated image.
@@ -387,13 +369,10 @@
 		ctx.PropertyErrorf("file_contexts", "file_contexts is not supported for compressed cpio image.")
 	}
 
-<<<<<<< HEAD
-=======
 	if f.properties.Include_make_built_files != "" {
 		ctx.PropertyErrorf("include_make_built_files", "include_make_built_files is not supported for compressed cpio image.")
 	}
 
->>>>>>> b9ae285b
 	rootDir := android.PathForModuleOut(ctx, "root").OutputPath
 	rebasedDir := rootDir
 	if f.properties.Base_dir != nil {
